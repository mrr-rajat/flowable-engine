<project xmlns="http://maven.apache.org/POM/4.0.0" xmlns:xsi="http://www.w3.org/2001/XMLSchema-instance"
         xsi:schemaLocation="http://maven.apache.org/POM/4.0.0 http://maven.apache.org/xsd/maven-4.0.0.xsd">
  <modelVersion>4.0.0</modelVersion>

  <name>Activiti DB Clean</name>
  <description>Activiti DB Clean</description>
  <groupId>org.flowable</groupId>
  <artifactId>flowable-dbclean</artifactId>

  <packaging>pom</packaging>
<<<<<<< HEAD
  <version>6.4.3.5</version>
=======
  <version>6.4.3.6</version>
>>>>>>> b1293da6

  <dependencies>
    <dependency>
      <groupId>com.h2database</groupId>
      <artifactId>h2</artifactId>
      <version>1.2.132</version>
    </dependency>
    <dependency>
      <groupId>org.hsqldb</groupId>
      <artifactId>hsqldb</artifactId>
      <version>2.3.2</version>
    </dependency>
    <dependency>
      <groupId>com.oracle.jdbc</groupId>
      <artifactId>ojdbc7</artifactId>
      <version>12.1.0.1</version>
    </dependency>
    <dependency>
      <groupId>mysql</groupId>
      <artifactId>mysql-connector-java</artifactId>
      <version>5.1.6</version>
    </dependency>
    <dependency>
      <groupId>net.sourceforge.jtds</groupId>
      <artifactId>jtds</artifactId>
      <version>1.2.4</version>
    </dependency>
    <dependency>
      <groupId>postgresql</groupId>
      <artifactId>postgresql</artifactId>
      <version>8.4-701.jdbc4</version>
    </dependency>
    <dependency>
      <groupId>org.flowable</groupId>
      <artifactId>flowable-engine</artifactId>
      <version>${version}</version>
    </dependency>
  </dependencies>

  <pluginRepositories>
    <pluginRepository>
      <id>maven2.java.net</id>
      <name>Java.net Repository for Maven 2</name>
      <url>http://download.java.net/maven/2/</url>
    </pluginRepository>
    <pluginRepository>
      <id>sonatype-snapshot-repo</id>
      <snapshots>
        <enabled>true</enabled>
      </snapshots>
      <url>https://repository.sonatype.org/content/repositories/apache-snapshots</url>
    </pluginRepository>
  </pluginRepositories>

  <build>
    <plugins>
      <plugin>
        <artifactId>maven-antrun-plugin</artifactId>
        <version>1.4</version>
        <executions>
          <execution>
            <id>clean schema</id>
            <phase>initialize</phase>
            <goals>
              <goal>run</goal>
            </goals>
            <configuration>
              <tasks>
                <echo message="loading properties from ${user.home}/.activiti/${cfgdir}/build.${database}.properties" />
                <property file="${user.home}/.activiti/${cfgdir}/build.${database}.properties" />
                <echo message="cleaning db ${jdbc.url}" />
                <sql driver="${jdbc.driver}" 
                     password="${jdbc.password}" 
                     url="${jdbc.url}" 
                     userid="${jdbc.username}"
                     onerror="continue"
                     autocommit="true"
                     classpathref="maven.test.classpath" 
                     src="scripts/drop.activiti.${database}.sql"/>
              </tasks>
            </configuration>
          </execution>
        </executions>
      </plugin>
    </plugins>
  </build>
</project><|MERGE_RESOLUTION|>--- conflicted
+++ resolved
@@ -8,11 +8,7 @@
   <artifactId>flowable-dbclean</artifactId>
 
   <packaging>pom</packaging>
-<<<<<<< HEAD
-  <version>6.4.3.5</version>
-=======
   <version>6.4.3.6</version>
->>>>>>> b1293da6
 
   <dependencies>
     <dependency>
