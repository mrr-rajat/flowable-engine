--- conflicted
+++ resolved
@@ -6,13 +6,8 @@
   <description>Activiti DB Clean</description>
   <groupId>org.flowable</groupId>
   <artifactId>flowable-dbclean</artifactId>
-
   <packaging>pom</packaging>
-<<<<<<< HEAD
-  <version>6.7.2.1</version>
-=======
-  <version>6.7.3-SNAPSHOT</version>
->>>>>>> 06f86547
+  <version>6.7.2.2</version>
 
   <dependencies>
     <dependency>
