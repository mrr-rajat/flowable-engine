--- conflicted
+++ resolved
@@ -37,15 +37,10 @@
   protected List<ActivitiListener> taskListeners = new ArrayList<ActivitiListener>();
   protected String skipExpression;
 
-<<<<<<< HEAD
-  protected Map<String, Set<String>> customUserIdentityLinks = new HashMap<String, Set<String>>();
-  protected Map<String, Set<String>> customGroupIdentityLinks = new HashMap<String, Set<String>>();
-=======
   protected Map<String, Set<String>> customUserIdentityLinks = new HashMap<String, Set<String>>(); 
   protected Map<String, Set<String>> customGroupIdentityLinks = new HashMap<String, Set<String>>();
   
   protected List<CustomProperty> customProperties = new ArrayList<CustomProperty>();
->>>>>>> 155b5085
 
   public String getAssignee() {
     return assignee;
@@ -88,7 +83,6 @@
   }
 
   public String getCategory() {
-<<<<<<< HEAD
     return category;
   }
 
@@ -96,24 +90,18 @@
     this.category = category;
   }
 
-  public List<String> getCandidateUsers() {
-=======
-		return category;
-	}
-	public void setCategory(String category) {
-		this.category = category;
-	}
-	public String getExtensionId() {
+  public String getExtensionId() {
     return extensionId;
   }
+
   public void setExtensionId(String extensionId) {
     this.extensionId = extensionId;
   }
+
   public boolean isExtended() {
     return extensionId != null && !extensionId.isEmpty();
   }
 	public List<String> getCandidateUsers() {
->>>>>>> 155b5085
     return candidateUsers;
   }
 
@@ -182,9 +170,6 @@
   public void setCustomGroupIdentityLinks(Map<String, Set<String>> customGroupIdentityLinks) {
     this.customGroupIdentityLinks = customGroupIdentityLinks;
   }
-<<<<<<< HEAD
-
-=======
   
   public List<CustomProperty> getCustomProperties() {
     return customProperties;
@@ -193,7 +178,6 @@
     this.customProperties = customProperties;
   }
   
->>>>>>> 155b5085
   public String getSkipExpression() {
     return skipExpression;
   }
@@ -216,12 +200,8 @@
     setDueDate(otherElement.getDueDate());
     setPriority(otherElement.getPriority());
     setCategory(otherElement.getCategory());
-<<<<<<< HEAD
-
-=======
     setExtensionId(otherElement.getExtensionId());
     
->>>>>>> 155b5085
     setCandidateGroups(new ArrayList<String>(otherElement.getCandidateGroups()));
     setCandidateUsers(new ArrayList<String>(otherElement.getCandidateUsers()));
 
