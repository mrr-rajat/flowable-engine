/* Licensed under the Apache License, Version 2.0 (the "License");
 * you may not use this file except in compliance with the License.
 * You may obtain a copy of the License at
 *
 *      http://www.apache.org/licenses/LICENSE-2.0
 *
 * Unless required by applicable law or agreed to in writing, software
 * distributed under the License is distributed on an "AS IS" BASIS,
 * WITHOUT WARRANTIES OR CONDITIONS OF ANY KIND, either express or implied.
 * See the License for the specific language governing permissions and
 * limitations under the License.
 */
package org.flowable.common.engine.impl.interceptor;

import java.util.ArrayList;
import java.util.Collections;
import java.util.Comparator;
import java.util.HashMap;
import java.util.LinkedList;
import java.util.List;
import java.util.Map;

import org.flowable.common.engine.api.FlowableException;
import org.flowable.common.engine.api.FlowableOptimisticLockingException;
import org.flowable.common.engine.impl.AbstractEngineConfiguration;
import org.slf4j.Logger;
import org.slf4j.LoggerFactory;

/**
 * @author Tom Baeyens
 * @author Agim Emruli
 * @author Joram Barrez
 */
public class CommandContext {
    
    private static final Logger LOGGER = LoggerFactory.getLogger(CommandContext.class);

    protected Map<String, AbstractEngineConfiguration> engineConfigurations;
    protected AbstractEngineConfiguration currentEngineConfiguration;
    protected Command<?> command;
    protected Map<Class<?>, SessionFactory> sessionFactories;
    protected Map<Class<?>, Session> sessions = new HashMap<>();
    protected Throwable exception;
    protected List<CommandContextCloseListener> closeListeners;
    protected Map<String, Object> attributes; // General-purpose storing of anything during the lifetime of a command context
    protected boolean reused;
    protected LinkedList<Object> resultStack = new LinkedList<>(); // needs to be a stack, as JavaDelegates can do api calls again

    public CommandContext(Command<?> command) {
        this.command = command;
    }

    public void close() {

        // The intention of this method is that all resources are closed properly, even if exceptions occur
        // in close or flush methods of the sessions or the transaction context.

        try {
            try {
                try {
                    executeCloseListenersClosing();
                    if (exception == null) {
                        flushSessions();
                    }
                } catch (Throwable exception) {
                    exception(exception);

                } finally {

                    try {
                        if (exception == null) {
                            executeCloseListenersAfterSessionFlushed();
                        }
                    } catch (Throwable exception) {
                        exception(exception);
                    }

                    if (exception != null) {
                        logException();
                        executeCloseListenersCloseFailure();
                    } else {
                        executeCloseListenersClosed();
                    }

                }
            } catch (Throwable exception) {
                // Catch exceptions during rollback
                exception(exception);
            } finally {
                // Sessions need to be closed, regardless of exceptions/commit/rollback
                closeSessions();
            }
            
        } catch (Throwable exception) {
            // Catch exceptions during session closing
            exception(exception);
        }

        if (exception != null) {
            rethrowExceptionIfNeeded();
        }
    }

    protected void logException() {
        if (exception instanceof FlowableException && !((FlowableException) exception).isLogged()) {
            return;
        }
        
        if (exception instanceof FlowableOptimisticLockingException) {
            // reduce log level, as normally we're not interested in logging this exception
            LOGGER.debug("Optimistic locking exception : {}", exception.getMessage(), exception);
            
        } else if (exception instanceof FlowableException && ((FlowableException) exception).isReduceLogLevel()) {
            // reduce log level, because this may have been caused because of job deletion due to cancelActiviti="true"
            LOGGER.info("Error while closing command context", exception);
            
        } else {
            LOGGER.error("Error while closing command context", exception);
            
        }
    }

    protected void rethrowExceptionIfNeeded() throws Error {
        if (exception instanceof Error) {
            throw (Error) exception;
        } else if (exception instanceof RuntimeException) {
            throw (RuntimeException) exception;
        } else {
            throw new FlowableException("exception while executing command " + command, exception);
        }
    }

    public void addCloseListener(CommandContextCloseListener commandContextCloseListener) {
        if (closeListeners == null) {
            closeListeners = new ArrayList<>();
        }
        
        if (!commandContextCloseListener.multipleAllowed()) {
            for (CommandContextCloseListener closeListenerItem : closeListeners) {
    			if (closeListenerItem.getClass().equals(commandContextCloseListener.getClass())) {
    				return;
    			}
    		}
        }
        
        closeListeners.add(commandContextCloseListener);
        
<<<<<<< HEAD
        Collections.sort(closeListeners, new Comparator<CommandContextCloseListener>() {

            @Override
            public int compare(CommandContextCloseListener listener1, CommandContextCloseListener listener2) {
                return listener1.order().compareTo(listener2.order());
            }
        });
=======
        closeListeners.sort(Comparator.comparing(CommandContextCloseListener::order));
>>>>>>> a1a17e4d
    }

    public List<CommandContextCloseListener> getCloseListeners() {
        return closeListeners;
    }

    protected void executeCloseListenersClosing() {
        if (closeListeners != null) {
            try {
            	for (CommandContextCloseListener listener : closeListeners) {
                    listener.closing(this);
                }
            } catch (Throwable exception) {
                exception(exception);
            }
        }
    }

    protected void executeCloseListenersAfterSessionFlushed() {
        if (closeListeners != null) {
            try {
                for (CommandContextCloseListener listener : closeListeners) {
                    listener.afterSessionsFlush(this);
                }
            } catch (Throwable exception) {
                exception(exception);
            }
        }
    }

    protected void executeCloseListenersClosed() {
        if (closeListeners != null) {
            try {
                for (CommandContextCloseListener listener : closeListeners) {
                    listener.closed(this);
                }
            } catch (Throwable exception) {
                exception(exception);
            }
        }
    }

    protected void executeCloseListenersCloseFailure() {
        if (closeListeners != null) {
            try {
                for (CommandContextCloseListener listener : closeListeners) {
                    listener.closeFailure(this);
                }
            } catch (Throwable exception) {
                exception(exception);
            }
        }
    }

    protected void flushSessions() {
        for (Session session : sessions.values()) {
            session.flush();
        }
    }

    protected void closeSessions() {
        for (Session session : sessions.values()) {
            try {
                session.close();
            } catch (Throwable exception) {
                exception(exception);
            }
        }
    }

    /**
     * Stores the provided exception on this {@link CommandContext} instance. That exception will be rethrown at the end of closing the {@link CommandContext} instance.
     * 
     * If there is already an exception being stored, a 'masked exception' message will be logged.
     */
    public void exception(Throwable exception) {
        if (this.exception == null) {
            this.exception = exception;

        } else {
            LOGGER.error("masked exception in command context. for root cause, see below as it will be rethrown later.", exception);
        }
    }

    public void resetException() {
        this.exception = null;
    }

    public void addAttribute(String key, Object value) {
        if (attributes == null) {
            attributes = new HashMap<>(1);
        }
        attributes.put(key, value);
    }

    public Object getAttribute(String key) {
        if (attributes != null) {
            return attributes.get(key);
        }
        return null;
    }
    
    @SuppressWarnings({ "unchecked" })
    public <T> T getSession(Class<T> sessionClass) {
        Session session = sessions.get(sessionClass);
        if (session == null) {
            SessionFactory sessionFactory = sessionFactories.get(sessionClass);
            if (sessionFactory == null) {
                throw new FlowableException("no session factory configured for " + sessionClass.getName());
            }
            session = sessionFactory.openSession(this);
            sessions.put(sessionClass, session);
        }

        return (T) session;
    }

    public Map<Class<?>, SessionFactory> getSessionFactories() {
        return sessionFactories;
    }
    
    public void setSessionFactories(Map<Class<?>, SessionFactory> sessionFactories) {
        this.sessionFactories = sessionFactories;
    }   

    public AbstractEngineConfiguration getCurrentEngineConfiguration() {
        return currentEngineConfiguration;
    }

    public void setCurrentEngineConfiguration(AbstractEngineConfiguration currentEngineConfiguration) {
        this.currentEngineConfiguration = currentEngineConfiguration;
    }

    public Map<String, AbstractEngineConfiguration> getEngineConfigurations() {
        return engineConfigurations;
    }

    public void setEngineConfigurations(Map<String, AbstractEngineConfiguration> engineConfigurations) {
        this.engineConfigurations = engineConfigurations;
    }
    
    public void addEngineConfiguration(String engineKey, AbstractEngineConfiguration engineConfiguration) {
        if (engineConfigurations == null) {
            engineConfigurations = new HashMap<>();
        }
        engineConfigurations.put(engineKey, engineConfiguration);
    }
    
    // getters and setters
    // //////////////////////////////////////////////////////
    
    public Command<?> getCommand() {
        return command;
    }

    public Map<Class<?>, Session> getSessions() {
        return sessions;
    }

    public Throwable getException() {
        return exception;
    }

    public boolean isReused() {
        return reused;
    }

    public void setReused(boolean reused) {
        this.reused = reused;
    }
    
    public Object getResult() {
        return resultStack.pollLast();
    }

    public void setResult(Object result) {
        resultStack.add(result);
    }
    
}<|MERGE_RESOLUTION|>--- conflicted
+++ resolved
@@ -144,18 +144,8 @@
         }
         
         closeListeners.add(commandContextCloseListener);
-        
-<<<<<<< HEAD
-        Collections.sort(closeListeners, new Comparator<CommandContextCloseListener>() {
-
-            @Override
-            public int compare(CommandContextCloseListener listener1, CommandContextCloseListener listener2) {
-                return listener1.order().compareTo(listener2.order());
-            }
-        });
-=======
+
         closeListeners.sort(Comparator.comparing(CommandContextCloseListener::order));
->>>>>>> a1a17e4d
     }
 
     public List<CommandContextCloseListener> getCloseListeners() {
