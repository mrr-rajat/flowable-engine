--- conflicted
+++ resolved
@@ -46,13 +46,9 @@
   protected static final List<ExtensionAttribute> defaultUserTaskAttributes = Arrays.asList(
       new ExtensionAttribute(ACTIVITI_EXTENSIONS_NAMESPACE, ATTRIBUTE_FORM_FORMKEY), 
       new ExtensionAttribute(ACTIVITI_EXTENSIONS_NAMESPACE, ATTRIBUTE_TASK_USER_DUEDATE), 
-<<<<<<< HEAD
+      new ExtensionAttribute(ACTIVITI_EXTENSIONS_NAMESPACE, ATTRIBUTE_TASK_USER_BUSINESS_CALENDAR_NAME),
       new ExtensionAttribute(ACTIVITI_EXTENSIONS_NAMESPACE, ATTRIBUTE_TASK_USER_ASSIGNEE), 
       new ExtensionAttribute(ACTIVITI_EXTENSIONS_NAMESPACE, ATTRIBUTE_TASK_USER_OWNER), 
-=======
-      new ExtensionAttribute(ACTIVITI_EXTENSIONS_NAMESPACE, ATTRIBUTE_TASK_USER_BUSINESS_CALENDAR_NAME),
-      new ExtensionAttribute(ACTIVITI_EXTENSIONS_NAMESPACE, ATTRIBUTE_TASK_USER_ASSIGNEE),
->>>>>>> dc09d869
       new ExtensionAttribute(ACTIVITI_EXTENSIONS_NAMESPACE, ATTRIBUTE_TASK_USER_PRIORITY), 
       new ExtensionAttribute(ACTIVITI_EXTENSIONS_NAMESPACE, ATTRIBUTE_TASK_USER_CANDIDATEUSERS), 
       new ExtensionAttribute(ACTIVITI_EXTENSIONS_NAMESPACE, ATTRIBUTE_TASK_USER_CANDIDATEGROUPS),
