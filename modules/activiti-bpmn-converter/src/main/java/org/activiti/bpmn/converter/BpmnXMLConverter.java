/* Licensed under the Apache License, Version 2.0 (the "License");
 * you may not use this file except in compliance with the License.
 * You may obtain a copy of the License at
 * 
 *      http://www.apache.org/licenses/LICENSE-2.0
 * 
 * Unless required by applicable law or agreed to in writing, software
 * distributed under the License is distributed on an "AS IS" BASIS,
 * WITHOUT WARRANTIES OR CONDITIONS OF ANY KIND, either express or implied.
 * See the License for the specific language governing permissions and
 * limitations under the License.
 */
package org.activiti.bpmn.converter;

import java.io.ByteArrayOutputStream;
import java.io.IOException;
import java.io.InputStreamReader;
import java.io.OutputStreamWriter;
import java.io.UnsupportedEncodingException;
import java.util.ArrayList;
import java.util.Collection;
import java.util.HashMap;
import java.util.List;
import java.util.Map;

import javax.xml.XMLConstants;
import javax.xml.stream.XMLInputFactory;
import javax.xml.stream.XMLOutputFactory;
import javax.xml.stream.XMLStreamException;
import javax.xml.stream.XMLStreamReader;
import javax.xml.stream.XMLStreamWriter;
import javax.xml.transform.stax.StAXSource;
import javax.xml.transform.stream.StreamSource;
import javax.xml.validation.Schema;
import javax.xml.validation.SchemaFactory;
import javax.xml.validation.Validator;

import org.activiti.bpmn.constants.BpmnXMLConstants;
import org.activiti.bpmn.converter.alfresco.AlfrescoStartEventXMLConverter;
import org.activiti.bpmn.converter.alfresco.AlfrescoUserTaskXMLConverter;
import org.activiti.bpmn.converter.child.DocumentationParser;
import org.activiti.bpmn.converter.child.IOSpecificationParser;
import org.activiti.bpmn.converter.child.MultiInstanceParser;
import org.activiti.bpmn.converter.export.ActivitiListenerExport;
import org.activiti.bpmn.converter.export.BPMNDIExport;
import org.activiti.bpmn.converter.export.CollaborationExport;
import org.activiti.bpmn.converter.export.DataStoreExport;
import org.activiti.bpmn.converter.export.DefinitionsRootExport;
import org.activiti.bpmn.converter.export.MultiInstanceExport;
import org.activiti.bpmn.converter.export.ProcessExport;
import org.activiti.bpmn.converter.export.SignalAndMessageDefinitionExport;
import org.activiti.bpmn.converter.parser.BpmnEdgeParser;
import org.activiti.bpmn.converter.parser.BpmnShapeParser;
import org.activiti.bpmn.converter.parser.DataStoreParser;
import org.activiti.bpmn.converter.parser.DefinitionsParser;
import org.activiti.bpmn.converter.parser.ExtensionElementsParser;
import org.activiti.bpmn.converter.parser.ImportParser;
import org.activiti.bpmn.converter.parser.InterfaceParser;
import org.activiti.bpmn.converter.parser.ItemDefinitionParser;
import org.activiti.bpmn.converter.parser.LaneParser;
import org.activiti.bpmn.converter.parser.MessageFlowParser;
import org.activiti.bpmn.converter.parser.MessageParser;
import org.activiti.bpmn.converter.parser.ParticipantParser;
import org.activiti.bpmn.converter.parser.PotentialStarterParser;
import org.activiti.bpmn.converter.parser.ProcessParser;
import org.activiti.bpmn.converter.parser.ResourceParser;
import org.activiti.bpmn.converter.parser.SignalParser;
import org.activiti.bpmn.converter.parser.SubProcessParser;
import org.activiti.bpmn.converter.util.BpmnXMLUtil;
import org.activiti.bpmn.converter.util.InputStreamProvider;
import org.activiti.bpmn.exceptions.XMLException;
import org.activiti.bpmn.model.Activity;
import org.activiti.bpmn.model.Artifact;
import org.activiti.bpmn.model.Association;
import org.activiti.bpmn.model.BaseElement;
import org.activiti.bpmn.model.BooleanDataObject;
import org.activiti.bpmn.model.BoundaryEvent;
import org.activiti.bpmn.model.BpmnModel;
import org.activiti.bpmn.model.DateDataObject;
import org.activiti.bpmn.model.DoubleDataObject;
import org.activiti.bpmn.model.EventSubProcess;
import org.activiti.bpmn.model.FlowElement;
import org.activiti.bpmn.model.FlowNode;
import org.activiti.bpmn.model.IntegerDataObject;
import org.activiti.bpmn.model.LongDataObject;
import org.activiti.bpmn.model.Pool;
import org.activiti.bpmn.model.Process;
import org.activiti.bpmn.model.SequenceFlow;
import org.activiti.bpmn.model.StringDataObject;
import org.activiti.bpmn.model.SubProcess;
import org.activiti.bpmn.model.TextAnnotation;
import org.apache.commons.lang3.StringUtils;
import org.slf4j.Logger;
import org.slf4j.LoggerFactory;
import org.xml.sax.SAXException;

/**
 * @author Tijs Rademakers
 * @author Joram Barrez
 */
public class BpmnXMLConverter implements BpmnXMLConstants {

  protected static final Logger LOGGER = LoggerFactory.getLogger(BpmnXMLConverter.class);

  protected static final String BPMN_XSD = "org/activiti/impl/bpmn/parser/BPMN20.xsd";
  protected static final String DEFAULT_ENCODING = "UTF-8";

  protected static Map<String, BaseBpmnXMLConverter> convertersToBpmnMap = new HashMap<String, BaseBpmnXMLConverter>();
  protected static Map<Class<? extends BaseElement>, BaseBpmnXMLConverter> convertersToXMLMap = new HashMap<Class<? extends BaseElement>, BaseBpmnXMLConverter>();

  protected ClassLoader classloader;
  protected List<String> userTaskFormTypes;
  protected List<String> startEventFormTypes;

  protected BpmnEdgeParser bpmnEdgeParser = new BpmnEdgeParser();
  protected BpmnShapeParser bpmnShapeParser = new BpmnShapeParser();
  protected DefinitionsParser definitionsParser = new DefinitionsParser();
  protected DocumentationParser documentationParser = new DocumentationParser();
  protected ExtensionElementsParser extensionElementsParser = new ExtensionElementsParser();
  protected ImportParser importParser = new ImportParser();
  protected InterfaceParser interfaceParser = new InterfaceParser();
  protected ItemDefinitionParser itemDefinitionParser = new ItemDefinitionParser();
  protected IOSpecificationParser ioSpecificationParser = new IOSpecificationParser();
  protected DataStoreParser dataStoreParser = new DataStoreParser();
  protected LaneParser laneParser = new LaneParser();
  protected MessageParser messageParser = new MessageParser();
  protected MessageFlowParser messageFlowParser = new MessageFlowParser();
  protected MultiInstanceParser multiInstanceParser = new MultiInstanceParser();
  protected ParticipantParser participantParser = new ParticipantParser();
  protected PotentialStarterParser potentialStarterParser = new PotentialStarterParser();
  protected ProcessParser processParser = new ProcessParser();
  protected ResourceParser resourceParser = new ResourceParser();
  protected SignalParser signalParser = new SignalParser();
  protected SubProcessParser subProcessParser = new SubProcessParser();

  static {
    // events
    addConverter(new EndEventXMLConverter());
    addConverter(new StartEventXMLConverter());

    // tasks
    addConverter(new BusinessRuleTaskXMLConverter());
    addConverter(new ManualTaskXMLConverter());
    addConverter(new ReceiveTaskXMLConverter());
    addConverter(new ScriptTaskXMLConverter());
    addConverter(new ServiceTaskXMLConverter());
    addConverter(new SendTaskXMLConverter());
    addConverter(new UserTaskXMLConverter());
    addConverter(new TaskXMLConverter());
    addConverter(new CallActivityXMLConverter());

    // gateways
    addConverter(new EventGatewayXMLConverter());
    addConverter(new ExclusiveGatewayXMLConverter());
    addConverter(new InclusiveGatewayXMLConverter());
    addConverter(new ParallelGatewayXMLConverter());
    addConverter(new ComplexGatewayXMLConverter());

    // connectors
    addConverter(new SequenceFlowXMLConverter());

    // catch, throw and boundary event
    addConverter(new CatchEventXMLConverter());
    addConverter(new ThrowEventXMLConverter());
    addConverter(new BoundaryEventXMLConverter());

    // artifacts
    addConverter(new TextAnnotationXMLConverter());
    addConverter(new AssociationXMLConverter());

    // data store reference
    addConverter(new DataStoreReferenceXMLConverter());

    // data objects
    addConverter(new ValuedDataObjectXMLConverter(), StringDataObject.class);
    addConverter(new ValuedDataObjectXMLConverter(), BooleanDataObject.class);
    addConverter(new ValuedDataObjectXMLConverter(), IntegerDataObject.class);
    addConverter(new ValuedDataObjectXMLConverter(), LongDataObject.class);
    addConverter(new ValuedDataObjectXMLConverter(), DoubleDataObject.class);
    addConverter(new ValuedDataObjectXMLConverter(), DateDataObject.class);

    // Alfresco types
    addConverter(new AlfrescoStartEventXMLConverter());
    addConverter(new AlfrescoUserTaskXMLConverter());
  }

  public static void addConverter(BaseBpmnXMLConverter converter) {
    addConverter(converter, converter.getBpmnElementType());
  }

  public static void addConverter(BaseBpmnXMLConverter converter, Class<? extends BaseElement> elementType) {
    convertersToBpmnMap.put(converter.getXMLElementName(), converter);
    convertersToXMLMap.put(elementType, converter);
  }

  public void setClassloader(ClassLoader classloader) {
    this.classloader = classloader;
  }

  public void setUserTaskFormTypes(List<String> userTaskFormTypes) {
    this.userTaskFormTypes = userTaskFormTypes;
  }

  public void setStartEventFormTypes(List<String> startEventFormTypes) {
    this.startEventFormTypes = startEventFormTypes;
  }

  public void validateModel(InputStreamProvider inputStreamProvider) throws Exception {
    Schema schema = createSchema();

    Validator validator = schema.newValidator();
    validator.validate(new StreamSource(inputStreamProvider.getInputStream()));
  }

  public void validateModel(XMLStreamReader xmlStreamReader) throws Exception {
    Schema schema = createSchema();

    Validator validator = schema.newValidator();
    validator.validate(new StAXSource(xmlStreamReader));
  }

  protected Schema createSchema() throws SAXException {
    SchemaFactory factory = SchemaFactory.newInstance(XMLConstants.W3C_XML_SCHEMA_NS_URI);
    Schema schema = null;
    if (classloader != null) {
      schema = factory.newSchema(classloader.getResource(BPMN_XSD));
    }

    if (schema == null) {
      schema = factory.newSchema(BpmnXMLConverter.class.getClassLoader().getResource(BPMN_XSD));
    }

    if (schema == null) {
      throw new XMLException("BPMN XSD could not be found");
    }
    return schema;
  }

  public BpmnModel convertToBpmnModel(InputStreamProvider inputStreamProvider, boolean validateSchema, boolean enableSafeBpmnXml) {
    return convertToBpmnModel(inputStreamProvider, validateSchema, enableSafeBpmnXml, DEFAULT_ENCODING);
  }

  public BpmnModel convertToBpmnModel(InputStreamProvider inputStreamProvider, boolean validateSchema, boolean enableSafeBpmnXml, String encoding) {
    XMLInputFactory xif = XMLInputFactory.newInstance();

    if (xif.isPropertySupported(XMLInputFactory.IS_REPLACING_ENTITY_REFERENCES)) {
      xif.setProperty(XMLInputFactory.IS_REPLACING_ENTITY_REFERENCES, false);
    }

    if (xif.isPropertySupported(XMLInputFactory.IS_SUPPORTING_EXTERNAL_ENTITIES)) {
      xif.setProperty(XMLInputFactory.IS_SUPPORTING_EXTERNAL_ENTITIES, false);
    }

    if (xif.isPropertySupported(XMLInputFactory.SUPPORT_DTD)) {
      xif.setProperty(XMLInputFactory.SUPPORT_DTD, false);
    }

    InputStreamReader in = null;
    try {
      in = new InputStreamReader(inputStreamProvider.getInputStream(), encoding);
      XMLStreamReader xtr = xif.createXMLStreamReader(in);

      try {
        if (validateSchema) {

          if (!enableSafeBpmnXml) {
            validateModel(inputStreamProvider);
          } else {
            validateModel(xtr);
          }

          // The input stream is closed after schema validation
          in = new InputStreamReader(inputStreamProvider.getInputStream(), encoding);
          xtr = xif.createXMLStreamReader(in);
        }

      } catch (Exception e) {
        throw new XMLException(e.getMessage(), e);
      }

      // XML conversion
      return convertToBpmnModel(xtr);
    } catch (UnsupportedEncodingException e) {
      throw new XMLException("The bpmn 2.0 xml is not UTF8 encoded", e);
    } catch (XMLStreamException e) {
      throw new XMLException("Error while reading the BPMN 2.0 XML", e);
    } finally {
      if (in != null) {
        try {
          in.close();
        } catch (IOException e) {
          LOGGER.debug("Problem closing BPMN input stream", e);
        }
      }
    }
  }

  public BpmnModel convertToBpmnModel(XMLStreamReader xtr) {
    BpmnModel model = new BpmnModel();
    model.setStartEventFormTypes(startEventFormTypes);
    model.setUserTaskFormTypes(userTaskFormTypes);
    try {
      Process activeProcess = null;
      List<SubProcess> activeSubProcessList = new ArrayList<SubProcess>();
      while (xtr.hasNext()) {
        try {
          xtr.next();
        } catch (Exception e) {
          LOGGER.debug("Error reading XML document", e);
          throw new XMLException("Error reading XML", e);
        }

        if (xtr.isEndElement() && ELEMENT_SUBPROCESS.equals(xtr.getLocalName())) {
          activeSubProcessList.remove(activeSubProcessList.size() - 1);
        }

        if (xtr.isEndElement() && ELEMENT_TRANSACTION.equals(xtr.getLocalName())) {
          activeSubProcessList.remove(activeSubProcessList.size() - 1);
        }

<<<<<<< HEAD
        if (xtr.isStartElement() == false)
          continue;

        if (ELEMENT_DEFINITIONS.equals(xtr.getLocalName())) {
          definitionsParser.parse(xtr, model);
=======
				if (ELEMENT_DEFINITIONS.equals(xtr.getLocalName())) {
				  definitionsParser.parse(xtr, model);
                } else if (ELEMENT_RESOURCE.equals(xtr.getLocalName())) {
                    resourceParser.parse(xtr, model);
				} else if (ELEMENT_SIGNAL.equals(xtr.getLocalName())) {
					signalParser.parse(xtr, model);
					
				} else if (ELEMENT_MESSAGE.equals(xtr.getLocalName())) {
          messageParser.parse(xtr, model);
          
				} else if (ELEMENT_ERROR.equals(xtr.getLocalName())) {
>>>>>>> 19d2642d
          
        } else if (ELEMENT_RESOURCE.equals(xtr.getLocalName())) {
          resourceParser.parse(xtr, model);

        } else if (ELEMENT_SIGNAL.equals(xtr.getLocalName())) {
          signalParser.parse(xtr, model);

        } else if (ELEMENT_MESSAGE.equals(xtr.getLocalName())) {
          messageParser.parse(xtr, model);

        } else if (ELEMENT_ERROR.equals(xtr.getLocalName())) {

          if (StringUtils.isNotEmpty(xtr.getAttributeValue(null, ATTRIBUTE_ID))) {
            model.addError(xtr.getAttributeValue(null, ATTRIBUTE_ID), xtr.getAttributeValue(null, ATTRIBUTE_ERROR_CODE));
          }

        } else if (ELEMENT_IMPORT.equals(xtr.getLocalName())) {
          importParser.parse(xtr, model);

        } else if (ELEMENT_ITEM_DEFINITION.equals(xtr.getLocalName())) {
          itemDefinitionParser.parse(xtr, model);

        } else if (ELEMENT_DATA_STORE.equals(xtr.getLocalName())) {
          dataStoreParser.parse(xtr, model);

        } else if (ELEMENT_INTERFACE.equals(xtr.getLocalName())) {
          interfaceParser.parse(xtr, model);

        } else if (ELEMENT_IOSPECIFICATION.equals(xtr.getLocalName())) {
          ioSpecificationParser.parseChildElement(xtr, activeProcess, model);

        } else if (ELEMENT_PARTICIPANT.equals(xtr.getLocalName())) {
          participantParser.parse(xtr, model);

        } else if (ELEMENT_MESSAGE_FLOW.equals(xtr.getLocalName())) {
          messageFlowParser.parse(xtr, model);

        } else if (ELEMENT_PROCESS.equals(xtr.getLocalName())) {

          Process process = processParser.parse(xtr, model);
          if (process != null) {
            activeProcess = process;
          }

        } else if (ELEMENT_POTENTIAL_STARTER.equals(xtr.getLocalName())) {
          potentialStarterParser.parse(xtr, activeProcess);

        } else if (ELEMENT_LANE.equals(xtr.getLocalName())) {
          laneParser.parse(xtr, activeProcess, model);

        } else if (ELEMENT_DOCUMENTATION.equals(xtr.getLocalName())) {

          BaseElement parentElement = null;
          if (!activeSubProcessList.isEmpty()) {
            parentElement = activeSubProcessList.get(activeSubProcessList.size() - 1);
          } else if (activeProcess != null) {
            parentElement = activeProcess;
          }
          documentationParser.parseChildElement(xtr, parentElement, model);

        } else if (activeProcess == null && ELEMENT_TEXT_ANNOTATION.equals(xtr.getLocalName())) {
          String elementId = xtr.getAttributeValue(null, ATTRIBUTE_ID);
          TextAnnotation textAnnotation = (TextAnnotation) new TextAnnotationXMLConverter().convertXMLToElement(xtr, model);
          textAnnotation.setId(elementId);
          model.getGlobalArtifacts().add(textAnnotation);

        } else if (activeProcess == null && ELEMENT_ASSOCIATION.equals(xtr.getLocalName())) {
          String elementId = xtr.getAttributeValue(null, ATTRIBUTE_ID);
          Association association = (Association) new AssociationXMLConverter().convertXMLToElement(xtr, model);
          association.setId(elementId);
          model.getGlobalArtifacts().add(association);

        } else if (ELEMENT_EXTENSIONS.equals(xtr.getLocalName())) {
          extensionElementsParser.parse(xtr, activeSubProcessList, activeProcess, model);

        } else if (ELEMENT_SUBPROCESS.equals(xtr.getLocalName())) {
          subProcessParser.parse(xtr, activeSubProcessList, activeProcess);

        } else if (ELEMENT_TRANSACTION.equals(xtr.getLocalName())) {
          subProcessParser.parse(xtr, activeSubProcessList, activeProcess);

        } else if (ELEMENT_DI_SHAPE.equals(xtr.getLocalName())) {
          bpmnShapeParser.parse(xtr, model);

        } else if (ELEMENT_DI_EDGE.equals(xtr.getLocalName())) {
          bpmnEdgeParser.parse(xtr, model);

        } else {

          if (!activeSubProcessList.isEmpty() && ELEMENT_MULTIINSTANCE.equalsIgnoreCase(xtr.getLocalName())) {

            multiInstanceParser.parseChildElement(xtr, activeSubProcessList.get(activeSubProcessList.size() - 1), model);

          } else if (convertersToBpmnMap.containsKey(xtr.getLocalName())) {
            if (activeProcess != null) {
              BaseBpmnXMLConverter converter = convertersToBpmnMap.get(xtr.getLocalName());
              converter.convertToBpmnModel(xtr, model, activeProcess, activeSubProcessList);
            }
          }
        }
      }

      for (Process process : model.getProcesses()) {
        for (Pool pool : model.getPools()) {
          if (process.getId().equals(pool.getProcessRef())) {
            pool.setExecutable(process.isExecutable());
          }
        }
        processFlowElements(process.getFlowElements(), process);
      }

    } catch (XMLException e) {
      throw e;

    } catch (Exception e) {
      LOGGER.error("Error processing BPMN document", e);
      throw new XMLException("Error processing BPMN document", e);
    }
    return model;
  }

  private void processFlowElements(Collection<FlowElement> flowElementList, BaseElement parentScope) {
    for (FlowElement flowElement : flowElementList) {
      if (flowElement instanceof SequenceFlow) {
        SequenceFlow sequenceFlow = (SequenceFlow) flowElement;
        FlowNode sourceNode = getFlowNodeFromScope(sequenceFlow.getSourceRef(), parentScope);
        if (sourceNode != null) {
          sourceNode.getOutgoingFlows().add(sequenceFlow);
        }
        FlowNode targetNode = getFlowNodeFromScope(sequenceFlow.getTargetRef(), parentScope);
        if (targetNode != null) {
          targetNode.getIncomingFlows().add(sequenceFlow);
        }
      } else if (flowElement instanceof BoundaryEvent) {
        BoundaryEvent boundaryEvent = (BoundaryEvent) flowElement;
        FlowElement attachedToElement = getFlowNodeFromScope(boundaryEvent.getAttachedToRefId(), parentScope);
        if (attachedToElement != null) {
          boundaryEvent.setAttachedToRef((Activity) attachedToElement);
          ((Activity) attachedToElement).getBoundaryEvents().add(boundaryEvent);
        }
      } else if (flowElement instanceof SubProcess) {
        SubProcess subProcess = (SubProcess) flowElement;
        processFlowElements(subProcess.getFlowElements(), subProcess);
      }
    }
  }

  private FlowNode getFlowNodeFromScope(String elementId, BaseElement scope) {
    FlowNode flowNode = null;
    if (StringUtils.isNotEmpty(elementId)) {
      if (scope instanceof Process) {
        flowNode = (FlowNode) ((Process) scope).getFlowElement(elementId);
      } else if (scope instanceof SubProcess) {
        flowNode = (FlowNode) ((SubProcess) scope).getFlowElement(elementId);
      }
    }
    return flowNode;
  }

  public byte[] convertToXML(BpmnModel model) {
    return convertToXML(model, DEFAULT_ENCODING);
  }

  public byte[] convertToXML(BpmnModel model, String encoding) {
    try {

      ByteArrayOutputStream outputStream = new ByteArrayOutputStream();

      XMLOutputFactory xof = XMLOutputFactory.newInstance();
      OutputStreamWriter out = new OutputStreamWriter(outputStream, encoding);

      XMLStreamWriter writer = xof.createXMLStreamWriter(out);
      XMLStreamWriter xtw = new IndentingXMLStreamWriter(writer);

      DefinitionsRootExport.writeRootElement(model, xtw, encoding);
      CollaborationExport.writePools(model, xtw);
      DataStoreExport.writeDataStores(model, xtw);
      SignalAndMessageDefinitionExport.writeSignalsAndMessages(model, xtw);

      for (Process process : model.getProcesses()) {

        if (process.getFlowElements().isEmpty() && process.getLanes().isEmpty()) {
          // empty process, ignore it
          continue;
        }

        ProcessExport.writeProcess(process, xtw);

        for (FlowElement flowElement : process.getFlowElements()) {
          createXML(flowElement, model, xtw);
        }

        for (Artifact artifact : process.getArtifacts()) {
          createXML(artifact, model, xtw);
        }

        // end process element
        xtw.writeEndElement();
      }

      BPMNDIExport.writeBPMNDI(model, xtw);

      // end definitions root element
      xtw.writeEndElement();
      xtw.writeEndDocument();

      xtw.flush();

      outputStream.close();

      xtw.close();

      return outputStream.toByteArray();

    } catch (Exception e) {
      LOGGER.error("Error writing BPMN XML", e);
      throw new XMLException("Error writing BPMN XML", e);
    }
  }

  private void createXML(FlowElement flowElement, BpmnModel model, XMLStreamWriter xtw) throws Exception {

    if (flowElement instanceof SubProcess) {

      SubProcess subProcess = (SubProcess) flowElement;
      xtw.writeStartElement(ELEMENT_SUBPROCESS);
      xtw.writeAttribute(ATTRIBUTE_ID, subProcess.getId());
      if (StringUtils.isNotEmpty(subProcess.getName())) {
        xtw.writeAttribute(ATTRIBUTE_NAME, subProcess.getName());
      } else {
        xtw.writeAttribute(ATTRIBUTE_NAME, "subProcess");
      }

      if (subProcess instanceof EventSubProcess) {
        xtw.writeAttribute(ATTRIBUTE_TRIGGERED_BY, ATTRIBUTE_VALUE_TRUE);
      }

      if (StringUtils.isNotEmpty(subProcess.getDocumentation())) {

        xtw.writeStartElement(ELEMENT_DOCUMENTATION);
        xtw.writeCharacters(subProcess.getDocumentation());
        xtw.writeEndElement();
      }

      boolean didWriteExtensionStartElement = ActivitiListenerExport.writeListeners(subProcess, false, xtw);

      didWriteExtensionStartElement = BpmnXMLUtil.writeExtensionElements(subProcess, didWriteExtensionStartElement, model.getNamespaces(), xtw);
      if (didWriteExtensionStartElement) {
        // closing extensions element
        xtw.writeEndElement();
      }

      MultiInstanceExport.writeMultiInstance(subProcess, xtw);

      for (FlowElement subElement : subProcess.getFlowElements()) {
        createXML(subElement, model, xtw);
      }

      for (Artifact artifact : subProcess.getArtifacts()) {
        createXML(artifact, model, xtw);
      }

      xtw.writeEndElement();

    } else {

      BaseBpmnXMLConverter converter = convertersToXMLMap.get(flowElement.getClass());

      if (converter == null) {
        throw new XMLException("No converter for " + flowElement.getClass() + " found");
      }

      converter.convertToXML(xtw, flowElement, model);
    }
  }

  private void createXML(Artifact artifact, BpmnModel model, XMLStreamWriter xtw) throws Exception {

    BaseBpmnXMLConverter converter = convertersToXMLMap.get(artifact.getClass());

    if (converter == null) {
      throw new XMLException("No converter for " + artifact.getClass() + " found");
    }

    converter.convertToXML(xtw, artifact, model);
  }
}<|MERGE_RESOLUTION|>--- conflicted
+++ resolved
@@ -318,13 +318,6 @@
           activeSubProcessList.remove(activeSubProcessList.size() - 1);
         }
 
-<<<<<<< HEAD
-        if (xtr.isStartElement() == false)
-          continue;
-
-        if (ELEMENT_DEFINITIONS.equals(xtr.getLocalName())) {
-          definitionsParser.parse(xtr, model);
-=======
 				if (ELEMENT_DEFINITIONS.equals(xtr.getLocalName())) {
 				  definitionsParser.parse(xtr, model);
                 } else if (ELEMENT_RESOURCE.equals(xtr.getLocalName())) {
@@ -334,18 +327,6 @@
 					
 				} else if (ELEMENT_MESSAGE.equals(xtr.getLocalName())) {
           messageParser.parse(xtr, model);
-          
-				} else if (ELEMENT_ERROR.equals(xtr.getLocalName())) {
->>>>>>> 19d2642d
-          
-        } else if (ELEMENT_RESOURCE.equals(xtr.getLocalName())) {
-          resourceParser.parse(xtr, model);
-
-        } else if (ELEMENT_SIGNAL.equals(xtr.getLocalName())) {
-          signalParser.parse(xtr, model);
-
-        } else if (ELEMENT_MESSAGE.equals(xtr.getLocalName())) {
-          messageParser.parse(xtr, model);
 
         } else if (ELEMENT_ERROR.equals(xtr.getLocalName())) {
 
