--- conflicted
+++ resolved
@@ -58,7 +58,8 @@
 /**
  * Represents a canvas on which BPMN 2.0 constructs can be drawn.
  * 
- * Some of the icons used are licensed under a Creative Commons Attribution 2.5 License, see http://www.famfamfam.com/lab/icons/silk/
+ * Some of the icons used are licensed under a Creative Commons Attribution 2.5
+ * License, see http://www.famfamfam.com/lab/icons/silk/
  * 
  * @see org.activiti.engine.impl.bpmn.diagram.DefaultProcessDiagramGenerator
  * @author Joram Barrez
@@ -66,10 +67,7 @@
 public class DefaultProcessDiagramCanvas {
 
   protected static final Logger LOGGER = LoggerFactory.getLogger(DefaultProcessDiagramCanvas.class);
-
-  public enum SHAPE_TYPE {
-    Rectangle, Rhombus, Ellipse
-  }
+  public enum SHAPE_TYPE {Rectangle, Rhombus, Ellipse}
 
   // Predefined sized
   protected static final int ARROW_WIDTH = 5;
@@ -81,6 +79,7 @@
   protected static final int TEXT_PADDING = 3;
   protected static final int ANNOTATION_TEXT_PADDING = 7;
   protected static final int LINE_HEIGHT = FONT_SIZE + FONT_SPACING;
+  
 
   // Colors
   protected static Color TASK_BOX_COLOR = new Color(249, 249, 249);
@@ -93,7 +92,7 @@
   protected static Color TASK_BORDER_COLOR = new Color(187, 187, 187);
   protected static Color EVENT_BORDER_COLOR = new Color(88, 88, 88);
   protected static Color SUBPROCESS_BORDER_COLOR = new Color(0, 0, 0);
-
+  
   // Fonts
   protected static Font LABEL_FONT = null;
   protected static Font ANNOTATION_FONT = new Font("Arial", Font.PLAIN, FONT_SIZE);
@@ -104,11 +103,11 @@
   protected static Stroke GATEWAY_TYPE_STROKE = new BasicStroke(3.0f);
   protected static Stroke END_EVENT_STROKE = new BasicStroke(3.0f);
   protected static Stroke MULTI_INSTANCE_STROKE = new BasicStroke(1.3f);
-  protected static Stroke EVENT_SUBPROCESS_STROKE = new BasicStroke(1.0f, BasicStroke.CAP_BUTT, BasicStroke.JOIN_MITER, 1.0f, new float[] { 1.0f }, 0.0f);
-  protected static Stroke NON_INTERRUPTING_EVENT_STROKE = new BasicStroke(1.0f, BasicStroke.CAP_BUTT, BasicStroke.JOIN_MITER, 1.0f, new float[] { 4.0f, 3.0f }, 0.0f);
+  protected static Stroke EVENT_SUBPROCESS_STROKE = new BasicStroke(1.0f, BasicStroke.CAP_BUTT, BasicStroke.JOIN_MITER, 1.0f,  new float[] { 1.0f }, 0.0f);
+  protected static Stroke NON_INTERRUPTING_EVENT_STROKE = new BasicStroke(1.0f, BasicStroke.CAP_BUTT, BasicStroke.JOIN_MITER, 1.0f,  new float[] { 4.0f, 3.0f }, 0.0f);
   protected static Stroke HIGHLIGHT_FLOW_STROKE = new BasicStroke(1.3f);
   protected static Stroke ANNOTATION_STROKE = new BasicStroke(2.0f);
-  protected static Stroke ASSOCIATION_STROKE = new BasicStroke(2.0f, BasicStroke.CAP_BUTT, BasicStroke.JOIN_MITER, 1.0f, new float[] { 2.0f, 2.0f }, 0.0f);
+  protected static Stroke ASSOCIATION_STROKE = new BasicStroke(2.0f, BasicStroke.CAP_BUTT, BasicStroke.JOIN_MITER, 1.0f,  new float[] { 2.0f, 2.0f }, 0.0f);
 
   // icons
   protected static int ICON_PADDING = 5;
@@ -122,7 +121,7 @@
   protected static BufferedImage SHELL_TASK_IMAGE;
   protected static BufferedImage MULE_TASK_IMAGE;
   protected static BufferedImage CAMEL_TASK_IMAGE;
-
+  
   protected static BufferedImage TIMER_IMAGE;
   protected static BufferedImage COMPENSATE_THROW_IMAGE;
   protected static BufferedImage COMPENSATE_CATCH_IMAGE;
@@ -144,16 +143,19 @@
   protected ClassLoader customClassLoader;
   protected String activityFontName = "Arial";
   protected String labelFontName = "Arial";
-
+  
   /**
    * Creates an empty canvas with given width and height.
    * 
-   * Allows to specify minimal boundaries on the left and upper side of the canvas. This is useful for diagrams that have white space there. Everything beneath these minimum values will be cropped.
+   * Allows to specify minimal boundaries on the left and upper side of the
+   * canvas. This is useful for diagrams that have white space there.
+   * Everything beneath these minimum values will be cropped. 
    * It's also possible to pass a specific font name and a class loader for the icon images.
    * 
    */
-  public DefaultProcessDiagramCanvas(int width, int height, int minX, int minY, String imageType, String activityFontName, String labelFontName, ClassLoader customClassLoader) {
-
+  public DefaultProcessDiagramCanvas(int width, int height, int minX, int minY, String imageType, 
+      String activityFontName, String labelFontName, ClassLoader customClassLoader) {
+    
     this.canvasWidth = width;
     this.canvasHeight = height;
     this.minX = minX;
@@ -165,37 +167,40 @@
       this.labelFontName = labelFontName;
     }
     this.customClassLoader = customClassLoader;
-
+    
     initialize(imageType);
   }
 
   /**
    * Creates an empty canvas with given width and height.
    * 
-   * Allows to specify minimal boundaries on the left and upper side of the canvas. This is useful for diagrams that have white space there (eg Signavio). Everything beneath these minimum values will
-   * be cropped.
+   * Allows to specify minimal boundaries on the left and upper side of the
+   * canvas. This is useful for diagrams that have white space there (eg
+   * Signavio). Everything beneath these minimum values will be cropped.
    * 
    * @param minX
-   *          Hint that will be used when generating the image. Parts that fall below minX on the horizontal scale will be cropped.
+   *          Hint that will be used when generating the image. Parts that fall
+   *          below minX on the horizontal scale will be cropped.
    * @param minY
-   *          Hint that will be used when generating the image. Parts that fall below minX on the horizontal scale will be cropped.
+   *          Hint that will be used when generating the image. Parts that fall
+   *          below minX on the horizontal scale will be cropped.
    */
   public DefaultProcessDiagramCanvas(int width, int height, int minX, int minY, String imageType) {
     this.canvasWidth = width;
     this.canvasHeight = height;
     this.minX = minX;
     this.minY = minY;
-
+    
     initialize(imageType);
   }
-
+  
   public void initialize(String imageType) {
     if ("png".equalsIgnoreCase(imageType)) {
       this.processDiagram = new BufferedImage(canvasWidth, canvasHeight, BufferedImage.TYPE_INT_ARGB);
     } else {
       this.processDiagram = new BufferedImage(canvasWidth, canvasHeight, BufferedImage.TYPE_INT_RGB);
     }
-
+    
     this.g = processDiagram.createGraphics();
     if ("png".equalsIgnoreCase(imageType) == false) {
       this.g.setBackground(new Color(255, 255, 255, 0));
@@ -204,36 +209,14 @@
 
     g.setRenderingHint(RenderingHints.KEY_ANTIALIASING, RenderingHints.VALUE_ANTIALIAS_ON);
     g.setPaint(Color.black);
-
+    
     Font font = new Font(activityFontName, Font.BOLD, FONT_SIZE);
     g.setFont(font);
     this.fontMetrics = g.getFontMetrics();
 
     LABEL_FONT = new Font(labelFontName, Font.ITALIC, 10);
-
+    
     try {
-<<<<<<< HEAD
-      USERTASK_IMAGE = ImageIO.read(ReflectUtil.getResourceAsStream("org/activiti/icons/userTask.png", customClassLoader));
-      SCRIPTTASK_IMAGE = ImageIO.read(ReflectUtil.getResourceAsStream("org/activiti/icons/scriptTask.png", customClassLoader));
-      SERVICETASK_IMAGE = ImageIO.read(ReflectUtil.getResourceAsStream("org/activiti/icons/serviceTask.png", customClassLoader));
-      RECEIVETASK_IMAGE = ImageIO.read(ReflectUtil.getResourceAsStream("org/activiti/icons/receiveTask.png", customClassLoader));
-      SENDTASK_IMAGE = ImageIO.read(ReflectUtil.getResourceAsStream("org/activiti/icons/sendTask.png", customClassLoader));
-      MANUALTASK_IMAGE = ImageIO.read(ReflectUtil.getResourceAsStream("org/activiti/icons/manualTask.png", customClassLoader));
-      BUSINESS_RULE_TASK_IMAGE = ImageIO.read(ReflectUtil.getResourceAsStream("org/activiti/icons/businessRuleTask.png", customClassLoader));
-      SHELL_TASK_IMAGE = ImageIO.read(ReflectUtil.getResourceAsStream("org/activiti/icons/shellTask.png", customClassLoader));
-      CAMEL_TASK_IMAGE = ImageIO.read(ReflectUtil.getResourceAsStream("org/activiti/icons/camelTask.png", customClassLoader));
-      MULE_TASK_IMAGE = ImageIO.read(ReflectUtil.getResourceAsStream("org/activiti/icons/muleTask.png", customClassLoader));
-
-      TIMER_IMAGE = ImageIO.read(ReflectUtil.getResourceAsStream("org/activiti/icons/timer.png", customClassLoader));
-      COMPENSATE_THROW_IMAGE = ImageIO.read(ReflectUtil.getResourceAsStream("org/activiti/icons/compensate-throw.png", customClassLoader));
-      COMPENSATE_CATCH_IMAGE = ImageIO.read(ReflectUtil.getResourceAsStream("org/activiti/icons/compensate.png", customClassLoader));
-      ERROR_THROW_IMAGE = ImageIO.read(ReflectUtil.getResourceAsStream("org/activiti/icons/error-throw.png", customClassLoader));
-      ERROR_CATCH_IMAGE = ImageIO.read(ReflectUtil.getResourceAsStream("org/activiti/icons/error.png", customClassLoader));
-      MESSAGE_THROW_IMAGE = ImageIO.read(ReflectUtil.getResourceAsStream("org/activiti/icons/message-throw.png", customClassLoader));
-      MESSAGE_CATCH_IMAGE = ImageIO.read(ReflectUtil.getResourceAsStream("org/activiti/icons/message.png", customClassLoader));
-      SIGNAL_THROW_IMAGE = ImageIO.read(ReflectUtil.getResourceAsStream("org/activiti/icons/signal-throw.png", customClassLoader));
-      SIGNAL_CATCH_IMAGE = ImageIO.read(ReflectUtil.getResourceAsStream("org/activiti/icons/signal.png", customClassLoader));
-=======
       USERTASK_IMAGE = ImageIO.read(ReflectUtil.getResource("org/activiti/icons/userTask.png", customClassLoader));
       SCRIPTTASK_IMAGE = ImageIO.read(ReflectUtil.getResource("org/activiti/icons/scriptTask.png", customClassLoader));
       SERVICETASK_IMAGE = ImageIO.read(ReflectUtil.getResource("org/activiti/icons/serviceTask.png", customClassLoader));
@@ -254,7 +237,6 @@
       MESSAGE_CATCH_IMAGE = ImageIO.read(ReflectUtil.getResource("org/activiti/icons/message.png", customClassLoader));
       SIGNAL_THROW_IMAGE = ImageIO.read(ReflectUtil.getResource("org/activiti/icons/signal-throw.png", customClassLoader));
       SIGNAL_CATCH_IMAGE = ImageIO.read(ReflectUtil.getResource("org/activiti/icons/signal.png", customClassLoader));
->>>>>>> 155b5085
     } catch (IOException e) {
       LOGGER.warn("Could not load image for process diagram creation: {}", e.getMessage());
     }
@@ -263,7 +245,8 @@
   /**
    * Generates an image of what currently is drawn on the canvas.
    * 
-   * Throws an {@link ActivitiException} when {@link #close()} is already called.
+   * Throws an {@link ActivitiException} when {@link #close()} is already
+   * called.
    */
   public InputStream generateImage(String imageType) {
     if (closed) {
@@ -280,7 +263,7 @@
         imageToSerialize = processDiagram.getSubimage(minX - 5, minY - 5, canvasWidth - minX + 5, canvasHeight - minY + 5);
       }
       ImageIO.write(imageToSerialize, imageType, out);
-
+      
     } catch (IOException e) {
       throw new ActivitiImageException("Error while generating process image", e);
     } finally {
@@ -288,17 +271,18 @@
         if (out != null) {
           out.close();
         }
-      } catch (IOException ignore) {
+      } catch(IOException ignore) {
         // Exception is silently ignored
       }
     }
     return new ByteArrayInputStream(out.toByteArray());
   }
-
+  
   /**
    * Generates an image of what currently is drawn on the canvas.
    * 
-   * Throws an {@link ActivitiException} when {@link #close()} is already called.
+   * Throws an {@link ActivitiException} when {@link #close()} is already
+   * called.
    */
   public BufferedImage generateBufferedImage(String imageType) {
     if (closed) {
@@ -316,7 +300,8 @@
   }
 
   /**
-   * Closes the canvas which dissallows further drawing and releases graphical resources.
+   * Closes the canvas which dissallows further drawing and releases graphical
+   * resources.
    */
   public void close() {
     g.dispose();
@@ -330,11 +315,11 @@
   public void drawTimerStartEvent(GraphicInfo graphicInfo, double scaleFactor) {
     drawStartEvent(graphicInfo, TIMER_IMAGE, scaleFactor);
   }
-
+  
   public void drawSignalStartEvent(GraphicInfo graphicInfo, double scaleFactor) {
     drawStartEvent(graphicInfo, SIGNAL_CATCH_IMAGE, scaleFactor);
   }
-
+  
   public void drawMessageStartEvent(GraphicInfo graphicInfo, double scaleFactor) {
     drawStartEvent(graphicInfo, MESSAGE_CATCH_IMAGE, scaleFactor);
   }
@@ -342,7 +327,8 @@
   public void drawStartEvent(GraphicInfo graphicInfo, BufferedImage image, double scaleFactor) {
     Paint originalPaint = g.getPaint();
     g.setPaint(EVENT_COLOR);
-    Ellipse2D circle = new Ellipse2D.Double(graphicInfo.getX(), graphicInfo.getY(), graphicInfo.getWidth(), graphicInfo.getHeight());
+    Ellipse2D circle = new Ellipse2D.Double(graphicInfo.getX(), graphicInfo.getY(), 
+        graphicInfo.getWidth(), graphicInfo.getHeight());
     g.fill(circle);
     g.setPaint(EVENT_BORDER_COLOR);
     g.draw(circle);
@@ -350,8 +336,9 @@
     if (image != null) {
       // calculate coordinates to center image
       int imageX = (int) Math.round(graphicInfo.getX() + (graphicInfo.getWidth() / 2) - (image.getWidth() / 2 * scaleFactor));
-      int imageY = (int) Math.round(graphicInfo.getY() + (graphicInfo.getHeight() / 2) - (image.getHeight() / 2 * scaleFactor));
-      g.drawImage(image, imageX, imageY, (int) (image.getWidth() / scaleFactor), (int) (image.getHeight() / scaleFactor), null);
+      int imageY = (int) Math.round(graphicInfo.getY() + (graphicInfo.getHeight() / 2) - (image.getHeight() / 2 * scaleFactor));  
+      g.drawImage(image, imageX, imageY,
+          (int) (image.getWidth() / scaleFactor), (int) (image.getHeight() / scaleFactor), null);
     }
 
   }
@@ -360,7 +347,8 @@
     Paint originalPaint = g.getPaint();
     Stroke originalStroke = g.getStroke();
     g.setPaint(EVENT_COLOR);
-    Ellipse2D circle = new Ellipse2D.Double(graphicInfo.getX(), graphicInfo.getY(), graphicInfo.getWidth(), graphicInfo.getHeight());
+    Ellipse2D circle = new Ellipse2D.Double(graphicInfo.getX(), graphicInfo.getY(), 
+        graphicInfo.getWidth(), graphicInfo.getHeight());
     g.fill(circle);
     g.setPaint(EVENT_BORDER_COLOR);
     if (scaleFactor == 1.0) {
@@ -379,23 +367,29 @@
       drawLabel(name, graphicInfo);
     }
   }
-
+  
   public void drawErrorEndEvent(GraphicInfo graphicInfo, double scaleFactor) {
     drawNoneEndEvent(graphicInfo, scaleFactor);
-    g.drawImage(ERROR_THROW_IMAGE, (int) (graphicInfo.getX() + (graphicInfo.getWidth() / 4)), (int) (graphicInfo.getY() + (graphicInfo.getHeight() / 4)),
-        (int) (ERROR_THROW_IMAGE.getWidth() / scaleFactor), (int) (ERROR_THROW_IMAGE.getHeight() / scaleFactor), null);
-  }
-
+    g.drawImage(ERROR_THROW_IMAGE, (int) (graphicInfo.getX() + (graphicInfo.getWidth() / 4)), 
+        (int) (graphicInfo.getY() + (graphicInfo.getHeight() / 4)), 
+        (int) (ERROR_THROW_IMAGE.getWidth() / scaleFactor), 
+        (int) (ERROR_THROW_IMAGE.getHeight() / scaleFactor), null);
+  }
+  
   public void drawErrorStartEvent(GraphicInfo graphicInfo, double scaleFactor) {
     drawNoneStartEvent(graphicInfo);
-    g.drawImage(ERROR_CATCH_IMAGE, (int) (graphicInfo.getX() + (graphicInfo.getWidth() / 4)), (int) (graphicInfo.getY() + (graphicInfo.getHeight() / 4)),
-        (int) (ERROR_CATCH_IMAGE.getWidth() / scaleFactor), (int) (ERROR_CATCH_IMAGE.getHeight() / scaleFactor), null);
-  }
-
-  public void drawCatchingEvent(GraphicInfo graphicInfo, boolean isInterrupting, BufferedImage image, String eventType, double scaleFactor) {
-
+    g.drawImage(ERROR_CATCH_IMAGE, (int) (graphicInfo.getX() + (graphicInfo.getWidth() / 4)), 
+        (int) (graphicInfo.getY() + (graphicInfo.getHeight() / 4)), 
+        (int) (ERROR_CATCH_IMAGE.getWidth() / scaleFactor), 
+        (int) (ERROR_CATCH_IMAGE.getHeight() / scaleFactor), null);
+  }
+
+  public void drawCatchingEvent(GraphicInfo graphicInfo, boolean isInterrupting, 
+      BufferedImage image, String eventType, double scaleFactor) {
+    
     // event circles
-    Ellipse2D outerCircle = new Ellipse2D.Double(graphicInfo.getX(), graphicInfo.getY(), graphicInfo.getWidth(), graphicInfo.getHeight());
+    Ellipse2D outerCircle = new Ellipse2D.Double(graphicInfo.getX(), graphicInfo.getY(), 
+        graphicInfo.getWidth(), graphicInfo.getHeight());
     int innerCircleSize = (int) (4 / scaleFactor);
     if (innerCircleSize == 0) {
       innerCircleSize = 1;
@@ -412,7 +406,7 @@
     g.fill(outerCircle);
 
     g.setPaint(EVENT_BORDER_COLOR);
-    if (isInterrupting == false)
+    if (isInterrupting == false) 
       g.setStroke(NON_INTERRUPTING_EVENT_STROKE);
     g.draw(outerCircle);
     g.setStroke(originalStroke);
@@ -422,13 +416,14 @@
     if (image != null) {
       // calculate coordinates to center image
       int imageX = (int) (graphicInfo.getX() + (graphicInfo.getWidth() / 2) - (image.getWidth() / 2 * scaleFactor));
-      int imageY = (int) (graphicInfo.getY() + (graphicInfo.getHeight() / 2) - (image.getHeight() / 2 * scaleFactor));
+      int imageY = (int) (graphicInfo.getY() + (graphicInfo.getHeight() / 2) - (image.getHeight() / 2 * scaleFactor));  
       if (scaleFactor == 1.0 && "timer".equals(eventType)) {
         // move image one pixel to center timer image
         imageX++;
         imageY++;
       }
-      g.drawImage(image, imageX, imageY, (int) (image.getWidth() / scaleFactor), (int) (image.getHeight() / scaleFactor), null);
+      g.drawImage(image, imageX, imageY, (int) (image.getWidth() / scaleFactor), 
+          (int) (image.getHeight() / scaleFactor), null);
     }
   }
 
@@ -467,7 +462,7 @@
   public void drawCatchingSignalEvent(GraphicInfo graphicInfo, boolean isInterrupting, double scaleFactor) {
     drawCatchingEvent(graphicInfo, isInterrupting, SIGNAL_CATCH_IMAGE, "signal", scaleFactor);
   }
-
+  
   public void drawCatchingMessageEvent(GraphicInfo graphicInfo, boolean isInterrupting, double scaleFactor) {
     drawCatchingEvent(graphicInfo, isInterrupting, MESSAGE_CATCH_IMAGE, "message", scaleFactor);
   }
@@ -476,7 +471,7 @@
     drawCatchingEvent(graphicInfo, isInterrupting, MESSAGE_CATCH_IMAGE, "message", scaleFactor);
     drawLabel(name, graphicInfo);
   }
-
+  
   public void drawThrowingCompensateEvent(GraphicInfo graphicInfo, double scaleFactor) {
     drawCatchingEvent(graphicInfo, true, COMPENSATE_THROW_IMAGE, "compensate", scaleFactor);
   }
@@ -484,7 +479,7 @@
   public void drawThrowingSignalEvent(GraphicInfo graphicInfo, double scaleFactor) {
     drawCatchingEvent(graphicInfo, true, SIGNAL_THROW_IMAGE, "signal", scaleFactor);
   }
-
+  
   public void drawThrowingNoneEvent(GraphicInfo graphicInfo, double scaleFactor) {
     drawCatchingEvent(graphicInfo, true, null, "none", scaleFactor);
   }
@@ -492,7 +487,7 @@
   public void drawSequenceflow(int srcX, int srcY, int targetX, int targetY, boolean conditional, double scaleFactor) {
     drawSequenceflow(srcX, srcY, targetX, targetY, conditional, false, scaleFactor);
   }
-
+  
   public void drawSequenceflow(int srcX, int srcY, int targetX, int targetY, boolean conditional, boolean highLighted, double scaleFactor) {
     Paint originalPaint = g.getPaint();
     if (highLighted)
@@ -516,12 +511,12 @@
   }
 
   public void drawSequenceflow(int[] xPoints, int[] yPoints, boolean conditional, boolean isDefault, boolean highLighted, double scaleFactor) {
-    drawConnection(xPoints, yPoints, conditional, isDefault, "sequenceFlow", AssociationDirection.ONE, highLighted, scaleFactor);
-  }
-
-  public void drawConnection(int[] xPoints, int[] yPoints, boolean conditional, boolean isDefault, String connectionType, AssociationDirection associationDirection, boolean highLighted,
-      double scaleFactor) {
-
+	  drawConnection(xPoints, yPoints, conditional, isDefault, "sequenceFlow", AssociationDirection.ONE, highLighted, scaleFactor);
+  }
+  
+  public void drawConnection(int[] xPoints, int[] yPoints, boolean conditional, boolean isDefault, String connectionType, 
+      AssociationDirection associationDirection, boolean highLighted, double scaleFactor) {
+    
     Paint originalPaint = g.getPaint();
     Stroke originalStroke = g.getStroke();
 
@@ -533,7 +528,7 @@
       g.setStroke(HIGHLIGHT_FLOW_STROKE);
     }
 
-    for (int i = 1; i < xPoints.length; i++) {
+    for (int i=1; i<xPoints.length; i++) {
       Integer sourceX = xPoints[i - 1];
       Integer sourceY = yPoints[i - 1];
       Integer targetX = xPoints[i];
@@ -541,8 +536,8 @@
       Line2D.Double line = new Line2D.Double(sourceX, sourceY, targetX, targetY);
       g.draw(line);
     }
-
-    if (isDefault) {
+  
+    if (isDefault){
       Line2D.Double line = new Line2D.Double(xPoints[0], yPoints[0], xPoints[1], yPoints[1]);
       drawDefaultSequenceFlowIndicator(line, scaleFactor);
     }
@@ -551,9 +546,9 @@
       Line2D.Double line = new Line2D.Double(xPoints[0], yPoints[0], xPoints[1], yPoints[1]);
       drawConditionalSequenceFlowIndicator(line, scaleFactor);
     }
-
+  
     if (associationDirection.equals(AssociationDirection.ONE) || associationDirection.equals(AssociationDirection.BOTH)) {
-      Line2D.Double line = new Line2D.Double(xPoints[xPoints.length - 2], yPoints[xPoints.length - 2], xPoints[xPoints.length - 1], yPoints[xPoints.length - 1]);
+      Line2D.Double line = new Line2D.Double(xPoints[xPoints.length-2], yPoints[xPoints.length-2], xPoints[xPoints.length-1], yPoints[xPoints.length-1]);
       drawArrowHead(line, scaleFactor);
     }
     if (associationDirection.equals(AssociationDirection.BOTH)) {
@@ -615,11 +610,12 @@
   }
 
   public void drawDefaultSequenceFlowIndicator(Line2D.Double line, double scaleFactor) {
-    double length = DEFAULT_INDICATOR_WIDTH / scaleFactor, halfOfLength = length / 2, f = 8;
+    double length = DEFAULT_INDICATOR_WIDTH / scaleFactor, halfOfLength = length/2, f = 8;
     Line2D.Double defaultIndicator = new Line2D.Double(-halfOfLength, 0, halfOfLength, 0);
 
     double angle = Math.atan2(line.y2 - line.y1, line.x2 - line.x1);
-    double dx = f * Math.cos(angle), dy = f * Math.sin(angle), x1 = line.x1 + dx, y1 = line.y1 + dy;
+    double dx = f * Math.cos(angle), dy = f * Math.sin(angle),
+	       x1 = line.x1 + dx, y1 = line.y1 + dy;
 
     AffineTransform transformation = new AffineTransform();
     transformation.setToIdentity();
@@ -634,8 +630,7 @@
   }
 
   public void drawConditionalSequenceFlowIndicator(Line2D.Double line, double scaleFactor) {
-    if (scaleFactor > 1.0)
-      return;
+    if (scaleFactor > 1.0) return;
     int horizontal = (int) (CONDITIONAL_INDICATOR_WIDTH * 0.7);
     int halfOfHorizontal = horizontal / 2;
     int halfOfVertical = CONDITIONAL_INDICATOR_WIDTH / 2;
@@ -666,38 +661,39 @@
 
   public void drawTask(BufferedImage icon, String name, GraphicInfo graphicInfo, double scaleFactor) {
     drawTask(name, graphicInfo);
-    g.drawImage(icon, (int) (graphicInfo.getX() + ICON_PADDING / scaleFactor), (int) (graphicInfo.getY() + ICON_PADDING / scaleFactor), (int) (icon.getWidth() / scaleFactor),
-        (int) (icon.getHeight() / scaleFactor), null);
+    g.drawImage(icon, (int) (graphicInfo.getX() + ICON_PADDING / scaleFactor), 
+        (int) (graphicInfo.getY() + ICON_PADDING / scaleFactor), 
+        (int) (icon.getWidth() / scaleFactor), (int) (icon.getHeight() / scaleFactor), null);
   }
 
   public void drawTask(String name, GraphicInfo graphicInfo) {
     drawTask(name, graphicInfo, false);
   }
-
+  
   public void drawPoolOrLane(String name, GraphicInfo graphicInfo) {
     int x = (int) graphicInfo.getX();
     int y = (int) graphicInfo.getY();
     int width = (int) graphicInfo.getWidth();
     int height = (int) graphicInfo.getHeight();
     g.drawRect(x, y, width, height);
-
+    
     // Add the name as text, vertical
-    if (name != null && name.length() > 0) {
+    if(name != null && name.length() > 0) {
       // Include some padding
       int availableTextSpace = height - 6;
 
       // Create rotation for derived font
       AffineTransform transformation = new AffineTransform();
       transformation.setToIdentity();
-      transformation.rotate(270 * Math.PI / 180);
+      transformation.rotate(270 * Math.PI/180);
 
       Font currentFont = g.getFont();
       Font theDerivedFont = currentFont.deriveFont(transformation);
       g.setFont(theDerivedFont);
-
+      
       String truncated = fitTextToWidth(name, availableTextSpace);
       int realWidth = fontMetrics.stringWidth(truncated);
-
+      
       g.drawString(truncated, x + 2 + fontMetrics.getHeight(), 3 + y + availableTextSpace - (availableTextSpace - realWidth) / 2);
       g.setFont(currentFont);
     }
@@ -709,15 +705,14 @@
     int y = (int) graphicInfo.getY();
     int width = (int) graphicInfo.getWidth();
     int height = (int) graphicInfo.getHeight();
-
-    // Create a new gradient paint for every task box, gradient depends on x
-    // and y and is not relative
+    
+    // Create a new gradient paint for every task box, gradient depends on x and y and is not relative
     g.setPaint(TASK_BOX_COLOR);
 
     int arcR = 6;
     if (thickBorder)
-      arcR = 3;
-
+    	arcR = 3;
+    
     // shape
     RoundRectangle2D rect = new RoundRectangle2D.Double(x, y, width, height, arcR, arcR);
     g.fill(rect);
@@ -737,54 +732,53 @@
     if (name != null && name.length() > 0) {
       int boxWidth = width - (2 * TEXT_PADDING);
       int boxHeight = height - 16 - ICON_PADDING - ICON_PADDING - MARKER_WIDTH - 2 - 2;
-      int boxX = x + width / 2 - boxWidth / 2;
-      int boxY = y + height / 2 - boxHeight / 2 + ICON_PADDING + ICON_PADDING - 2 - 2;
-
+      int boxX = x + width/2 - boxWidth/2;
+      int boxY = y + height/2 - boxHeight/2 + ICON_PADDING + ICON_PADDING - 2 - 2;
+      
       drawMultilineCentredText(name, boxX, boxY, boxWidth, boxHeight);
     }
   }
-
+  
   protected void drawMultilineCentredText(String text, int x, int y, int boxWidth, int boxHeight) {
     drawMultilineText(text, x, y, boxWidth, boxHeight, true);
   }
 
   protected void drawMultilineAnnotationText(String text, int x, int y, int boxWidth, int boxHeight) {
-    drawMultilineText(text, x, y, boxWidth, boxHeight, false);
-  }
-
+	  drawMultilineText(text, x, y, boxWidth, boxHeight, false);
+  }
+  
   protected void drawMultilineText(String text, int x, int y, int boxWidth, int boxHeight, boolean centered) {
     // Create an attributed string based in input text
     AttributedString attributedString = new AttributedString(text);
     attributedString.addAttribute(TextAttribute.FONT, g.getFont());
     attributedString.addAttribute(TextAttribute.FOREGROUND, Color.black);
-
+    
     AttributedCharacterIterator characterIterator = attributedString.getIterator();
-
+    
     int currentHeight = 0;
     // Prepare a list of lines of text we'll be drawing
     List<TextLayout> layouts = new ArrayList<TextLayout>();
     String lastLine = null;
-
+    
     LineBreakMeasurer measurer = new LineBreakMeasurer(characterIterator, g.getFontRenderContext());
-
+    
     TextLayout layout = null;
     while (measurer.getPosition() < characterIterator.getEndIndex() && currentHeight <= boxHeight) {
-
+       
       int previousPosition = measurer.getPosition();
-
+      
       // Request next layout
       layout = measurer.nextLayout(boxWidth);
-
-      int height = ((Float) (layout.getDescent() + layout.getAscent() + layout.getLeading())).intValue();
-
-      if (currentHeight + height > boxHeight) {
-        // The line we're about to add should NOT be added anymore,
-        // append three dots to previous one instead
+      
+      int height = ((Float)(layout.getDescent() + layout.getAscent() + layout.getLeading())).intValue();
+      
+      if(currentHeight + height > boxHeight) {
+        // The line we're about to add should NOT be added anymore, append three dots to previous one instead
         // to indicate more text is truncated
         if (!layouts.isEmpty()) {
           layouts.remove(layouts.size() - 1);
-
-          if (lastLine.length() >= 4) {
+          
+          if(lastLine.length() >= 4) {
             lastLine = lastLine.substring(0, lastLine.length() - 4) + "...";
           }
           layouts.add(new TextLayout(lastLine, g.getFont(), g.getFontRenderContext()));
@@ -795,21 +789,23 @@
         currentHeight += height;
       }
     }
-
-    int currentY = y + (centered ? ((boxHeight - currentHeight) / 2) : 0);
+    
+    
+    int currentY = y + (centered ? ((boxHeight - currentHeight) /2) : 0);
     int currentX = 0;
-
+    
     // Actually draw the lines
-    for (TextLayout textLayout : layouts) {
-
+    for(TextLayout textLayout : layouts) {
+      
       currentY += textLayout.getAscent();
-      currentX = x + (centered ? ((boxWidth - ((Double) textLayout.getBounds().getWidth()).intValue()) / 2) : 0);
-
+      currentX = x + (centered ? ((boxWidth - ((Double)textLayout.getBounds().getWidth()).intValue()) /2) : 0);
+      
       textLayout.draw(g, currentX, currentY);
       currentY += textLayout.getDescent() + textLayout.getLeading();
     }
-
-  }
+    
+  }
+  
 
   protected String fitTextToWidth(String original, int width) {
     String text = original;
@@ -851,22 +847,23 @@
   public void drawManualTask(String name, GraphicInfo graphicInfo, double scaleFactor) {
     drawTask(MANUALTASK_IMAGE, name, graphicInfo, scaleFactor);
   }
-
+  
   public void drawBusinessRuleTask(String name, GraphicInfo graphicInfo, double scaleFactor) {
     drawTask(BUSINESS_RULE_TASK_IMAGE, name, graphicInfo, scaleFactor);
   }
-
+  
   public void drawCamelTask(String name, GraphicInfo graphicInfo, double scaleFactor) {
     drawTask(CAMEL_TASK_IMAGE, name, graphicInfo, scaleFactor);
   }
-
+  
   public void drawMuleTask(String name, GraphicInfo graphicInfo, double scaleFactor) {
     drawTask(MULE_TASK_IMAGE, name, graphicInfo, scaleFactor);
   }
 
   public void drawExpandedSubProcess(String name, GraphicInfo graphicInfo, Boolean isTriggeredByEvent, double scaleFactor) {
-    RoundRectangle2D rect = new RoundRectangle2D.Double(graphicInfo.getX(), graphicInfo.getY(), graphicInfo.getWidth(), graphicInfo.getHeight(), 8, 8);
-
+    RoundRectangle2D rect = new RoundRectangle2D.Double(graphicInfo.getX(), graphicInfo.getY(), 
+        graphicInfo.getWidth(), graphicInfo.getHeight(), 8, 8);
+    
     // Use different stroke (dashed)
     if (isTriggeredByEvent) {
       Stroke originalStroke = g.getStroke();
@@ -942,7 +939,7 @@
     int y = (int) graphicInfo.getY();
     int width = (int) graphicInfo.getWidth();
     int height = (int) graphicInfo.getHeight();
-
+    
     rhombus.addPoint(x, y + (height / 2));
     rhombus.addPoint(x + (width / 2), y + height);
     rhombus.addPoint(x + width, y + (height / 2));
@@ -1012,39 +1009,39 @@
       g.setStroke(orginalStroke);
     }
   }
-
+  
   public void drawEventBasedGateway(GraphicInfo graphicInfo, double scaleFactor) {
     // rhombus
     drawGateway(graphicInfo);
-
+    
     if (scaleFactor == 1.0) {
       int x = (int) graphicInfo.getX();
       int y = (int) graphicInfo.getY();
       int width = (int) graphicInfo.getWidth();
       int height = (int) graphicInfo.getHeight();
-
+      
       double scale = .6;
-
+      
       GraphicInfo eventInfo = new GraphicInfo();
-      eventInfo.setX(x + width * (1 - scale) / 2);
-      eventInfo.setY(y + height * (1 - scale) / 2);
-      eventInfo.setWidth(width * scale);
-      eventInfo.setHeight(height * scale);
+      eventInfo.setX(x + width*(1-scale)/2);
+      eventInfo.setY(y + height*(1-scale)/2);
+      eventInfo.setWidth(width*scale);
+      eventInfo.setHeight(height*scale);
       drawCatchingEvent(eventInfo, true, null, "eventGateway", scaleFactor);
-
+      
       double r = width / 6.;
-
+      
       // create pentagon (coords with respect to center)
-      int topX = (int) (.95 * r); // top right corner
-      int topY = (int) (-.31 * r);
-      int bottomX = (int) (.59 * r); // bottom right corner
-      int bottomY = (int) (.81 * r);
-
-      int[] xPoints = new int[] { 0, topX, bottomX, -bottomX, -topX };
-      int[] yPoints = new int[] { -(int) r, topY, bottomY, bottomY, topY };
+      int topX = (int)(.95 * r); // top right corner
+      int topY = (int)(-.31 * r);
+      int bottomX = (int)(.59 * r); // bottom right corner
+      int bottomY = (int)(.81 * r);
+      
+      int[] xPoints = new int[]{ 0, topX, bottomX, -bottomX, -topX };
+      int[] yPoints = new int[]{ -(int)r, topY, bottomY, bottomY, topY };
       Polygon pentagon = new Polygon(xPoints, yPoints, 5);
-      pentagon.translate(x + width / 2, y + width / 2);
-
+      pentagon.translate(x+width/2, y+width/2);
+  
       // draw
       g.drawPolygon(pentagon);
     }
@@ -1091,51 +1088,50 @@
     int y = (int) graphicInfo.getY();
     int width = (int) graphicInfo.getWidth();
     int height = (int) graphicInfo.getHeight();
-
-    Font originalFont = g.getFont();
-    Stroke originalStroke = g.getStroke();
-
-    g.setFont(ANNOTATION_FONT);
-
-    Path2D path = new Path2D.Double();
-    x += .5;
-    int lineLength = 18;
-    path.moveTo(x + lineLength, y);
-    path.lineTo(x, y);
-    path.lineTo(x, y + height);
-    path.lineTo(x + lineLength, y + height);
-
-    path.lineTo(x + lineLength, y + height - 1);
-    path.lineTo(x + 1, y + height - 1);
-    path.lineTo(x + 1, y + 1);
-    path.lineTo(x + lineLength, y + 1);
-    path.closePath();
-
-    g.draw(path);
-
-    int boxWidth = width - (2 * ANNOTATION_TEXT_PADDING);
+    
+	  Font originalFont = g.getFont();
+	  Stroke originalStroke = g.getStroke();
+	  
+	  g.setFont(ANNOTATION_FONT);
+	  
+	  Path2D path = new Path2D.Double();
+	  x += .5;
+	  int lineLength = 18;
+	  path.moveTo(x + lineLength, y);
+	  path.lineTo(x, y);
+	  path.lineTo(x, y + height);
+	  path.lineTo(x + lineLength, y + height);
+	  
+	  path.lineTo(x + lineLength, y + height -1);
+	  path.lineTo(x + 1, y + height -1);
+	  path.lineTo(x + 1, y + 1);
+	  path.lineTo(x + lineLength, y + 1);
+	  path.closePath();
+	  
+	  g.draw(path);
+	  
+	  int boxWidth = width - (2 * ANNOTATION_TEXT_PADDING);
     int boxHeight = height - (2 * ANNOTATION_TEXT_PADDING);
-    int boxX = x + width / 2 - boxWidth / 2;
-    int boxY = y + height / 2 - boxHeight / 2;
-
+    int boxX = x + width/2 - boxWidth/2;
+    int boxY = y + height/2 - boxHeight/2;
+    
     if (text != null && text.isEmpty() == false) {
       drawMultilineAnnotationText(text, boxX, boxY, boxWidth, boxHeight);
     }
-
-    // restore originals
+	  
+	  // restore originals
     g.setFont(originalFont);
     g.setStroke(originalStroke);
   }
-
-  public void drawLabel(String text, GraphicInfo graphicInfo) {
-    drawLabel(text, graphicInfo, true);
-  }
-
-  public void drawLabel(String text, GraphicInfo graphicInfo, boolean centered) {
-    float interline = 1.0f;
-
+  
+  public void drawLabel(String text, GraphicInfo graphicInfo){
+	  drawLabel(text, graphicInfo, true);
+  }
+  public void drawLabel(String text, GraphicInfo graphicInfo, boolean centered){
+	float interline = 1.0f;
+	
     // text
-    if (text != null && text.length() > 0) {
+    if (text != null && text.length()>0) {
       Paint originalPaint = g.getPaint();
       Font originalFont = g.getFont();
 
@@ -1144,7 +1140,7 @@
 
       int wrapWidth = 100;
       int textY = (int) (graphicInfo.getY() + graphicInfo.getHeight());
-
+      
       // TODO: use drawMultilineText()
       AttributedString as = new AttributedString(text);
       as.addAttribute(TextAttribute.FOREGROUND, g.getPaint());
@@ -1152,18 +1148,18 @@
       AttributedCharacterIterator aci = as.getIterator();
       FontRenderContext frc = new FontRenderContext(null, true, false);
       LineBreakMeasurer lbm = new LineBreakMeasurer(aci, frc);
-
+      
       while (lbm.getPosition() < text.length()) {
-        TextLayout tl = lbm.nextLayout(wrapWidth);
-        textY += tl.getAscent();
-        Rectangle2D bb = tl.getBounds();
-        double tX = graphicInfo.getX();
-        if (centered)
-          tX += (int) (graphicInfo.getWidth() / 2 - bb.getWidth() / 2);
-        tl.draw(g, (float) tX, textY);
-        textY += tl.getDescent() + tl.getLeading() + (interline - 1.0f) * tl.getAscent();
+    	  TextLayout tl = lbm.nextLayout(wrapWidth);
+    	  textY += tl.getAscent();
+    	  Rectangle2D bb = tl.getBounds();
+    	  double tX = graphicInfo.getX();
+    	  if (centered)
+        	  tX += (int) (graphicInfo.getWidth() / 2 - bb.getWidth() / 2);
+    	  tl.draw(g, (float) tX, textY);
+    	  textY += tl.getDescent() + tl.getLeading() + (interline - 1.0f) * tl.getAscent();
       }
-
+  
       // restore originals
       g.setFont(originalFont);
       g.setPaint(originalPaint);
@@ -1172,7 +1168,6 @@
 
   /**
    * This method makes coordinates of connection flow better.
-   * 
    * @param sourceShapeType
    * @param targetShapeType
    * @param sourceGraphicInfo
@@ -1180,14 +1175,13 @@
    * @param graphicInfoList
    * 
    */
-  public List<GraphicInfo> connectionPerfectionizer(SHAPE_TYPE sourceShapeType, SHAPE_TYPE targetShapeType, GraphicInfo sourceGraphicInfo, GraphicInfo targetGraphicInfo,
-      List<GraphicInfo> graphicInfoList) {
+  public List<GraphicInfo> connectionPerfectionizer(SHAPE_TYPE sourceShapeType, SHAPE_TYPE targetShapeType, GraphicInfo sourceGraphicInfo, GraphicInfo targetGraphicInfo, List<GraphicInfo> graphicInfoList) {
     Shape shapeFirst = createShape(sourceShapeType, sourceGraphicInfo);
     Shape shapeLast = createShape(targetShapeType, targetGraphicInfo);
 
     if (graphicInfoList != null && graphicInfoList.size() > 0) {
       GraphicInfo graphicInfoFirst = graphicInfoList.get(0);
-      GraphicInfo graphicInfoLast = graphicInfoList.get(graphicInfoList.size() - 1);
+      GraphicInfo graphicInfoLast = graphicInfoList.get(graphicInfoList.size()-1);
       if (shapeFirst != null) {
         graphicInfoFirst.setX(shapeFirst.getBounds2D().getCenterX());
         graphicInfoFirst.setY(shapeFirst.getBounds2D().getCenterY());
@@ -1196,9 +1190,9 @@
         graphicInfoLast.setX(shapeLast.getBounds2D().getCenterX());
         graphicInfoLast.setY(shapeLast.getBounds2D().getCenterY());
       }
-
+  
       Point p = null;
-
+      
       if (shapeFirst != null) {
         Line2D.Double lineFirst = new Line2D.Double(graphicInfoFirst.getX(), graphicInfoFirst.getY(), graphicInfoList.get(1).getX(), graphicInfoList.get(1).getY());
         p = getIntersection(shapeFirst, lineFirst);
@@ -1207,10 +1201,9 @@
           graphicInfoFirst.setY(p.getY());
         }
       }
-
+  
       if (shapeLast != null) {
-        Line2D.Double lineLast = new Line2D.Double(graphicInfoLast.getX(), graphicInfoLast.getY(), graphicInfoList.get(graphicInfoList.size() - 2).getX(), graphicInfoList.get(
-            graphicInfoList.size() - 2).getY());
+        Line2D.Double lineLast = new Line2D.Double(graphicInfoLast.getX(), graphicInfoLast.getY(), graphicInfoList.get(graphicInfoList.size()-2).getX(), graphicInfoList.get(graphicInfoList.size()-2).getY());
         p = getIntersection(shapeLast, lineLast);
         if (p != null) {
           graphicInfoLast.setX(p.getX());
@@ -1224,7 +1217,6 @@
 
   /**
    * This method creates shape by type and coordinates.
-   * 
    * @param shapeType
    * @param graphicInfo
    * @return Shape
@@ -1232,7 +1224,7 @@
   private static Shape createShape(SHAPE_TYPE shapeType, GraphicInfo graphicInfo) {
     if (SHAPE_TYPE.Rectangle.equals(shapeType)) {
       // source is rectangle
-      return new Rectangle2D.Double(graphicInfo.getX(), graphicInfo.getY(), graphicInfo.getWidth(), graphicInfo.getHeight());
+      return new Rectangle2D.Double(graphicInfo.getX(), graphicInfo.getY(), graphicInfo.getWidth(), graphicInfo.getHeight());       
     } else if (SHAPE_TYPE.Rhombus.equals(shapeType)) {
       // source is rhombus
       Path2D.Double rhombus = new Path2D.Double();
@@ -1270,18 +1262,17 @@
     }
   }
 
-  /**
-   * This method calculates ellipse intersection with line
-   * 
-   * @param shape
-   *          Bounds of this shape used to calculate parameters of inscribed into this bounds ellipse.
-   * @param line
-   * @return Intersection point
-   */
+    /**
+     * This method calculates ellipse intersection with line
+     * @param shape
+     *                  Bounds of this shape used to calculate parameters of inscribed into this bounds ellipse.
+     * @param line
+     * @return Intersection point
+     */
   private static Point getEllipseIntersection(Shape shape, Line2D.Double line) {
     double angle = Math.atan2(line.y2 - line.y1, line.x2 - line.x1);
-    double x = shape.getBounds2D().getWidth() / 2 * Math.cos(angle) + shape.getBounds2D().getCenterX();
-    double y = shape.getBounds2D().getHeight() / 2 * Math.sin(angle) + shape.getBounds2D().getCenterY();
+    double x = shape.getBounds2D().getWidth()/2 * Math.cos(angle) + shape.getBounds2D().getCenterX();
+    double y = shape.getBounds2D().getHeight()/2 * Math.sin(angle) + shape.getBounds2D().getCenterY();
     Point p = new Point();
     p.setLocation(x, y);
     return p;
@@ -1326,22 +1317,18 @@
 
   /**
    * This method calculates intersections of two lines.
-   * 
-   * @param a
-   *          Line 1
-   * @param b
-   *          Line 2
+   * @param a Line 1
+   * @param b Line 2
    * @return Intersection point
    */
   private static Point getLinesIntersection(Line2D a, Line2D b) {
-    double d = (a.getX1() - a.getX2()) * (b.getY2() - b.getY1()) - (a.getY1() - a.getY2()) * (b.getX2() - b.getX1());
-    double da = (a.getX1() - b.getX1()) * (b.getY2() - b.getY1()) - (a.getY1() - b.getY1()) * (b.getX2() - b.getX1());
-    // double db = (a.getX1()-a.getX2())*(a.getY1()-b.getY1()) -
-    // (a.getY1()-a.getY2())*(a.getX1()-b.getX1());
-    double ta = da / d;
+    double d  = (a.getX1()-a.getX2())*(b.getY2()-b.getY1()) - (a.getY1()-a.getY2())*(b.getX2()-b.getX1());
+    double da = (a.getX1()-b.getX1())*(b.getY2()-b.getY1()) - (a.getY1()-b.getY1())*(b.getX2()-b.getX1());
+    // double db = (a.getX1()-a.getX2())*(a.getY1()-b.getY1()) - (a.getY1()-a.getY2())*(a.getX1()-b.getX1());
+    double ta = da/d;
     // double tb = db/d;
     Point p = new Point();
-    p.setLocation(a.getX1() + ta * (a.getX2() - a.getX1()), a.getY1() + ta * (a.getY2() - a.getY1()));
+    p.setLocation(a.getX1()+ta*(a.getX2()-a.getX1()), a.getY1()+ta*(a.getY2()-a.getY1()));
     return p;
   }
 }