--- conflicted
+++ resolved
@@ -69,7 +69,8 @@
 import org.activiti.image.ProcessDiagramGenerator;
 
 /**
- * Class to generate an image based the diagram interchange information in a BPMN 2.0 process.
+ * Class to generate an image based the diagram interchange information in a
+ * BPMN 2.0 process.
  * 
  * @author Joram Barrez
  * @author Tijs Rademakers
@@ -78,11 +79,11 @@
 
   protected Map<Class<? extends BaseElement>, ActivityDrawInstruction> activityDrawInstructions = new HashMap<Class<? extends BaseElement>, ActivityDrawInstruction>();
   protected Map<Class<? extends BaseElement>, ArtifactDrawInstruction> artifactDrawInstructions = new HashMap<Class<? extends BaseElement>, ArtifactDrawInstruction>();
-
+  
   public DefaultProcessDiagramGenerator() {
     this(1.0);
   }
-
+  
   // The instructions on how to draw a certain construct is
   // created statically and stored in a map for performance.
   public DefaultProcessDiagramGenerator(final double scaleFactor) {
@@ -113,25 +114,26 @@
 
     // signal catch
     activityDrawInstructions.put(IntermediateCatchEvent.class, new ActivityDrawInstruction() {
-
+      
       public void draw(DefaultProcessDiagramCanvas processDiagramCanvas, BpmnModel bpmnModel, FlowNode flowNode) {
         GraphicInfo graphicInfo = bpmnModel.getGraphicInfo(flowNode.getId());
         IntermediateCatchEvent intermediateCatchEvent = (IntermediateCatchEvent) flowNode;
-        if (intermediateCatchEvent.getEventDefinitions() != null && !intermediateCatchEvent.getEventDefinitions().isEmpty()) {
+        if (intermediateCatchEvent.getEventDefinitions() != null && !intermediateCatchEvent.getEventDefinitions()
+                                                                                           .isEmpty()) {
           if (intermediateCatchEvent.getEventDefinitions().get(0) instanceof SignalEventDefinition) {
             processDiagramCanvas.drawCatchingSignalEvent(flowNode.getName(), graphicInfo, true, scaleFactor);
           } else if (intermediateCatchEvent.getEventDefinitions().get(0) instanceof TimerEventDefinition) {
             processDiagramCanvas.drawCatchingTimerEvent(flowNode.getName(), graphicInfo, true, scaleFactor);
           } else if (intermediateCatchEvent.getEventDefinitions().get(0) instanceof MessageEventDefinition) {
-            processDiagramCanvas.drawCatchingMessageEvent(flowNode.getName(), graphicInfo, true, scaleFactor);
+            processDiagramCanvas.drawCatchingMessageEvent(flowNode.getName(), graphicInfo, true, scaleFactor);  
           }
         }
       }
     });
-
+    
     // signal throw
     activityDrawInstructions.put(ThrowEvent.class, new ActivityDrawInstruction() {
-
+      
       public void draw(DefaultProcessDiagramCanvas processDiagramCanvas, BpmnModel bpmnModel, FlowNode flowNode) {
         GraphicInfo graphicInfo = bpmnModel.getGraphicInfo(flowNode.getId());
         ThrowEvent throwEvent = (ThrowEvent) flowNode;
@@ -148,7 +150,7 @@
         }
       }
     });
-
+    
     // end event
     activityDrawInstructions.put(EndEvent.class, new ActivityDrawInstruction() {
 
@@ -236,7 +238,7 @@
         processDiagramCanvas.drawManualTask(flowNode.getName(), graphicInfo, scaleFactor);
       }
     });
-
+    
     // businessRuleTask task
     activityDrawInstructions.put(BusinessRuleTask.class, new ActivityDrawInstruction() {
 
@@ -272,7 +274,7 @@
         processDiagramCanvas.drawParallelGateway(graphicInfo, scaleFactor);
       }
     });
-
+    
     // event based gateway
     activityDrawInstructions.put(EventGateway.class, new ActivityDrawInstruction() {
 
@@ -281,6 +283,7 @@
         processDiagramCanvas.drawEventBasedGateway(graphicInfo, scaleFactor);
       }
     });
+    
 
     // Boundary timer
     activityDrawInstructions.put(BoundaryEvent.class, new ActivityDrawInstruction() {
@@ -290,24 +293,24 @@
         BoundaryEvent boundaryEvent = (BoundaryEvent) flowNode;
         if (boundaryEvent.getEventDefinitions() != null && !boundaryEvent.getEventDefinitions().isEmpty()) {
           if (boundaryEvent.getEventDefinitions().get(0) instanceof TimerEventDefinition) {
-
+            
             processDiagramCanvas.drawCatchingTimerEvent(flowNode.getName(), graphicInfo, boundaryEvent.isCancelActivity(), scaleFactor);
-
+            
           } else if (boundaryEvent.getEventDefinitions().get(0) instanceof ErrorEventDefinition) {
-
+            
             processDiagramCanvas.drawCatchingErrorEvent(graphicInfo, boundaryEvent.isCancelActivity(), scaleFactor);
-
+            
           } else if (boundaryEvent.getEventDefinitions().get(0) instanceof SignalEventDefinition) {
             processDiagramCanvas.drawCatchingSignalEvent(flowNode.getName(), graphicInfo, boundaryEvent.isCancelActivity(), scaleFactor);
 
           } else if (boundaryEvent.getEventDefinitions().get(0) instanceof MessageEventDefinition) {
-            processDiagramCanvas.drawCatchingMessageEvent(flowNode.getName(), graphicInfo, boundaryEvent.isCancelActivity(), scaleFactor);
+            processDiagramCanvas.drawCatchingMessageEvent(flowNode.getName(), graphicInfo, boundaryEvent.isCancelActivity(), scaleFactor);  
 
           } else if (boundaryEvent.getEventDefinitions().get(0) instanceof CompensateEventDefinition) {
             processDiagramCanvas.drawCatchingCompensateEvent(graphicInfo, boundaryEvent.isCancelActivity(), scaleFactor);
           }
         }
-
+        
       }
     });
 
@@ -323,7 +326,7 @@
         }
       }
     });
-
+    
     // Event subprocess
     activityDrawInstructions.put(EventSubProcess.class, new ActivityDrawInstruction() {
 
@@ -355,7 +358,7 @@
         processDiagramCanvas.drawTextAnnotation(textAnnotation.getText(), graphicInfo);
       }
     });
-
+    
     // association
     artifactDrawInstructions.put(Association.class, new ArtifactDrawInstruction() {
 
@@ -363,30 +366,30 @@
         Association association = (Association) artifact;
         String sourceRef = association.getSourceRef();
         String targetRef = association.getTargetRef();
-
+        
         // source and target can be instance of FlowElement or Artifact
         BaseElement sourceElement = bpmnModel.getFlowElement(sourceRef);
         BaseElement targetElement = bpmnModel.getFlowElement(targetRef);
         if (sourceElement == null) {
-          sourceElement = bpmnModel.getArtifact(sourceRef);
+            sourceElement = bpmnModel.getArtifact(sourceRef);
         }
         if (targetElement == null) {
-          targetElement = bpmnModel.getArtifact(targetRef);
+            targetElement = bpmnModel.getArtifact(targetRef);
         }
         List<GraphicInfo> graphicInfoList = bpmnModel.getFlowLocationGraphicInfo(artifact.getId());
         graphicInfoList = connectionPerfectionizer(processDiagramCanvas, bpmnModel, sourceElement, targetElement, graphicInfoList);
-        int xPoints[] = new int[graphicInfoList.size()];
-        int yPoints[] = new int[graphicInfoList.size()];
-        for (int i = 1; i < graphicInfoList.size(); i++) {
-          GraphicInfo graphicInfo = graphicInfoList.get(i);
-          GraphicInfo previousGraphicInfo = graphicInfoList.get(i - 1);
-
-          if (i == 1) {
-            xPoints[0] = (int) previousGraphicInfo.getX();
-            yPoints[0] = (int) previousGraphicInfo.getY();
-          }
-          xPoints[i] = (int) graphicInfo.getX();
-          yPoints[i] = (int) graphicInfo.getY();
+        int xPoints[]= new int[graphicInfoList.size()];
+        int yPoints[]= new int[graphicInfoList.size()];
+        for (int i=1; i<graphicInfoList.size(); i++) {
+            GraphicInfo graphicInfo = graphicInfoList.get(i);
+            GraphicInfo previousGraphicInfo = graphicInfoList.get(i-1);
+            
+            if (i == 1) {
+              xPoints[0] = (int) previousGraphicInfo.getX();
+              yPoints[0] = (int) previousGraphicInfo.getY();
+            }
+            xPoints[i] = (int) graphicInfo.getX();
+            yPoints[i] = (int) graphicInfo.getY();
         }
 
         AssociationDirection associationDirection = association.getAssociationDirection();
@@ -395,89 +398,89 @@
     });
   }
 
-  public InputStream generateDiagram(BpmnModel bpmnModel, String imageType, List<String> highLightedActivities, List<String> highLightedFlows, String activityFontName, String labelFontName,
-      ClassLoader customClassLoader, double scaleFactor) {
-
-    return generateProcessDiagram(bpmnModel, imageType, highLightedActivities, highLightedFlows, activityFontName, labelFontName, customClassLoader, scaleFactor).generateImage(imageType);
-  }
-
+  public InputStream generateDiagram(BpmnModel bpmnModel, String imageType, List<String> highLightedActivities, List<String> highLightedFlows,
+      String activityFontName, String labelFontName, ClassLoader customClassLoader, double scaleFactor) {
+    
+    return generateProcessDiagram(bpmnModel, imageType, highLightedActivities, highLightedFlows, 
+        activityFontName, labelFontName, customClassLoader, scaleFactor).generateImage(imageType);
+  }
+  
   public InputStream generateDiagram(BpmnModel bpmnModel, String imageType, List<String> highLightedActivities, List<String> highLightedFlows) {
     return generateDiagram(bpmnModel, imageType, highLightedActivities, highLightedFlows, null, null, null, 1.0);
   }
-
-  public InputStream generateDiagram(BpmnModel bpmnModel, String imageType, List<String> highLightedActivities, List<String> highLightedFlows, double scaleFactor) {
+  
+  public InputStream generateDiagram(BpmnModel bpmnModel, String imageType, 
+      List<String> highLightedActivities, List<String> highLightedFlows, double scaleFactor) {
     return generateDiagram(bpmnModel, imageType, highLightedActivities, highLightedFlows, null, null, null, scaleFactor);
   }
-
+  
   public InputStream generateDiagram(BpmnModel bpmnModel, String imageType, List<String> highLightedActivities) {
-    return generateDiagram(bpmnModel, imageType, highLightedActivities, Collections.<String> emptyList());
-  }
-
+    return generateDiagram(bpmnModel, imageType, highLightedActivities, Collections.<String>emptyList());
+  }
+  
   public InputStream generateDiagram(BpmnModel bpmnModel, String imageType, List<String> highLightedActivities, double scaleFactor) {
-    return generateDiagram(bpmnModel, imageType, highLightedActivities, Collections.<String> emptyList(), scaleFactor);
-  }
-
+    return generateDiagram(bpmnModel, imageType, highLightedActivities, Collections.<String>emptyList(), scaleFactor);
+  }
+  
   public InputStream generateDiagram(BpmnModel bpmnModel, String imageType, String activityFontName, String labelFontName, ClassLoader customClassLoader) {
-    return generateDiagram(bpmnModel, imageType, Collections.<String> emptyList(), Collections.<String> emptyList(), activityFontName, labelFontName, customClassLoader, 1.0);
-  }
-
-  public InputStream generateDiagram(BpmnModel bpmnModel, String imageType, String activityFontName, String labelFontName, ClassLoader customClassLoader, double scaleFactor) {
-
-    return generateDiagram(bpmnModel, imageType, Collections.<String> emptyList(), Collections.<String> emptyList(), activityFontName, labelFontName, customClassLoader, scaleFactor);
+    return generateDiagram(bpmnModel, imageType, Collections.<String>emptyList(), Collections.<String>emptyList(), 
+        activityFontName, labelFontName, customClassLoader, 1.0);
+  }
+  
+  public InputStream generateDiagram(BpmnModel bpmnModel, String imageType, String activityFontName, 
+      String labelFontName, ClassLoader customClassLoader, double scaleFactor) {
+    
+    return generateDiagram(bpmnModel, imageType, Collections.<String>emptyList(), Collections.<String>emptyList(), 
+        activityFontName, labelFontName, customClassLoader, scaleFactor);
   }
 
   public InputStream generatePngDiagram(BpmnModel bpmnModel) {
     return generatePngDiagram(bpmnModel, 1.0);
   }
-
+  
   public InputStream generatePngDiagram(BpmnModel bpmnModel, double scaleFactor) {
-    return generateDiagram(bpmnModel, "png", Collections.<String> emptyList(), Collections.<String> emptyList(), scaleFactor);
+    return generateDiagram(bpmnModel, "png", Collections.<String>emptyList(), Collections.<String>emptyList(), scaleFactor);
   }
 
   public InputStream generateJpgDiagram(BpmnModel bpmnModel) {
     return generateJpgDiagram(bpmnModel, 1.0);
   }
-
+  
   public InputStream generateJpgDiagram(BpmnModel bpmnModel, double scaleFactor) {
-    return generateDiagram(bpmnModel, "jpg", Collections.<String> emptyList(), Collections.<String> emptyList());
-  }
-
-  public BufferedImage generateImage(BpmnModel bpmnModel, String imageType, List<String> highLightedActivities, List<String> highLightedFlows, String activityFontName, String labelFontName,
-      ClassLoader customClassLoader, double scaleFactor) {
-
-    return generateProcessDiagram(bpmnModel, imageType, highLightedActivities, highLightedFlows, activityFontName, labelFontName, customClassLoader, scaleFactor).generateBufferedImage(imageType);
-  }
-
-  public BufferedImage generateImage(BpmnModel bpmnModel, String imageType, List<String> highLightedActivities, List<String> highLightedFlows, double scaleFactor) {
-
+    return generateDiagram(bpmnModel, "jpg", Collections.<String>emptyList(), Collections.<String>emptyList());
+  }
+  
+  public BufferedImage generateImage(BpmnModel bpmnModel, String imageType, List<String> highLightedActivities, List<String> highLightedFlows,
+      String activityFontName, String labelFontName, ClassLoader customClassLoader, double scaleFactor) {
+    
+    return generateProcessDiagram(bpmnModel, imageType, highLightedActivities, highLightedFlows, 
+        activityFontName, labelFontName, customClassLoader, scaleFactor).generateBufferedImage(imageType);
+  }
+  
+  public BufferedImage generateImage(BpmnModel bpmnModel, String imageType, 
+      List<String> highLightedActivities, List<String> highLightedFlows, double scaleFactor) {
+    
     return generateImage(bpmnModel, imageType, highLightedActivities, highLightedFlows, null, null, null, scaleFactor);
   }
-
+  
   public BufferedImage generatePngImage(BpmnModel bpmnModel, double scaleFactor) {
-    return generateImage(bpmnModel, "png", Collections.<String> emptyList(), Collections.<String> emptyList(), scaleFactor);
-  }
-
-<<<<<<< HEAD
-  protected DefaultProcessDiagramCanvas generateProcessDiagram(BpmnModel bpmnModel, String imageType, List<String> highLightedActivities, List<String> highLightedFlows, String activityFontName,
-      String labelFontName, ClassLoader customClassLoader, double scaleFactor) {
-=======
+    return generateImage(bpmnModel, "png", Collections.<String>emptyList(), Collections.<String>emptyList(), scaleFactor);
+  }
+
   protected DefaultProcessDiagramCanvas generateProcessDiagram(BpmnModel bpmnModel, String imageType, 
       List<String> highLightedActivities, List<String> highLightedFlows,
       String activityFontName, String labelFontName, ClassLoader customClassLoader, double scaleFactor) {
   	
   	prepareBpmnModel(bpmnModel);
->>>>>>> 93beea0b
-    
-    prepareBpmnModel(bpmnModel);
-
+    
     DefaultProcessDiagramCanvas processDiagramCanvas = initProcessDiagramCanvas(bpmnModel, imageType, activityFontName, labelFontName, customClassLoader);
-
+    
     // Draw pool shape, if process is participant in collaboration
     for (Pool pool : bpmnModel.getPools()) {
       GraphicInfo graphicInfo = bpmnModel.getGraphicInfo(pool.getId());
       processDiagramCanvas.drawPoolOrLane(pool.getName(), graphicInfo);
     }
-
+    
     // Draw lanes
     for (Process process : bpmnModel.getProcesses()) {
       for (Lane lane : process.getLanes()) {
@@ -485,82 +488,23 @@
         processDiagramCanvas.drawPoolOrLane(lane.getName(), graphicInfo);
       }
     }
-
+    
     // Draw activities and their sequence-flows
     for (FlowNode flowNode : bpmnModel.getProcesses().get(0).findFlowElementsOfType(FlowNode.class)) {
       drawActivity(processDiagramCanvas, bpmnModel, flowNode, highLightedActivities, highLightedFlows, scaleFactor);
     }
-
+    
     // Draw artifacts
     for (Process process : bpmnModel.getProcesses()) {
       for (Artifact artifact : process.getArtifacts()) {
         drawArtifact(processDiagramCanvas, bpmnModel, artifact);
       }
     }
-
+    
     return processDiagramCanvas;
   }
   
   protected void prepareBpmnModel(BpmnModel bpmnModel) {
-<<<<<<< HEAD
-    
-    // Need to make sure all elements have positive x and y. 
-    // Check all graphicInfo and update the elements accordingly
-    
-    List<GraphicInfo> allGraphicInfos = new ArrayList<GraphicInfo>();
-    if (bpmnModel.getLocationMap() != null) {
-      allGraphicInfos.addAll(bpmnModel.getLocationMap().values());
-    }
-    if (bpmnModel.getLabelLocationMap() != null) {
-      allGraphicInfos.addAll(bpmnModel.getLabelLocationMap().values());
-    }
-    if (bpmnModel.getFlowLocationMap() != null) {
-      for (List<GraphicInfo> flowGraphicInfos : bpmnModel.getFlowLocationMap().values()) {
-        allGraphicInfos.addAll(flowGraphicInfos);
-      }
-    }
-    
-    if (allGraphicInfos.size() > 0) {
-      
-      boolean needsTranslationX = false;
-      boolean needsTranslationY = false;
-      
-      double lowestX = 0.0;
-      double lowestY = 0.0;
-      
-      // Collect lowest x and y
-      for (GraphicInfo graphicInfo : allGraphicInfos) {
-        
-        double x = graphicInfo.getX();
-        double y = graphicInfo.getY();
-        
-        if (x < lowestX) {
-          needsTranslationX = true;
-          lowestX = x;
-        }
-        if (y < lowestY) {
-          needsTranslationY = true;
-          lowestY = y;
-        }
-        
-      }
-      
-      // Update all graphicInfo objects
-      if (needsTranslationX || needsTranslationY) {
-        
-        double translationX = Math.abs(lowestX);
-        double translationY = Math.abs(lowestY);
-        
-        for (GraphicInfo graphicInfo : allGraphicInfos) {
-          if (needsTranslationX) {
-            graphicInfo.setX(graphicInfo.getX() + translationX);
-          }
-          if(needsTranslationY) {
-            graphicInfo.setY(graphicInfo.getY() + translationY);
-          }
-        }
-      }
-=======
   
   	// Need to make sure all elements have positive x and y. 
   	// Check all graphicInfo and update the elements accordingly
@@ -622,18 +566,13 @@
   	}
   	
   }
->>>>>>> 93beea0b
-
-    }
-    
-  }
-
-  protected void drawActivity(DefaultProcessDiagramCanvas processDiagramCanvas, BpmnModel bpmnModel, FlowNode flowNode, List<String> highLightedActivities, List<String> highLightedFlows,
-      double scaleFactor) {
-
+
+  protected void drawActivity(DefaultProcessDiagramCanvas processDiagramCanvas, BpmnModel bpmnModel, 
+      FlowNode flowNode, List<String> highLightedActivities, List<String> highLightedFlows, double scaleFactor) {
+    
     ActivityDrawInstruction drawInstruction = activityDrawInstructions.get(flowNode.getClass());
     if (drawInstruction != null) {
-
+      
       drawInstruction.draw(processDiagramCanvas, bpmnModel, flowNode);
 
       // Gather info on the multi instance marker
@@ -648,7 +587,7 @@
       }
 
       // Gather info on the collapsed marker
-      GraphicInfo graphicInfo = bpmnModel.getGraphicInfo(flowNode.getId());
+      GraphicInfo graphicInfo = bpmnModel.getGraphicInfo(flowNode.getId()); 
       if (flowNode instanceof SubProcess) {
         collapsed = graphicInfo.getExpanded() != null && !graphicInfo.getExpanded();
       } else if (flowNode instanceof CallActivity) {
@@ -657,8 +596,8 @@
 
       if (scaleFactor == 1.0) {
         // Actually draw the markers
-        processDiagramCanvas.drawActivityMarkers((int) graphicInfo.getX(), (int) graphicInfo.getY(), (int) graphicInfo.getWidth(), (int) graphicInfo.getHeight(), multiInstanceSequential,
-            multiInstanceParallel, collapsed);
+        processDiagramCanvas.drawActivityMarkers((int) graphicInfo.getX(), (int) graphicInfo.getY(),(int) graphicInfo.getWidth(), (int) graphicInfo.getHeight(), 
+                multiInstanceSequential, multiInstanceParallel, collapsed);
       }
 
       // Draw highlighted activities
@@ -667,7 +606,7 @@
       }
 
     }
-
+    
     // Outgoing transitions of activity
     for (SequenceFlow sequenceFlow : flowNode.getOutgoingFlows()) {
       boolean highLighted = (highLightedFlows.contains(sequenceFlow.getId()));
@@ -677,13 +616,13 @@
       } else if (flowNode instanceof Gateway) {
         defaultFlow = ((Gateway) flowNode).getDefaultFlow();
       }
-
+      
       boolean isDefault = false;
       if (defaultFlow != null && defaultFlow.equalsIgnoreCase(sequenceFlow.getId())) {
         isDefault = true;
       }
       boolean drawConditionalIndicator = sequenceFlow.getConditionExpression() != null && !(flowNode instanceof Gateway);
-
+      
       String sourceRef = sequenceFlow.getSourceRef();
       String targetRef = sequenceFlow.getTargetRef();
       FlowElement sourceElement = bpmnModel.getFlowElement(sourceRef);
@@ -691,24 +630,24 @@
       List<GraphicInfo> graphicInfoList = bpmnModel.getFlowLocationGraphicInfo(sequenceFlow.getId());
       if (graphicInfoList != null && graphicInfoList.size() > 0) {
         graphicInfoList = connectionPerfectionizer(processDiagramCanvas, bpmnModel, sourceElement, targetElement, graphicInfoList);
-        int xPoints[] = new int[graphicInfoList.size()];
-        int yPoints[] = new int[graphicInfoList.size()];
-
-        for (int i = 1; i < graphicInfoList.size(); i++) {
+        int xPoints[]= new int[graphicInfoList.size()];
+        int yPoints[]= new int[graphicInfoList.size()];
+        
+        for (int i=1; i<graphicInfoList.size(); i++) {
           GraphicInfo graphicInfo = graphicInfoList.get(i);
-          GraphicInfo previousGraphicInfo = graphicInfoList.get(i - 1);
-
+          GraphicInfo previousGraphicInfo = graphicInfoList.get(i-1);
+          
           if (i == 1) {
             xPoints[0] = (int) previousGraphicInfo.getX();
             yPoints[0] = (int) previousGraphicInfo.getY();
           }
           xPoints[i] = (int) graphicInfo.getX();
           yPoints[i] = (int) graphicInfo.getY();
-
-        }
-
+          
+        }
+  
         processDiagramCanvas.drawSequenceflow(xPoints, yPoints, drawConditionalIndicator, isDefault, highLighted, scaleFactor);
-
+  
         // Draw sequenceflow label
         GraphicInfo labelGraphicInfo = bpmnModel.getLabelGraphicInfo(sequenceFlow.getId());
         if (labelGraphicInfo != null) {
@@ -721,15 +660,15 @@
     if (flowNode instanceof FlowElementsContainer) {
       for (FlowElement nestedFlowElement : ((FlowElementsContainer) flowNode).getFlowElements()) {
         if (nestedFlowElement instanceof FlowNode) {
-          drawActivity(processDiagramCanvas, bpmnModel, (FlowNode) nestedFlowElement, highLightedActivities, highLightedFlows, scaleFactor);
-        }
-      }
-    }
-  }
-
+          drawActivity(processDiagramCanvas, bpmnModel, (FlowNode) nestedFlowElement, 
+              highLightedActivities, highLightedFlows, scaleFactor);
+        }
+      }
+    }
+  }
+  
   /**
    * This method makes coordinates of connection flow better.
-   * 
    * @param processDiagramCanvas
    * @param bpmnModel
    * @param sourceElement
@@ -737,90 +676,91 @@
    * @param graphicInfoList
    * @return
    */
-  protected static List<GraphicInfo> connectionPerfectionizer(DefaultProcessDiagramCanvas processDiagramCanvas, BpmnModel bpmnModel, BaseElement sourceElement, BaseElement targetElement,
-      List<GraphicInfo> graphicInfoList) {
+  protected static List<GraphicInfo> connectionPerfectionizer(DefaultProcessDiagramCanvas processDiagramCanvas, BpmnModel bpmnModel, BaseElement sourceElement, BaseElement targetElement, List<GraphicInfo> graphicInfoList) {
     GraphicInfo sourceGraphicInfo = bpmnModel.getGraphicInfo(sourceElement.getId());
     GraphicInfo targetGraphicInfo = bpmnModel.getGraphicInfo(targetElement.getId());
-
+    
     DefaultProcessDiagramCanvas.SHAPE_TYPE sourceShapeType = getShapeType(sourceElement);
     DefaultProcessDiagramCanvas.SHAPE_TYPE targetShapeType = getShapeType(targetElement);
-
+    
     return processDiagramCanvas.connectionPerfectionizer(sourceShapeType, targetShapeType, sourceGraphicInfo, targetGraphicInfo, graphicInfoList);
   }
 
   /**
    * This method returns shape type of base element.<br>
    * Each element can be presented as rectangle, rhombus, or ellipse.
-   * 
    * @param baseElement
    * @return DefaultProcessDiagramCanvas.SHAPE_TYPE
    */
   protected static DefaultProcessDiagramCanvas.SHAPE_TYPE getShapeType(BaseElement baseElement) {
     if (baseElement instanceof Task || baseElement instanceof Activity || baseElement instanceof TextAnnotation) {
-      return DefaultProcessDiagramCanvas.SHAPE_TYPE.Rectangle;
+        return DefaultProcessDiagramCanvas.SHAPE_TYPE.Rectangle;
     } else if (baseElement instanceof Gateway) {
-      return DefaultProcessDiagramCanvas.SHAPE_TYPE.Rhombus;
+        return DefaultProcessDiagramCanvas.SHAPE_TYPE.Rhombus;
     } else if (baseElement instanceof Event) {
-      return DefaultProcessDiagramCanvas.SHAPE_TYPE.Ellipse;
+        return DefaultProcessDiagramCanvas.SHAPE_TYPE.Ellipse;
     } else {
-      // unknown source element, just do not correct coordinates
+        // unknown source element, just do not correct coordinates
     }
     return null;
   }
-
+  
   protected static GraphicInfo getLineCenter(List<GraphicInfo> graphicInfoList) {
     GraphicInfo gi = new GraphicInfo();
-
-    int xPoints[] = new int[graphicInfoList.size()];
-    int yPoints[] = new int[graphicInfoList.size()];
-
+    
+    int xPoints[]= new int[graphicInfoList.size()];
+    int yPoints[]= new int[graphicInfoList.size()];
+    
     double length = 0;
     double[] lengths = new double[graphicInfoList.size()];
     lengths[0] = 0;
     double m;
-    for (int i = 1; i < graphicInfoList.size(); i++) {
-      GraphicInfo graphicInfo = graphicInfoList.get(i);
-      GraphicInfo previousGraphicInfo = graphicInfoList.get(i - 1);
-
-      if (i == 1) {
-        xPoints[0] = (int) previousGraphicInfo.getX();
-        yPoints[0] = (int) previousGraphicInfo.getY();
-      }
-      xPoints[i] = (int) graphicInfo.getX();
-      yPoints[i] = (int) graphicInfo.getY();
-
-      length += Math.sqrt(Math.pow((int) graphicInfo.getX() - (int) previousGraphicInfo.getX(), 2) + Math.pow((int) graphicInfo.getY() - (int) previousGraphicInfo.getY(), 2));
-      lengths[i] = length;
-    }
-    m = length / 2;
-    int p1 = 0, p2 = 1;
-    for (int i = 1; i < lengths.length; i++) {
-      double len = lengths[i];
-      p1 = i - 1;
-      p2 = i;
-      if (len > m) {
-        break;
-      }
-    }
-
-    GraphicInfo graphicInfo1 = graphicInfoList.get(p1);
-    GraphicInfo graphicInfo2 = graphicInfoList.get(p2);
-
-    double AB = (int) graphicInfo2.getX() - (int) graphicInfo1.getX();
-    double OA = (int) graphicInfo2.getY() - (int) graphicInfo1.getY();
-    double OB = lengths[p2] - lengths[p1];
-    double ob = m - lengths[p1];
-    double ab = AB * ob / OB;
-    double oa = OA * ob / OB;
-
-    double mx = graphicInfo1.getX() + ab;
-    double my = graphicInfo1.getY() + oa;
-
-    gi.setX(mx);
-    gi.setY(my);
+    for (int i=1; i<graphicInfoList.size(); i++) {
+        GraphicInfo graphicInfo = graphicInfoList.get(i);
+        GraphicInfo previousGraphicInfo = graphicInfoList.get(i-1);
+        
+        if (i == 1) {
+          xPoints[0] = (int) previousGraphicInfo.getX();
+          yPoints[0] = (int) previousGraphicInfo.getY();
+        }
+        xPoints[i] = (int) graphicInfo.getX();
+        yPoints[i] = (int) graphicInfo.getY();
+        
+        length += Math.sqrt(
+      		  		Math.pow((int) graphicInfo.getX() - (int) previousGraphicInfo.getX(), 2) + 
+      		  		Math.pow((int) graphicInfo.getY() - (int) previousGraphicInfo.getY(), 2)
+      		  	);
+        lengths[i] = length;
+      }
+      m = length / 2;
+      int p1 = 0, p2 = 1;
+      for (int i = 1; i < lengths.length; i++) {
+			double len = lengths[i];
+			p1 = i-1;
+			p2 = i;
+			if (len > m) {
+				break;
+			}
+		}
+      
+      GraphicInfo graphicInfo1 = graphicInfoList.get(p1);
+      GraphicInfo graphicInfo2 = graphicInfoList.get(p2);
+      
+      double AB = (int)graphicInfo2.getX() - (int)graphicInfo1.getX();
+      double OA = (int)graphicInfo2.getY() - (int)graphicInfo1.getY();
+      double OB = lengths[p2] - lengths[p1];
+      double ob =  m - lengths[p1];
+      double ab =  AB * ob / OB;
+      double oa =  OA * ob / OB;
+      
+      double mx = graphicInfo1.getX() + ab;
+      double my = graphicInfo1.getY() + oa;
+      
+      gi.setX(mx);
+      gi.setY(my);
     return gi;
   }
-
+  
   protected void drawArtifact(DefaultProcessDiagramCanvas processDiagramCanvas, BpmnModel bpmnModel, Artifact artifact) {
 
     ArtifactDrawInstruction drawInstruction = artifactDrawInstructions.get(artifact.getClass());
@@ -834,10 +774,10 @@
 
   }
 
-  protected static DefaultProcessDiagramCanvas initProcessDiagramCanvas(BpmnModel bpmnModel, String imageType, String activityFontName, String labelFontName, ClassLoader customClassLoader) {
-
-    // We need to calculate maximum values to know how big the image will be
-    // in its entirety
+  protected static DefaultProcessDiagramCanvas initProcessDiagramCanvas(BpmnModel bpmnModel, String imageType,
+      String activityFontName, String labelFontName, ClassLoader customClassLoader) {
+    
+    // We need to calculate maximum values to know how big the image will be in its entirety
     double minX = Double.MAX_VALUE;
     double maxX = 0;
     double minY = Double.MAX_VALUE;
@@ -850,12 +790,12 @@
       minY = graphicInfo.getY();
       maxY = graphicInfo.getY() + graphicInfo.getHeight();
     }
-
+    
     List<FlowNode> flowNodes = gatherAllFlowNodes(bpmnModel);
     for (FlowNode flowNode : flowNodes) {
 
       GraphicInfo flowNodeGraphicInfo = bpmnModel.getGraphicInfo(flowNode.getId());
-
+      
       // width
       if (flowNodeGraphicInfo.getX() + flowNodeGraphicInfo.getWidth() > maxX) {
         maxX = flowNodeGraphicInfo.getX() + flowNodeGraphicInfo.getWidth();
@@ -886,63 +826,63 @@
             if (graphicInfo.getY() > maxY) {
               maxY = graphicInfo.getY();
             }
-            if (graphicInfo.getY() < minY) {
+            if (graphicInfo.getY()< minY) {
               minY = graphicInfo.getY();
             }
           }
         }
       }
     }
-
+    
     List<Artifact> artifacts = gatherAllArtifacts(bpmnModel);
     for (Artifact artifact : artifacts) {
 
       GraphicInfo artifactGraphicInfo = bpmnModel.getGraphicInfo(artifact.getId());
-
+      
       if (artifactGraphicInfo != null) {
-        // width
-        if (artifactGraphicInfo.getX() + artifactGraphicInfo.getWidth() > maxX) {
-          maxX = artifactGraphicInfo.getX() + artifactGraphicInfo.getWidth();
-        }
-        if (artifactGraphicInfo.getX() < minX) {
-          minX = artifactGraphicInfo.getX();
-        }
-        // height
-        if (artifactGraphicInfo.getY() + artifactGraphicInfo.getHeight() > maxY) {
-          maxY = artifactGraphicInfo.getY() + artifactGraphicInfo.getHeight();
-        }
-        if (artifactGraphicInfo.getY() < minY) {
-          minY = artifactGraphicInfo.getY();
-        }
+	      // width
+	      if (artifactGraphicInfo.getX() + artifactGraphicInfo.getWidth() > maxX) {
+	        maxX = artifactGraphicInfo.getX() + artifactGraphicInfo.getWidth();
+	      }
+	      if (artifactGraphicInfo.getX() < minX) {
+	        minX = artifactGraphicInfo.getX();
+	      }
+	      // height
+	      if (artifactGraphicInfo.getY() + artifactGraphicInfo.getHeight() > maxY) {
+	        maxY = artifactGraphicInfo.getY() + artifactGraphicInfo.getHeight();
+	      }
+	      if (artifactGraphicInfo.getY() < minY) {
+	        minY = artifactGraphicInfo.getY();
+	      }
       }
 
       List<GraphicInfo> graphicInfoList = bpmnModel.getFlowLocationGraphicInfo(artifact.getId());
       if (graphicInfoList != null) {
-        for (GraphicInfo graphicInfo : graphicInfoList) {
-          // width
-          if (graphicInfo.getX() > maxX) {
-            maxX = graphicInfo.getX();
-          }
-          if (graphicInfo.getX() < minX) {
-            minX = graphicInfo.getX();
-          }
-          // height
-          if (graphicInfo.getY() > maxY) {
-            maxY = graphicInfo.getY();
-          }
-          if (graphicInfo.getY() < minY) {
-            minY = graphicInfo.getY();
-          }
-        }
-      }
-    }
-
+	      for (GraphicInfo graphicInfo : graphicInfoList) {
+	          // width
+	          if (graphicInfo.getX() > maxX) {
+	            maxX = graphicInfo.getX();
+	          }
+	          if (graphicInfo.getX() < minX) {
+	            minX = graphicInfo.getX();
+	          }
+	          // height
+	          if (graphicInfo.getY() > maxY) {
+	            maxY = graphicInfo.getY();
+	          }
+	          if (graphicInfo.getY()< minY) {
+	            minY = graphicInfo.getY();
+	          }
+	      }
+      }
+    }
+    
     int nrOfLanes = 0;
     for (Process process : bpmnModel.getProcesses()) {
       for (Lane l : process.getLanes()) {
-
+        
         nrOfLanes++;
-
+        
         GraphicInfo graphicInfo = bpmnModel.getGraphicInfo(l.getId());
         // // width
         if (graphicInfo.getX() + graphicInfo.getWidth() > maxX) {
@@ -960,25 +900,26 @@
         }
       }
     }
-
+    
     // Special case, see http://jira.codehaus.org/browse/ACT-1431
     if (flowNodes.isEmpty() && bpmnModel.getPools().isEmpty() && nrOfLanes == 0) {
       // Nothing to show
       minX = 0;
       minY = 0;
     }
-
-    return new DefaultProcessDiagramCanvas((int) maxX + 10, (int) maxY + 10, (int) minX, (int) minY, imageType, activityFontName, labelFontName, customClassLoader);
-  }
-
+    
+    return new DefaultProcessDiagramCanvas((int) maxX + 10,(int) maxY + 10, (int) minX, (int) minY, 
+        imageType, activityFontName, labelFontName, customClassLoader);
+  }
+  
   protected static List<Artifact> gatherAllArtifacts(BpmnModel bpmnModel) {
     List<Artifact> artifacts = new ArrayList<Artifact>();
     for (Process process : bpmnModel.getProcesses()) {
-      artifacts.addAll(process.getArtifacts());
+    	artifacts.addAll(process.getArtifacts());
     }
     return artifacts;
   }
-
+  
   protected static List<FlowNode> gatherAllFlowNodes(BpmnModel bpmnModel) {
     List<FlowNode> flowNodes = new ArrayList<FlowNode>();
     for (Process process : bpmnModel.getProcesses()) {
@@ -986,7 +927,7 @@
     }
     return flowNodes;
   }
-
+  
   protected static List<FlowNode> gatherAllFlowNodes(FlowElementsContainer flowElementsContainer) {
     List<FlowNode> flowNodes = new ArrayList<FlowNode>();
     for (FlowElement flowElement : flowElementsContainer.getFlowElements()) {
@@ -999,24 +940,28 @@
     }
     return flowNodes;
   }
-
+  
   public Map<Class<? extends BaseElement>, ActivityDrawInstruction> getActivityDrawInstructions() {
-    return activityDrawInstructions;
-  }
-
-  public void setActivityDrawInstructions(Map<Class<? extends BaseElement>, ActivityDrawInstruction> activityDrawInstructions) {
-    this.activityDrawInstructions = activityDrawInstructions;
-  }
-
-  public Map<Class<? extends BaseElement>, ArtifactDrawInstruction> getArtifactDrawInstructions() {
-    return artifactDrawInstructions;
-  }
-
-  public void setArtifactDrawInstructions(Map<Class<? extends BaseElement>, ArtifactDrawInstruction> artifactDrawInstructions) {
-    this.artifactDrawInstructions = artifactDrawInstructions;
-  }
-
-  protected interface ActivityDrawInstruction {
+		return activityDrawInstructions;
+	}
+
+	public void setActivityDrawInstructions(
+	    Map<Class<? extends BaseElement>, ActivityDrawInstruction> activityDrawInstructions) {
+		this.activityDrawInstructions = activityDrawInstructions;
+	}
+
+	public Map<Class<? extends BaseElement>, ArtifactDrawInstruction> getArtifactDrawInstructions() {
+		return artifactDrawInstructions;
+	}
+
+	public void setArtifactDrawInstructions(
+	    Map<Class<? extends BaseElement>, ArtifactDrawInstruction> artifactDrawInstructions) {
+		this.artifactDrawInstructions = artifactDrawInstructions;
+	}
+
+
+
+	protected interface ActivityDrawInstruction {
     void draw(DefaultProcessDiagramCanvas processDiagramCanvas, BpmnModel bpmnModel, FlowNode flowNode);
   }
 
