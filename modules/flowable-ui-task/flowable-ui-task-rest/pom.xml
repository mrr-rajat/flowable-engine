--- conflicted
+++ resolved
@@ -7,11 +7,7 @@
 	<parent>
 		<groupId>org.flowable</groupId>
     	<artifactId>flowable-ui-task</artifactId>
-<<<<<<< HEAD
-    	<version>6.4.3.23</version>
-=======
     	<version>6.4.3.24</version>
->>>>>>> 3367d5dd
 	</parent>
 	<packaging>jar</packaging>
 
