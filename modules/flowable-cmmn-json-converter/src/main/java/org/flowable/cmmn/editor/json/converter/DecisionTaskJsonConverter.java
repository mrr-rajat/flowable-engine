/* Licensed under the Apache License, Version 2.0 (the "License");
 * you may not use this file except in compliance with the License.
 * You may obtain a copy of the License at
 *
 *      http://www.apache.org/licenses/LICENSE-2.0
 *
 * Unless required by applicable law or agreed to in writing, software
 * distributed under the License is distributed on an "AS IS" BASIS,
 * WITHOUT WARRANTIES OR CONDITIONS OF ANY KIND, either express or implied.
 * See the License for the specific language governing permissions and
 * limitations under the License.
 */
package org.flowable.cmmn.editor.json.converter;

import java.util.Map;

import org.apache.commons.lang3.StringUtils;
import org.flowable.cmmn.editor.json.converter.CmmnJsonConverter.CmmnModelIdHelper;
import org.flowable.cmmn.editor.json.converter.util.ListenerConverterUtil;
import org.flowable.cmmn.model.BaseElement;
import org.flowable.cmmn.model.CaseElement;
import org.flowable.cmmn.model.CmmnModel;
import org.flowable.cmmn.model.DecisionTask;
import org.flowable.cmmn.model.FieldExtension;
import org.flowable.cmmn.model.PlanItem;

import com.fasterxml.jackson.databind.JsonNode;
import com.fasterxml.jackson.databind.node.ObjectNode;

/**
 * @author Tijs Rademakers
 * @author Yvo Swillens
 */
public class DecisionTaskJsonConverter extends BaseCmmnJsonConverter {

    public static void fillTypes(Map<String, Class<? extends BaseCmmnJsonConverter>> convertersToCmmnMap, Map<Class<? extends BaseElement>, Class<? extends BaseCmmnJsonConverter>> convertersToJsonMap) {
        fillJsonTypes(convertersToCmmnMap);
        fillCmmnTypes(convertersToJsonMap);
    }

    public static void fillJsonTypes(Map<String, Class<? extends BaseCmmnJsonConverter>> convertersToBpmnMap) {
        convertersToBpmnMap.put(STENCIL_TASK_DECISION, DecisionTaskJsonConverter.class);
    }

    public static void fillCmmnTypes(Map<Class<? extends BaseElement>, Class<? extends BaseCmmnJsonConverter>> convertersToJsonMap) {
        convertersToJsonMap.put(DecisionTask.class, DecisionTaskJsonConverter.class);
    }

    @Override
    protected String getStencilId(BaseElement baseElement) {
        return STENCIL_TASK_DECISION;
    }

    @Override
    protected CaseElement convertJsonToElement(JsonNode elementNode, JsonNode modelNode, ActivityProcessor processor,
                    BaseElement parentElement, Map<String, JsonNode> shapeMap, CmmnModel cmmnModel, CmmnJsonConverterContext converterContext, CmmnModelIdHelper cmmnModelIdHelper) {

        DecisionTask decisionTask = new DecisionTask();

        JsonNode decisionTableReferenceNode = CmmnJsonConverterUtil.getProperty(PROPERTY_DECISIONTABLE_REFERENCE, elementNode);
        if (decisionTableReferenceNode != null && decisionTableReferenceNode.has("id") && !decisionTableReferenceNode.get("id").isNull()) {

            String decisionTableKey = decisionTableReferenceNode.get("key").asText();
            if (StringUtils.isNotEmpty(decisionTableKey)) {
                decisionTask.setDecisionRef(decisionTableKey);
            }
        }

        addBooleanField(elementNode, decisionTask, PROPERTY_DECISIONTABLE_THROW_ERROR_NO_HITS, PROPERTY_DECISIONTABLE_THROW_ERROR_NO_HITS_KEY);
        addBooleanField(elementNode, decisionTask, PROPERTY_DECISIONTABLE_FALLBACK_TO_DEFAULT_TENANT, PROPERTY_DECISIONTABLE_FALLBACK_TO_DEFAULT_TENANT_KEY);

        ListenerConverterUtil.convertJsonToLifeCycleListeners(elementNode, decisionTask);

        return decisionTask;
    }

    protected void addBooleanField(JsonNode elementNode, DecisionTask decisionTask, String propertyName, String fieldName) {
        boolean decisionTableThrowErrorOnNoHitsNode = CmmnJsonConverterUtil.getPropertyValueAsBoolean(propertyName, elementNode);
        FieldExtension decisionTableThrowErrorOnNoHitsField = new FieldExtension();
        decisionTableThrowErrorOnNoHitsField.setFieldName(fieldName);
        decisionTableThrowErrorOnNoHitsField.setStringValue(decisionTableThrowErrorOnNoHitsNode ? "true" : "false");
        decisionTask.getFieldExtensions().add(decisionTableThrowErrorOnNoHitsField);
    }

    @Override
    protected void convertElementToJson(ObjectNode elementNode, ObjectNode propertiesNode, ActivityProcessor processor,
            BaseElement baseElement, CmmnModel cmmnModel, CmmnJsonConverterContext converterContext) {
        DecisionTask decisionTask = (DecisionTask) ((PlanItem) baseElement).getPlanItemDefinition();

<<<<<<< HEAD
        ObjectNode decisionReferenceNode = objectMapper.createObjectNode();
        propertiesNode.set(PROPERTY_DECISIONTABLE_REFERENCE, decisionReferenceNode);

        Map<String, String> modelInfo = converterContext.getDecisionTableModelInfoForDecisionTableModelKey(decisionTask.getDecisionRef());
        if (modelInfo != null) {
            decisionReferenceNode.put("id", modelInfo.get("id"));
            decisionReferenceNode.put("name", modelInfo.get("name"));
            decisionReferenceNode.put("key", modelInfo.get("key"));
=======
        if (StringUtils.isNotEmpty(decisionTask.getDecisionRef())) {
            ObjectNode decisionReferenceNode = objectMapper.createObjectNode();
            decisionReferenceNode.put("key", decisionTask.getDecisionRef());
            propertiesNode.set(PROPERTY_DECISIONTABLE_REFERENCE, decisionReferenceNode);

            Map<String, String> modelInfo = converterContext.getDecisionModelInfoForDecisionModelKey(decisionTask.getDecisionRef());
            if (modelInfo != null) {
                decisionReferenceNode.put("id", modelInfo.get("id"));
                decisionReferenceNode.put("name", modelInfo.get("name"));
                decisionReferenceNode.put("key", modelInfo.get("key"));
            }
>>>>>>> b6dffa2a
        }

        for (FieldExtension fieldExtension : decisionTask.getFieldExtensions()) {
            if (PROPERTY_DECISIONTABLE_THROW_ERROR_NO_HITS_KEY.equals(fieldExtension.getFieldName())) {
                propertiesNode.put(PROPERTY_DECISIONTABLE_THROW_ERROR_NO_HITS, Boolean.parseBoolean(fieldExtension.getStringValue()));
            }
            if (PROPERTY_DECISIONTABLE_FALLBACK_TO_DEFAULT_TENANT_KEY.equals(fieldExtension.getFieldName())) {
                propertiesNode.put(PROPERTY_DECISIONTABLE_FALLBACK_TO_DEFAULT_TENANT, Boolean.parseBoolean(fieldExtension.getStringValue()));
            }
        }

        ListenerConverterUtil.convertLifecycleListenersToJson(objectMapper, propertiesNode, decisionTask);
    }

}<|MERGE_RESOLUTION|>--- conflicted
+++ resolved
@@ -87,28 +87,17 @@
             BaseElement baseElement, CmmnModel cmmnModel, CmmnJsonConverterContext converterContext) {
         DecisionTask decisionTask = (DecisionTask) ((PlanItem) baseElement).getPlanItemDefinition();
 
-<<<<<<< HEAD
-        ObjectNode decisionReferenceNode = objectMapper.createObjectNode();
-        propertiesNode.set(PROPERTY_DECISIONTABLE_REFERENCE, decisionReferenceNode);
-
-        Map<String, String> modelInfo = converterContext.getDecisionTableModelInfoForDecisionTableModelKey(decisionTask.getDecisionRef());
-        if (modelInfo != null) {
-            decisionReferenceNode.put("id", modelInfo.get("id"));
-            decisionReferenceNode.put("name", modelInfo.get("name"));
-            decisionReferenceNode.put("key", modelInfo.get("key"));
-=======
         if (StringUtils.isNotEmpty(decisionTask.getDecisionRef())) {
             ObjectNode decisionReferenceNode = objectMapper.createObjectNode();
             decisionReferenceNode.put("key", decisionTask.getDecisionRef());
             propertiesNode.set(PROPERTY_DECISIONTABLE_REFERENCE, decisionReferenceNode);
 
-            Map<String, String> modelInfo = converterContext.getDecisionModelInfoForDecisionModelKey(decisionTask.getDecisionRef());
+            Map<String, String> modelInfo = converterContext.getDecisionTableModelInfoForDecisionTableModelKey(decisionTask.getDecisionRef());
             if (modelInfo != null) {
                 decisionReferenceNode.put("id", modelInfo.get("id"));
                 decisionReferenceNode.put("name", modelInfo.get("name"));
                 decisionReferenceNode.put("key", modelInfo.get("key"));
             }
->>>>>>> b6dffa2a
         }
 
         for (FieldExtension fieldExtension : decisionTask.getFieldExtensions()) {
