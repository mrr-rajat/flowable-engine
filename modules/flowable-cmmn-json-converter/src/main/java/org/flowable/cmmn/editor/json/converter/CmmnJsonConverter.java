--- conflicted
+++ resolved
@@ -79,12 +79,8 @@
         DecisionTaskJsonConverter.fillTypes(convertersToCmmnMap, convertersToJsonMap);
         CaseTaskJsonConverter.fillTypes(convertersToCmmnMap, convertersToJsonMap);
         ProcessTaskJsonConverter.fillTypes(convertersToCmmnMap, convertersToJsonMap);
-<<<<<<< HEAD
         TimerEventListenerJsonConverter.fillTypes(convertersToCmmnMap, convertersToJsonMap);
         
-=======
-
->>>>>>> 822947e8
         // milestone
         MilestoneJsonConverter.fillTypes(convertersToCmmnMap, convertersToJsonMap);
 
