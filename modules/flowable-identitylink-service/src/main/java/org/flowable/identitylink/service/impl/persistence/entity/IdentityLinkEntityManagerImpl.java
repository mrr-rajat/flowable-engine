/* Licensed under the Apache License, Version 2.0 (the "License");
 * you may not use this file except in compliance with the License.
 * You may obtain a copy of the License at
 * 
 *      http://www.apache.org/licenses/LICENSE-2.0
 * 
 * Unless required by applicable law or agreed to in writing, software
 * distributed under the License is distributed on an "AS IS" BASIS,
 * WITHOUT WARRANTIES OR CONDITIONS OF ANY KIND, either express or implied.
 * See the License for the specific language governing permissions and
 * limitations under the License.
 */

package org.flowable.identitylink.service.impl.persistence.entity;

import java.util.ArrayList;
import java.util.Collection;
import java.util.List;

import org.flowable.engine.common.impl.persistence.entity.data.DataManager;
import org.flowable.identitylink.service.IdentityLinkServiceConfiguration;
import org.flowable.identitylink.service.IdentityLinkType;
import org.flowable.identitylink.service.impl.persistence.entity.data.IdentityLinkDataManager;

/**
 * @author Tom Baeyens
 * @author Saeid Mirzaei
 * @author Joram Barrez
 */
public class IdentityLinkEntityManagerImpl extends AbstractEntityManager<IdentityLinkEntity> implements IdentityLinkEntityManager {

    protected IdentityLinkDataManager identityLinkDataManager;

    public IdentityLinkEntityManagerImpl(IdentityLinkServiceConfiguration identityLinkServiceConfiguration, IdentityLinkDataManager identityLinkDataManager) {
        super(identityLinkServiceConfiguration);
        this.identityLinkDataManager = identityLinkDataManager;
    }

    @Override
    protected DataManager<IdentityLinkEntity> getDataManager() {
        return identityLinkDataManager;
    }

    @Override
    public List<IdentityLinkEntity> findIdentityLinksByTaskId(String taskId) {
        return identityLinkDataManager.findIdentityLinksByTaskId(taskId);
    }

    @Override
    public List<IdentityLinkEntity> findIdentityLinksByProcessInstanceId(String processInstanceId) {
        return identityLinkDataManager.findIdentityLinksByProcessInstanceId(processInstanceId);
    }
    
    @Override
    public List<IdentityLinkEntity> findIdentityLinksByScopeIdAndType(String scopeId, String scopeType) {
        return identityLinkDataManager.findIdentityLinksByScopeIdAndType(scopeId, scopeType);
    }

    @Override
    public List<IdentityLinkEntity> findIdentityLinksByProcessDefinitionId(String processDefinitionId) {
        return identityLinkDataManager.findIdentityLinksByProcessDefinitionId(processDefinitionId);
    }
    
    @Override
    public List<IdentityLinkEntity> findIdentityLinksByScopeDefinitionIdAndType(String scopeDefinitionId, String scopeType) {
        return identityLinkDataManager.findIdentityLinksByScopeDefinitionIdAndType(scopeDefinitionId, scopeType);
    }

    @Override
    public List<IdentityLinkEntity> findIdentityLinkByTaskUserGroupAndType(String taskId, String userId, String groupId, String type) {
        return identityLinkDataManager.findIdentityLinkByTaskUserGroupAndType(taskId, userId, groupId, type);
    }

    @Override
    public List<IdentityLinkEntity> findIdentityLinkByProcessInstanceUserGroupAndType(String processInstanceId, String userId, String groupId, String type) {
        return identityLinkDataManager.findIdentityLinkByProcessInstanceUserGroupAndType(processInstanceId, userId, groupId, type);
    }

    @Override
    public List<IdentityLinkEntity> findIdentityLinkByProcessDefinitionUserAndGroup(String processDefinitionId, String userId, String groupId) {
        return identityLinkDataManager.findIdentityLinkByProcessDefinitionUserAndGroup(processDefinitionId, userId, groupId);
    }
    
    @Override
    public List<IdentityLinkEntity> findIdentityLinkByScopeIdScopeTypeUserGroupAndType(String scopeId, String scopeType, String userId, String groupId, String type) {
        return identityLinkDataManager.findIdentityLinkByScopeIdScopeTypeUserGroupAndType(scopeId, scopeType, userId, groupId, type);
    }
    
    @Override
    public List<IdentityLinkEntity> findIdentityLinkByScopeDefinitionScopeTypeUserAndGroup(String scopeDefinitionId, String scopeType, String userId, String groupId) {
        return identityLinkDataManager.findIdentityLinkByScopeDefinitionScopeTypeUserAndGroup(scopeDefinitionId, scopeType, userId, groupId);
    }
    
    @Override
    public IdentityLinkEntity addProcessInstanceIdentityLink(String processInstanceId, String userId, String groupId, String type) {
        IdentityLinkEntity identityLinkEntity = identityLinkDataManager.create();
        identityLinkEntity.setProcessInstanceId(processInstanceId);
        identityLinkEntity.setUserId(userId);
        identityLinkEntity.setGroupId(groupId);
        identityLinkEntity.setType(type);
        insert(identityLinkEntity);
        return identityLinkEntity;
    }
    
    @Override
    public IdentityLinkEntity addScopeIdentityLink(String scopeDefinitionId, String scopeId, String scopeType, String userId, String groupId, String type) {
        IdentityLinkEntity identityLinkEntity = identityLinkDataManager.create();
        identityLinkEntity.setScopeDefinitionId(scopeDefinitionId);
        identityLinkEntity.setScopeId(scopeId);
        identityLinkEntity.setScopeType(scopeType);
        identityLinkEntity.setUserId(userId);
        identityLinkEntity.setGroupId(groupId);
        identityLinkEntity.setType(type);
        insert(identityLinkEntity);
        return identityLinkEntity;
    }

    @Override
    public IdentityLinkEntity addTaskIdentityLink(String taskId, String userId, String groupId, String type) {
        IdentityLinkEntity identityLinkEntity = identityLinkDataManager.create();
        identityLinkEntity.setTaskId(taskId);
        identityLinkEntity.setUserId(userId);
        identityLinkEntity.setGroupId(groupId);
        identityLinkEntity.setType(type);
        insert(identityLinkEntity);
        
        return identityLinkEntity;
    }

    @Override
    public IdentityLinkEntity addProcessDefinitionIdentityLink(String processDefinitionId, String userId, String groupId) {
        IdentityLinkEntity identityLinkEntity = identityLinkDataManager.create();
        identityLinkEntity.setProcessDefId(processDefinitionId);
        identityLinkEntity.setUserId(userId);
        identityLinkEntity.setGroupId(groupId);
        identityLinkEntity.setType(IdentityLinkType.CANDIDATE);
        insert(identityLinkEntity);
        return identityLinkEntity;
    }
    
    @Override
    public IdentityLinkEntity addScopeDefinitionIdentityLink(String scopeDefinitionId, String scopeType, String userId, String groupId) {
        IdentityLinkEntity identityLinkEntity = identityLinkDataManager.create();
        identityLinkEntity.setScopeDefinitionId(scopeDefinitionId);
        identityLinkEntity.setScopeType(scopeType);
        identityLinkEntity.setUserId(userId);
        identityLinkEntity.setGroupId(groupId);
        identityLinkEntity.setType(IdentityLinkType.CANDIDATE);
        insert(identityLinkEntity);
        return identityLinkEntity;
    }

    @Override
    public IdentityLinkEntity addCandidateUser(String taskId, String userId) {
        return addTaskIdentityLink(taskId, userId, null, IdentityLinkType.CANDIDATE);
    }

    @Override
    public List<IdentityLinkEntity> addCandidateUsers(String taskId, Collection<String> candidateUsers) {
        List<IdentityLinkEntity> identityLinks = new ArrayList<>();
        for (String candidateUser : candidateUsers) {
            identityLinks.add(addCandidateUser(taskId, candidateUser));
        }
        
        return identityLinks;
    }

    @Override
    public IdentityLinkEntity addCandidateGroup(String taskId, String groupId) {
        return addTaskIdentityLink(taskId, null, groupId, IdentityLinkType.CANDIDATE);
    }

    @Override
    public List<IdentityLinkEntity> addCandidateGroups(String taskId, Collection<String> candidateGroups) {
        List<IdentityLinkEntity> identityLinks = new ArrayList<>();
        for (String candidateGroup : candidateGroups) {
            identityLinks.add(addCandidateGroup(taskId, candidateGroup));
        }
        return identityLinks;
    }

    @Override
    public List<IdentityLinkEntity> deleteProcessInstanceIdentityLink(String processInstanceId, String userId, String groupId, String type) {
        List<IdentityLinkEntity> identityLinks = findIdentityLinkByProcessInstanceUserGroupAndType(processInstanceId, userId, groupId, type);

        for (IdentityLinkEntity identityLink : identityLinks) {
            delete(identityLink);
        }

        return identityLinks;
    }
    
    @Override
    public List<IdentityLinkEntity> deleteScopeIdentityLink(String scopeId, String scopeType, String userId, String groupId, String type) {
        List<IdentityLinkEntity> identityLinks = findIdentityLinkByScopeIdScopeTypeUserGroupAndType(scopeId, scopeType, userId, groupId, type);

        for (IdentityLinkEntity identityLink : identityLinks) {
            deleteIdentityLink(identityLink);
        }

        return identityLinks;
    }

    @Override
    public List<IdentityLinkEntity> deleteTaskIdentityLink(String taskId, List<IdentityLinkEntity> currentIdentityLinks, String userId, String groupId, String type) {
        List<IdentityLinkEntity> identityLinks = findIdentityLinkByTaskUserGroupAndType(taskId, userId, groupId, type);

        List<IdentityLinkEntity> removedIdentityLinkEntities = new ArrayList<>();
        List<String> identityLinkIds = new ArrayList<>();
        for (IdentityLinkEntity identityLink : identityLinks) {
            delete(identityLink);
            identityLinkIds.add(identityLink.getId());
            removedIdentityLinkEntities.add(identityLink);
        }

        // fix deleteCandidate() in create TaskListener
        if (currentIdentityLinks != null) {
            for (IdentityLinkEntity identityLinkEntity : currentIdentityLinks) {
                if (IdentityLinkType.CANDIDATE.equals(identityLinkEntity.getType()) &&
                        !identityLinkIds.contains(identityLinkEntity.getId())) {
    
                    if ((userId != null && userId.equals(identityLinkEntity.getUserId()))
                            || (groupId != null && groupId.equals(identityLinkEntity.getGroupId()))) {
    
                        delete(identityLinkEntity);
                        removedIdentityLinkEntities.add(identityLinkEntity);
    
                    }
                }
            }
        }
        
        return removedIdentityLinkEntities;
    }

    @Override
    public List<IdentityLinkEntity> deleteProcessDefinitionIdentityLink(String processDefinitionId, String userId, String groupId) {
        List<IdentityLinkEntity> identityLinks = findIdentityLinkByProcessDefinitionUserAndGroup(processDefinitionId, userId, groupId);
        for (IdentityLinkEntity identityLink : identityLinks) {
            delete(identityLink);
        }
        
        return identityLinks;
    }
    
    @Override
    public List<IdentityLinkEntity> deleteScopeDefinitionIdentityLink(String scopeDefinitionId, String scopeType, String userId, String groupId) {
        List<IdentityLinkEntity> identityLinks = findIdentityLinkByScopeDefinitionScopeTypeUserAndGroup(scopeDefinitionId, scopeType, userId, groupId);
        for (IdentityLinkEntity identityLink : identityLinks) {
            deleteIdentityLink(identityLink);
        }
        
        return identityLinks;
    }

    @Override
    public void deleteIdentityLinksByTaskId(String taskId) {
        identityLinkDataManager.deleteIdentityLinksByTaskId(taskId);
    }

    @Override
    public void deleteIdentityLinksByProcDef(String processDefId) {
        identityLinkDataManager.deleteIdentityLinksByProcDef(processDefId);
    }
    
    @Override
<<<<<<< HEAD
    public void deleteIdentityLinksByProcessInstanceId(String processInstanceId) {
        identityLinkDataManager.deleteIdentityLinksByProcessInstanceId(processInstanceId);
=======
    public void deleteIdentityLinksByScopeIdAndScopeType(String scopeId, String scopeType) {
        identityLinkDataManager.deleteIdentityLinksByScopeIdAndScopeType(scopeId, scopeType);
>>>>>>> 59415796
    }

    public IdentityLinkDataManager getIdentityLinkDataManager() {
        return identityLinkDataManager;
    }

    public void setIdentityLinkDataManager(IdentityLinkDataManager identityLinkDataManager) {
        this.identityLinkDataManager = identityLinkDataManager;
    }

}<|MERGE_RESOLUTION|>--- conflicted
+++ resolved
@@ -17,9 +17,12 @@
 import java.util.Collection;
 import java.util.List;
 
+import org.flowable.engine.common.api.delegate.event.FlowableEngineEventType;
+import org.flowable.engine.common.api.delegate.event.FlowableEventDispatcher;
 import org.flowable.engine.common.impl.persistence.entity.data.DataManager;
 import org.flowable.identitylink.service.IdentityLinkServiceConfiguration;
 import org.flowable.identitylink.service.IdentityLinkType;
+import org.flowable.identitylink.service.event.impl.FlowableIdentityLinkEventBuilder;
 import org.flowable.identitylink.service.impl.persistence.entity.data.IdentityLinkDataManager;
 
 /**
@@ -178,7 +181,7 @@
         }
         return identityLinks;
     }
-
+    
     @Override
     public List<IdentityLinkEntity> deleteProcessInstanceIdentityLink(String processInstanceId, String userId, String groupId, String type) {
         List<IdentityLinkEntity> identityLinks = findIdentityLinkByProcessInstanceUserGroupAndType(processInstanceId, userId, groupId, type);
@@ -252,6 +255,15 @@
         
         return identityLinks;
     }
+    
+    public void deleteIdentityLink(IdentityLinkEntity identityLink) {
+        delete(identityLink, false);
+        
+        FlowableEventDispatcher eventDispatcher = getEventDispatcher();
+        if (eventDispatcher != null && eventDispatcher.isEnabled()) {
+            getEventDispatcher().dispatchEvent(FlowableIdentityLinkEventBuilder.createEntityEvent(FlowableEngineEventType.ENTITY_DELETED, identityLink));
+        }
+    }
 
     @Override
     public void deleteIdentityLinksByTaskId(String taskId) {
@@ -264,13 +276,13 @@
     }
     
     @Override
-<<<<<<< HEAD
     public void deleteIdentityLinksByProcessInstanceId(String processInstanceId) {
         identityLinkDataManager.deleteIdentityLinksByProcessInstanceId(processInstanceId);
-=======
+    }
+
+    @Override
     public void deleteIdentityLinksByScopeIdAndScopeType(String scopeId, String scopeType) {
         identityLinkDataManager.deleteIdentityLinksByScopeIdAndScopeType(scopeId, scopeType);
->>>>>>> 59415796
     }
 
     public IdentityLinkDataManager getIdentityLinkDataManager() {
