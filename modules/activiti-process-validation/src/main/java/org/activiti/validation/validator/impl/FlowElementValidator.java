--- conflicted
+++ resolved
@@ -49,19 +49,6 @@
 		}
 		
 	}
-<<<<<<< HEAD
-
-	protected void handleConstraints(Process process, Activity activity, List<ValidationError> errors) {
-		if (activity.getId() != null && activity.getId().length() > ID_MAX_LENGTH) {
-			addError(errors, Problems.FLOW_ELEMENT_ID_TOO_LONG, process, activity,
-					"The id of a flow element must not contain more than " + ID_MAX_LENGTH + " characters");
-		}
-	}
-
-  protected void handleMultiInstanceLoopCharacteristics(Process process, Activity activity, List<ValidationError> errors) {
-    MultiInstanceLoopCharacteristics multiInstanceLoopCharacteristics = activity.getLoopCharacteristics();
-    if (multiInstanceLoopCharacteristics != null) {
-=======
 
 	protected void handleConstraints(Process process, Activity activity, List<ValidationError> errors) {
 		if (activity.getId() != null && activity.getId().length() > ID_MAX_LENGTH) {
@@ -73,11 +60,11 @@
 	protected void handleMultiInstanceLoopCharacteristics(Process process, Activity activity, List<ValidationError> errors) {
 		MultiInstanceLoopCharacteristics multiInstanceLoopCharacteristics = activity.getLoopCharacteristics();
 		if (multiInstanceLoopCharacteristics != null) {
->>>>>>> 233d66e8
 
 			if (StringUtils.isEmpty(multiInstanceLoopCharacteristics.getLoopCardinality())
 	    		&& StringUtils.isEmpty(multiInstanceLoopCharacteristics.getInputDataItem())) {
-	    	addError(errors, Problems.MULTI_INSTANCE_MISSING_COLLECTION, process, activity,
+	    	
+			  addError(errors, Problems.MULTI_INSTANCE_MISSING_COLLECTION, process, activity,
 	    			"Either loopCardinality or loopDataInputRef/activiti:collection must been set");
 	    }
 
