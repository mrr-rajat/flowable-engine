--- conflicted
+++ resolved
@@ -6,11 +6,7 @@
     <parent>
         <artifactId>flowable-spring-boot</artifactId>
         <groupId>org.flowable</groupId>
-<<<<<<< HEAD
-        <version>6.4.3.23</version>
-=======
         <version>6.4.3.24</version>
->>>>>>> 3367d5dd
         <relativePath>../flowable-spring-boot/pom.xml</relativePath>
     </parent>
 
