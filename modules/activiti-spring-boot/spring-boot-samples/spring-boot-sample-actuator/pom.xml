--- conflicted
+++ resolved
@@ -4,13 +4,8 @@
 
     <parent>
         <groupId>org.activiti</groupId>
-<<<<<<< HEAD
-        <artifactId>spring-boot-samples</artifactId>
+        <artifactId>activiti-spring-boot-samples</artifactId>
         <version>6.0.0-SNAPSHOT</version>
-=======
-        <artifactId>activiti-spring-boot-samples</artifactId>
-        <version>5.18.0-SNAPSHOT</version>
->>>>>>> 155b5085
     </parent>
 
     <artifactId>spring-boot-sample-actuator</artifactId>
@@ -19,13 +14,8 @@
     <dependencies>
         <dependency>
             <groupId>org.activiti</groupId>
-<<<<<<< HEAD
-            <artifactId>spring-boot-starter-actuator</artifactId>
+            <artifactId>activiti-spring-boot-starter-actuator</artifactId>
             <version>6.0.0-SNAPSHOT</version>
-=======
-            <artifactId>activiti-spring-boot-starter-actuator</artifactId>
-            <version>5.18.0-SNAPSHOT</version>
->>>>>>> 155b5085
         </dependency>
         
         <dependency>
