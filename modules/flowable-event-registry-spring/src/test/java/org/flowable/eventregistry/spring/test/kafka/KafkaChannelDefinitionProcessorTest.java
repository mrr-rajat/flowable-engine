/* Licensed under the Apache License, Version 2.0 (the "License");
 * you may not use this file except in compliance with the License.
 * You may obtain a copy of the License at
 *
 *      http://www.apache.org/licenses/LICENSE-2.0
 *
 * Unless required by applicable law or agreed to in writing, software
 * distributed under the License is distributed on an "AS IS" BASIS,
 * WITHOUT WARRANTIES OR CONDITIONS OF ANY KIND, either express or implied.
 * See the License for the specific language governing permissions and
 * limitations under the License.
 */
package org.flowable.eventregistry.spring.test.kafka;

import static net.javacrumbs.jsonunit.assertj.JsonAssertions.assertThatJson;
import static org.assertj.core.api.Assertions.assertThat;
import static org.assertj.core.api.Assertions.tuple;
import static org.awaitility.Awaitility.await;

import java.time.Duration;
import java.util.ArrayList;
import java.util.Collection;
import java.util.Collections;
import java.util.HashMap;
import java.util.HashSet;
import java.util.List;
import java.util.Map;
import java.util.concurrent.ExecutionException;
import java.util.concurrent.TimeUnit;
import java.util.concurrent.TimeoutException;

import org.apache.kafka.clients.admin.AdminClient;
import org.apache.kafka.clients.admin.CreateTopicsResult;
import org.apache.kafka.clients.admin.NewTopic;
import org.apache.kafka.clients.admin.RecordsToDelete;
import org.apache.kafka.clients.admin.TopicDescription;
import org.apache.kafka.clients.consumer.Consumer;
import org.apache.kafka.clients.consumer.ConsumerConfig;
import org.apache.kafka.clients.consumer.ConsumerRecords;
import org.apache.kafka.common.TopicPartition;
import org.apache.kafka.common.TopicPartitionInfo;
import org.apache.kafka.common.errors.TopicExistsException;
import org.flowable.eventregistry.api.EventDeployment;
import org.flowable.eventregistry.api.EventRegistry;
import org.flowable.eventregistry.api.EventRegistryEvent;
import org.flowable.eventregistry.api.EventRepositoryService;
import org.flowable.eventregistry.api.model.EventPayloadTypes;
import org.flowable.eventregistry.api.runtime.EventCorrelationParameterInstance;
import org.flowable.eventregistry.api.runtime.EventInstance;
import org.flowable.eventregistry.api.runtime.EventPayloadInstance;
import org.flowable.eventregistry.impl.runtime.EventInstanceImpl;
import org.flowable.eventregistry.impl.runtime.EventPayloadInstanceImpl;
import org.flowable.eventregistry.model.EventModel;
import org.flowable.eventregistry.model.EventPayload;
import org.flowable.eventregistry.spring.test.TestEventConsumer;
import org.junit.jupiter.api.AfterEach;
import org.junit.jupiter.api.BeforeEach;
import org.junit.jupiter.api.Test;
import org.springframework.beans.factory.annotation.Autowired;
import org.springframework.kafka.core.ConsumerFactory;
import org.springframework.kafka.core.KafkaTemplate;

/**
 * @author Filip Hrisafov
 */
@KafkaEventTest
class KafkaChannelDefinitionProcessorTest {

    @Autowired
    protected KafkaTemplate<Object, Object> kafkaTemplate;

    @Autowired
    protected EventRegistry eventRegistry;

    @Autowired
    protected EventRepositoryService eventRepositoryService;

    @Autowired
    protected AdminClient adminClient;

    @Autowired
    protected ConsumerFactory<Object, Object> consumerFactory;

    protected TestEventConsumer testEventConsumer;

    protected Collection<String> topicsToDelete = new HashSet<>();

    @BeforeEach
    void setUp() {
        testEventConsumer = new TestEventConsumer();
        eventRegistry.registerEventRegistryEventConsumer(testEventConsumer);
    }

    @AfterEach
    void tearDown() throws Exception {
        testEventConsumer.clear();
<<<<<<< HEAD
        eventRegistry.removeFlowableEventConsumer(testEventConsumer);
        
        List<EventDeployment> deployments = eventRepositoryService.createDeploymentQuery().list();
        for (EventDeployment eventDeployment : deployments) {
            eventRepositoryService.deleteDeployment(eventDeployment.getId());
        }
        
=======
        eventRegistry.removeFlowableEventRegistryEventConsumer(testEventConsumer);
>>>>>>> 1cedcf59
        Map<TopicPartition, RecordsToDelete> recordsToDelete = new HashMap<>();
        Map<String, TopicDescription> topicDescriptions = adminClient.describeTopics(topicsToDelete)
            .all()
            .get(10, TimeUnit.SECONDS);

        try (Consumer<Object, Object> consumer = consumerFactory.createConsumer("test", "testCleanup")) {

            List<TopicPartition> partitions = new ArrayList<>();
            for (TopicDescription topicDescription : topicDescriptions.values()) {
                for (TopicPartitionInfo partition : topicDescription.partitions()) {
                    partitions.add(new TopicPartition(topicDescription.name(), partition.partition()));
                }
            }

            for (Map.Entry<TopicPartition, Long> entry : consumer.endOffsets(partitions).entrySet()) {
                recordsToDelete.put(entry.getKey(), RecordsToDelete.beforeOffset(entry.getValue()));
            }

        }

        adminClient.deleteRecords(recordsToDelete)
            .all()
            .get(10, TimeUnit.SECONDS);
    }

    @Test
    void eventShouldBeReceivedWhenChannelDefinitionIsRegistered() throws Exception {
        createTopic("test-new-customer");

        eventRepositoryService.createInboundChannelModelBuilder()
            .key("newCustomerChannel")
            .resourceName("customer.channel")
            .kafkaChannelAdapter("test-new-customer")
            .eventProcessingPipeline()
            .jsonDeserializer()
            .detectEventKeyUsingJsonField("eventKey")
            .jsonFieldsMapDirectlyToPayload()
            .deploy();

        // Give time for the consumers to register properly in the groups
        // This is linked to the session timeout property for the consumers
        Thread.sleep(600);

        eventRepositoryService.createEventModelBuilder()
            .resourceName("testEvent.event")
            .key("test")
            .correlationParameter("customer", EventPayloadTypes.STRING)
            .payload("name", EventPayloadTypes.STRING)
            .deploy();

        kafkaTemplate.send("test-new-customer", "{"
            + "    \"eventKey\": \"test\","
            + "    \"customer\": \"kermit\","
            + "    \"name\": \"Kermit the Frog\""
            + "}")
            .get(5, TimeUnit.SECONDS);

        await("receive events")
            .atMost(Duration.ofSeconds(5))
            .pollInterval(Duration.ofMillis(200))
            .untilAsserted(() -> assertThat(testEventConsumer.getEvents())
                .extracting(EventRegistryEvent::getType)
                .containsExactlyInAnyOrder("test"));

        EventInstance eventInstance = (EventInstance) testEventConsumer.getEvents().get(0).getEventObject();

        assertThat(eventInstance).isNotNull();
        assertThat(eventInstance.getPayloadInstances())
            .extracting(EventPayloadInstance::getDefinitionName, EventPayloadInstance::getValue)
            .containsExactlyInAnyOrder(
                tuple("customer", "kermit"),
                tuple("name", "Kermit the Frog")
            );
        assertThat(eventInstance.getCorrelationParameterInstances())
            .extracting(EventCorrelationParameterInstance::getDefinitionName, EventCorrelationParameterInstance::getValue)
            .containsExactlyInAnyOrder(
                tuple("customer", "kermit")
            );
    }

    @Test
    void eventShouldBeReceivedWhenChannelModelIsDeployed() throws Exception {
        createTopic("test-new-customer");
        
        EventDeployment deployment = eventRepositoryService.createDeployment()
            .addClasspathResource("org/flowable/eventregistry/spring/test/deployment/kafkaEvent.event")
            .addClasspathResource("org/flowable/eventregistry/spring/test/deployment/kafkaChannel.channel")
            .deploy();
    
        try {

            // Give time for the consumers to register properly in the groups
            // This is linked to the session timeout property for the consumers
            Thread.sleep(600);
    
            kafkaTemplate.send("test-new-customer", "{"
                + "    \"eventKey\": \"test\","
                + "    \"customer\": \"kermit\","
                + "    \"name\": \"Kermit the Frog\""
                + "}")
                .get(5, TimeUnit.SECONDS);
    
            await("receive events")
                .atMost(Duration.ofSeconds(5))
                .pollInterval(Duration.ofMillis(200))
                .untilAsserted(() -> assertThat(testEventConsumer.getEvents())
                    .extracting(EventRegistryEvent::getType)
                    .containsExactlyInAnyOrder("test"));
    
            EventInstance eventInstance = (EventInstance) testEventConsumer.getEvents().get(0).getEventObject();
    
            assertThat(eventInstance).isNotNull();
            assertThat(eventInstance.getPayloadInstances())
                .extracting(EventPayloadInstance::getDefinitionName, EventPayloadInstance::getValue)
                .containsExactlyInAnyOrder(
                    tuple("customer", "kermit"),
                    tuple("name", "Kermit the Frog")
                );
            assertThat(eventInstance.getCorrelationParameterInstances())
                .extracting(EventCorrelationParameterInstance::getDefinitionName, EventCorrelationParameterInstance::getValue)
                .containsExactlyInAnyOrder(
                    tuple("customer", "kermit")
                );
            
        } finally {
            eventRepositoryService.deleteDeployment(deployment.getId());
        }
    }

    @Test
    void eventShouldBeReceivedWhenMultipleChannelDefinitionsAreRegistered() throws Exception {
        createTopic("test-multi-customer");

        eventRepositoryService.createInboundChannelModelBuilder()
            .key("customer")
            .resourceName("customer.channel")
            .kafkaChannelAdapter("test-multi-customer")
            .eventProcessingPipeline()
            .jsonDeserializer()
            .fixedEventKey("customer")
            .jsonFieldsMapDirectlyToPayload()
            .deploy();

        eventRepositoryService.createInboundChannelModelBuilder()
            .key("newCustomer")
            .resourceName("newCustomer.channel")
            .kafkaChannelAdapter("test-multi-customer")
            .eventProcessingPipeline()
            .jsonDeserializer()
            .fixedEventKey("newCustomer")
            .jsonFieldsMapDirectlyToPayload()
            .deploy();

        // Give time for the consumers to register properly in the groups
        // This is linked to the session timeout property for the consumers
        Thread.sleep(600);

        eventRepositoryService.createEventModelBuilder()
            .resourceName("testEvent.event")
            .key("customer")
            .correlationParameter("customer", EventPayloadTypes.STRING)
            .payload("name", EventPayloadTypes.STRING)
            .deploy();

        eventRepositoryService.createEventModelBuilder()
            .resourceName("testEvent.event")
            .key("newCustomer")
            .correlationParameter("customer", EventPayloadTypes.STRING)
            .deploy();

        kafkaTemplate.send("test-multi-customer", "{"
            + "    \"customer\": \"kermit\","
            + "    \"name\": \"Kermit the Frog\""
            + "}")
            .get(5, TimeUnit.SECONDS);

        await("receive events")
            .atMost(Duration.ofSeconds(5))
            .pollInterval(Duration.ofMillis(200))
            .untilAsserted(() -> assertThat(testEventConsumer.getEvents())
                .extracting(EventRegistryEvent::getType)
                .containsExactlyInAnyOrder("customer", "newCustomer"));

        EventInstance eventInstance = (EventInstance) testEventConsumer.getEvent("customer").getEventObject();

        assertThat(eventInstance).isNotNull();
        assertThat(eventInstance.getPayloadInstances())
            .extracting(EventPayloadInstance::getDefinitionName, EventPayloadInstance::getValue)
            .containsExactlyInAnyOrder(
                tuple("customer", "kermit"),
                tuple("name", "Kermit the Frog")
            );
        assertThat(eventInstance.getCorrelationParameterInstances())
            .extracting(EventCorrelationParameterInstance::getDefinitionName, EventCorrelationParameterInstance::getValue)
            .containsExactlyInAnyOrder(
                tuple("customer", "kermit")
            );

        eventInstance = (EventInstance) testEventConsumer.getEvent("newCustomer").getEventObject();

        assertThat(eventInstance).isNotNull();
        assertThat(eventInstance.getPayloadInstances())
            .extracting(EventPayloadInstance::getDefinitionName, EventPayloadInstance::getValue)
            .containsExactlyInAnyOrder(
                tuple("customer", "kermit")
            );
        assertThat(eventInstance.getCorrelationParameterInstances())
            .extracting(EventCorrelationParameterInstance::getDefinitionName, EventCorrelationParameterInstance::getValue)
            .containsExactlyInAnyOrder(
                tuple("customer", "kermit")
            );
    }

    @Test
    void eventShouldBeReceivedAfterChannelDefinitionIsRegistered() throws Exception {
        createTopic("test-customer");

        kafkaTemplate.send("test-customer", "{"
            + "    \"eventKey\": \"test\","
            + "    \"customer\": \"kermit\","
            + "    \"name\": \"Kermit the Frog\""
            + "}")
            .get(5, TimeUnit.SECONDS);
        eventRepositoryService.createEventModelBuilder()
            .resourceName("testEvent.event")
            .key("test")
            .correlationParameter("customer", EventPayloadTypes.STRING)
            .payload("name", EventPayloadTypes.STRING)
            .deploy();

        eventRepositoryService.createInboundChannelModelBuilder()
            .key("testChannel")
            .resourceName("test.channel")
            .kafkaChannelAdapter("test-customer")
            .property(ConsumerConfig.AUTO_OFFSET_RESET_CONFIG, "earliest")
            .eventProcessingPipeline()
            .jsonDeserializer()
            .detectEventKeyUsingJsonField("eventKey")
            .jsonFieldsMapDirectlyToPayload()
            .deploy();

        // Give time for the consumers to register properly in the groups
        // This is linked to the session timeout property for the consumers
        Thread.sleep(600);

        kafkaTemplate.send("test-customer", "{"
            + "    \"eventKey\": \"test\","
            + "    \"customer\": \"fozzie\","
            + "    \"name\": \"Fozzie Bear\""
            + "}")
            .get(5, TimeUnit.SECONDS);

        await("receive events")
            .atMost(Duration.ofSeconds(5))
            .pollInterval(Duration.ofMillis(200))
            .untilAsserted(() -> assertThat(testEventConsumer.getEvents())
                .extracting(EventRegistryEvent::getType)
                .containsExactlyInAnyOrder("test", "test"));

        EventInstance kermitEvent = (EventInstance) testEventConsumer.getEvents().get(0).getEventObject();

        assertThat(kermitEvent).isNotNull();
        assertThat(kermitEvent.getPayloadInstances())
            .extracting(EventPayloadInstance::getDefinitionName, EventPayloadInstance::getValue)
            .containsExactlyInAnyOrder(
                tuple("customer", "kermit"),
                tuple("name", "Kermit the Frog")
            );
        assertThat(kermitEvent.getCorrelationParameterInstances())
            .extracting(EventCorrelationParameterInstance::getDefinitionName, EventCorrelationParameterInstance::getValue)
            .containsExactlyInAnyOrder(
                tuple("customer", "kermit")
            );

        EventInstance fozzieEvent = (EventInstance) testEventConsumer.getEvents().get(1).getEventObject();

        assertThat(fozzieEvent).isNotNull();
        assertThat(fozzieEvent.getPayloadInstances())
            .extracting(EventPayloadInstance::getDefinitionName, EventPayloadInstance::getValue)
            .containsExactlyInAnyOrder(
                tuple("customer", "fozzie"),
                tuple("name", "Fozzie Bear")
            );
        assertThat(fozzieEvent.getCorrelationParameterInstances())
            .extracting(EventCorrelationParameterInstance::getDefinitionName, EventCorrelationParameterInstance::getValue)
            .containsExactlyInAnyOrder(
                tuple("customer", "fozzie")
            );
    }

    @Test
    void eventShouldBeSendAfterOutboundChannelDefinitionIsRegistered() throws Exception {
        createTopic("outbound-customer");

        Consumer<Object, Object> consumer = consumerFactory.createConsumer("test", "testClient");
        consumer.subscribe(Collections.singleton("outbound-customer"));

        eventRepositoryService.createEventModelBuilder()
            .resourceName("testEvent.event")
            .key("customer")
            .outboundChannelKey("outboundCustomer")
            .correlationParameter("customer", EventPayloadTypes.STRING)
            .payload("name", EventPayloadTypes.STRING)
            .deploy();

        eventRepositoryService.createOutboundChannelModelBuilder()
            .key("outboundCustomer")
            .resourceName("outboundCustomer.channel")
            .kafkaChannelAdapter("outbound-customer")
            .recordKey("customer")
            .eventProcessingPipeline()
            .jsonSerializer()
            .deploy();

        EventModel customerModel = eventRepositoryService.getEventModelByKey("customer");

        Collection<EventPayloadInstance> payloadInstances = new ArrayList<>();
        payloadInstances.add(new EventPayloadInstanceImpl(new EventPayload("customer", EventPayloadTypes.STRING), "kermit"));
        payloadInstances.add(new EventPayloadInstanceImpl(new EventPayload("name", EventPayloadTypes.STRING), "Kermit the Frog"));
        EventInstance kermitEvent = new EventInstanceImpl(customerModel, Collections.emptyList(), payloadInstances);

        ConsumerRecords<Object, Object> records = consumer.poll(Duration.ofSeconds(2));
        assertThat(records).isEmpty();
        consumer.commitSync();
        consumer.seekToBeginning(Collections.singleton(new TopicPartition("outbound-customer", 0)));

        eventRegistry.sendEventOutbound(kermitEvent);

        records = consumer.poll(Duration.ofSeconds(2));

        assertThat(records)
            .hasSize(1)
            .first()
            .isNotNull()
            .satisfies(record -> {
                assertThat(record.key()).isEqualTo("customer");
                assertThatJson(record.value())
                    .isEqualTo("{"
                        + "  customer: 'kermit',"
                        + "  name: 'Kermit the Frog'"
                        + "}");
            });
    }

    @Test
    void eventShouldBeSendAfterOutboundChannelModelIsDeployed() {
        createTopic("outbound-customer");

        EventDeployment deployment = eventRepositoryService.createDeployment()
            .addClasspathResource("org/flowable/eventregistry/spring/test/deployment/kafkaOutboundEvent.event")
            .addClasspathResource("org/flowable/eventregistry/spring/test/deployment/kafkaOutboundChannel.channel")
            .deploy();


        try (Consumer<Object, Object> consumer = consumerFactory.createConsumer("test", "testClient")) {
            consumer.subscribe(Collections.singleton("outbound-customer"));

            EventModel customerModel = eventRepositoryService.getEventModelByKey("customer");

            Collection<EventPayloadInstance> payloadInstances = new ArrayList<>();
            payloadInstances.add(new EventPayloadInstanceImpl(new EventPayload("customer", EventPayloadTypes.STRING), "kermit"));
            payloadInstances.add(new EventPayloadInstanceImpl(new EventPayload("name", EventPayloadTypes.STRING), "Kermit the Frog"));
            EventInstance kermitEvent = new EventInstanceImpl(customerModel, Collections.emptyList(), payloadInstances);

            ConsumerRecords<Object, Object> records = consumer.poll(Duration.ofSeconds(2));
            assertThat(records).isEmpty();
            consumer.commitSync();
            consumer.seekToBeginning(Collections.singleton(new TopicPartition("outbound-customer", 0)));

            eventRegistry.sendEventOutbound(kermitEvent);

            records = consumer.poll(Duration.ofSeconds(2));

            assertThat(records)
                .hasSize(1)
                .first()
                .isNotNull()
                .satisfies(record -> {
                    assertThat(record.key()).isEqualTo("customer");
                    assertThatJson(record.value())
                        .isEqualTo("{"
                            + "  customer: 'kermit',"
                            + "  name: 'Kermit the Frog'"
                            + "}");
                });
        } finally {
            eventRepositoryService.deleteDeployment(deployment.getId());
        }

    }

    protected void createTopic(String topicName) {

        CreateTopicsResult topicsResult = adminClient.createTopics(Collections.singleton(new NewTopic(topicName, 1, (short) 1)));
        try {
            topicsResult.all().get(30, TimeUnit.SECONDS);
        } catch (InterruptedException e) {
            Thread.currentThread().interrupt();
            throw new AssertionError("Interrupted while waiting for topic creation", e);
        } catch (ExecutionException e) {
            if (!(e.getCause() instanceof TopicExistsException)) {
                // If the topic already exists, then we ignore it
                throw new AssertionError("Failed to create topics", e);
            }
        } catch (TimeoutException e) {
            throw new AssertionError("Timed out waiting for create topics results", e);
        }
        topicsToDelete.add(topicName);
    }
}<|MERGE_RESOLUTION|>--- conflicted
+++ resolved
@@ -94,17 +94,14 @@
     @AfterEach
     void tearDown() throws Exception {
         testEventConsumer.clear();
-<<<<<<< HEAD
-        eventRegistry.removeFlowableEventConsumer(testEventConsumer);
-        
+
         List<EventDeployment> deployments = eventRepositoryService.createDeploymentQuery().list();
         for (EventDeployment eventDeployment : deployments) {
             eventRepositoryService.deleteDeployment(eventDeployment.getId());
         }
-        
-=======
+
         eventRegistry.removeFlowableEventRegistryEventConsumer(testEventConsumer);
->>>>>>> 1cedcf59
+
         Map<TopicPartition, RecordsToDelete> recordsToDelete = new HashMap<>();
         Map<String, TopicDescription> topicDescriptions = adminClient.describeTopics(topicsToDelete)
             .all()
