--- conflicted
+++ resolved
@@ -10,12 +10,8 @@
 		<result property="mimeType" column="MIME_TYPE_" jdbcType="VARCHAR" />
 		<result property="taskId" column="TASK_ID_" jdbcType="VARCHAR" />
 		<result property="processInstanceId" column="PROC_INST_ID_" jdbcType="VARCHAR" />
-<<<<<<< HEAD
-		<result property="caseId" column="CASE_ID_" jdbcType="VARCHAR" />
-=======
         <result property="scopeId" column="SCOPE_ID_" jdbcType="VARCHAR" />
         <result property="scopeType" column="SCOPE_TYPE_" jdbcType="VARCHAR" />
->>>>>>> ddb3f86f
 		<result property="contentStoreId" column="CONTENT_STORE_ID_" jdbcType="VARCHAR" />
 		<result property="contentStoreName" column="CONTENT_STORE_NAME_" jdbcType="VARCHAR" />
 		<result property="field" column="FIELD_" jdbcType="VARCHAR" />
@@ -36,12 +32,8 @@
             MIME_TYPE_,
             TASK_ID_,
             PROC_INST_ID_,
-<<<<<<< HEAD
-            CASE_ID_,
-=======
             SCOPE_ID_,
             SCOPE_TYPE_,
->>>>>>> ddb3f86f
             CONTENT_STORE_ID_,
             CONTENT_STORE_NAME_,
             FIELD_,
@@ -58,12 +50,8 @@
             #{mimeType, jdbcType=VARCHAR},
             #{taskId, jdbcType=VARCHAR},
             #{processInstanceId, jdbcType=VARCHAR},
-<<<<<<< HEAD
-            #{caseId, jdbcType=VARCHAR},
-=======
             #{scopeId, jdbcType=VARCHAR},
             #{scopeType, jdbcType=VARCHAR},
->>>>>>> ddb3f86f
             #{contentStoreId, jdbcType=VARCHAR},
             #{contentStoreName, jdbcType=VARCHAR},
             #{field, jdbcType=VARCHAR},
@@ -84,14 +72,9 @@
             MIME_TYPE_,
             TASK_ID_,
             PROC_INST_ID_,
-<<<<<<< HEAD
-			CASE_ID_,
-			CONTENT_STORE_ID_,
-=======
             SCOPE_ID_,
             SCOPE_TYPE_,
             CONTENT_STORE_ID_,
->>>>>>> ddb3f86f
             CONTENT_STORE_NAME_,
             FIELD_,
             CONTENT_AVAILABLE_,
@@ -109,12 +92,8 @@
             #{contentItem.mimeType, jdbcType=VARCHAR},
             #{contentItem.taskId, jdbcType=VARCHAR},
             #{contentItem.processInstanceId, jdbcType=VARCHAR},
-<<<<<<< HEAD
-            #{contentItem.caseId, jdbcType=VARCHAR},
-=======
             #{contentItem.scopeId, jdbcType=VARCHAR},
             #{contentItem.scopeType, jdbcType=VARCHAR},
->>>>>>> ddb3f86f
             #{contentItem.contentStoreId, jdbcType=VARCHAR},
             #{contentItem.contentStoreName, jdbcType=VARCHAR},
             #{contentItem.field, jdbcType=VARCHAR},
@@ -138,14 +117,9 @@
                 MIME_TYPE_,
                 TASK_ID_,
                 PROC_INST_ID_,
-<<<<<<< HEAD
-				CASE_ID_,
-				CONTENT_STORE_ID_,
-=======
                 SCOPE_ID_,
                 SCOPE_TYPE_,
                 CONTENT_STORE_ID_,
->>>>>>> ddb3f86f
                 CONTENT_STORE_NAME_,
                 FIELD_,
                 CONTENT_AVAILABLE_,
@@ -162,12 +136,8 @@
             #{contentItem.mimeType, jdbcType=VARCHAR},
             #{contentItem.taskId, jdbcType=VARCHAR},
             #{contentItem.processInstanceId, jdbcType=VARCHAR},
-<<<<<<< HEAD
-            #{contentItem.caseId, jdbcType=VARCHAR},
-=======
             #{contentItem.scopeId, jdbcType=VARCHAR},
             #{contentItem.scopeType, jdbcType=VARCHAR},
->>>>>>> ddb3f86f
             #{contentItem.contentStoreId, jdbcType=VARCHAR},
             #{contentItem.contentStoreName, jdbcType=VARCHAR},
             #{contentItem.field, jdbcType=VARCHAR},
@@ -190,14 +160,9 @@
             MIME_TYPE_=#{mimeType, jdbcType=VARCHAR},
             TASK_ID_=#{taskId, jdbcType=VARCHAR},
             PROC_INST_ID_=#{processInstanceId, jdbcType=VARCHAR},
-<<<<<<< HEAD
-			CASE_ID_=#{caseId, jdbcType=VARCHAR},
-			CONTENT_STORE_ID_=#{contentStoreId, jdbcType=VARCHAR},
-=======
             SCOPE_ID_=#{scopeId, jdbcType=VARCHAR},
             SCOPE_TYPE_=#{scopeType, jdbcType=VARCHAR},
             CONTENT_STORE_ID_=#{contentStoreId, jdbcType=VARCHAR},
->>>>>>> ddb3f86f
             CONTENT_STORE_NAME_=#{contentStoreName, jdbcType=VARCHAR},
             FIELD_=#{field, jdbcType=VARCHAR},
             CONTENT_AVAILABLE_=#{contentAvailable, jdbcType=BOOLEAN},
@@ -264,15 +229,6 @@
 	      <if test="processInstanceIdLike != null">
 	        and RES.PROC_INST_ID_ like #{processInstanceIdLike}
 	      </if>
-<<<<<<< HEAD
-		  <if test="caseId != null">
-		  	and RES.CASE_ID_ = #{caseId}
-		  </if>
-		  <if test="taskIdLike != null">
-		  	and RES.CASE_ID_ like #{caseIdLike}
-		  </if>
-		  <if test="contentStoreId != null">
-=======
           <if test="scopeId != null">
             and RES.SCOPE_ID_ = #{scopeId}
           </if>
@@ -286,7 +242,6 @@
             and RES.SCOPE_TYPE_ like #{scopeTypeLike}
           </if>
 	      <if test="contentStoreId != null">
->>>>>>> ddb3f86f
 	        and RES.CONTENT_STORE_ID_ = #{contentStoreId}
 	      </if>
 	      <if test="contentStoreIdLike != null">
@@ -384,17 +339,9 @@
 	<delete id="deleteContentItemsByTaskId" parameterType="string">
 	   delete from ${prefix}ACT_CO_CONTENT_ITEM where TASK_ID_ = #{taskId, jdbcType=VARCHAR}
 	</delete>
-<<<<<<< HEAD
-
-	<delete id="deleteContentItemsByCaseId" parameterType="string">
-	   delete from ${prefix}ACT_CO_CONTENT_ITEM where CASE_ID_ = #{caseId, jdbcType=VARCHAR}
-	</delete>
-
-=======
-    
+
     <delete id="deleteContentItemsByScopeIdAndScopeType" parameterType="map">
        delete from ${prefix}ACT_CO_CONTENT_ITEM where SCOPE_ID_ = #{scopeId, jdbcType=VARCHAR} AND SCOPE_TYPE_ = #{scopeType, jdbcType=VARCHAR}
     </delete>
-	
->>>>>>> ddb3f86f
+
 </mapper>