/* Licensed under the Apache License, Version 2.0 (the "License");
 * you may not use this file except in compliance with the License.
 * You may obtain a copy of the License at
 *
 *      http://www.apache.org/licenses/LICENSE-2.0
 *
 * Unless required by applicable law or agreed to in writing, software
 * distributed under the License is distributed on an "AS IS" BASIS,
 * WITHOUT WARRANTIES OR CONDITIONS OF ANY KIND, either express or implied.
 * See the License for the specific language governing permissions and
 * limitations under the License.
 */
package org.flowable.content.engine.impl.persistence.entity;

import java.io.Serializable;
import java.util.Date;
import java.util.HashMap;
import java.util.Map;

import org.flowable.content.engine.ContentEngineConfiguration;
import org.flowable.engine.common.impl.persistence.entity.AbstractEntityNoRevision;

/**
 * @author Joram Barrez
 * @author Tijs Rademakers
 */
public class ContentItemEntityImpl extends AbstractEntityNoRevision implements ContentItemEntity, Serializable {

    private static final long serialVersionUID = 1L;

    protected String name;
    protected String mimeType;
    protected String taskId;
    protected String processInstanceId;
<<<<<<< HEAD
    protected String caseId;
=======
    protected String scopeId;
    protected String scopeType;
>>>>>>> ddb3f86f
    protected String contentStoreId;
    protected String contentStoreName;
    protected boolean contentAvailable;
    protected String field;
    protected Long contentSize;
    protected Date created;
    protected String createdBy;
    protected Date lastModified;
    protected String lastModifiedBy;
    protected String tenantId = ContentEngineConfiguration.NO_TENANT_ID;

    @Override
    public Object getPersistentState() {
        Map<String, Object> persistentState = new HashMap<>();
        persistentState.put("name", this.name);
        persistentState.put("mimeType", this.mimeType);
        persistentState.put("taskId", this.taskId);
        persistentState.put("processInstanceId", this.processInstanceId);
        persistentState.put("caseId", this.caseId);
        persistentState.put("contentStoreId", this.contentStoreId);
        persistentState.put("contentStoreName", this.contentStoreName);
        persistentState.put("contentAvailable", this.contentAvailable);
        persistentState.put("field", this.field);
        persistentState.put("contentSize", this.contentSize);
        persistentState.put("created", this.created);
        persistentState.put("createdBy", this.createdBy);
        persistentState.put("lastModified", this.lastModified);
        persistentState.put("lastModifiedBy", this.lastModifiedBy);
        persistentState.put("tenantId", this.tenantId);
        persistentState.put("scopeId", this.scopeId);
        persistentState.put("scopeType", this.scopeType);
        return persistentState;
    }

    // getters and setters
    // //////////////////////////////////////////////////////

    @Override
    public String getName() {
        return name;
    }

    @Override
    public void setName(String name) {
        this.name = name;
    }

    @Override
    public String getMimeType() {
        return mimeType;
    }

    @Override
    public void setMimeType(String mimeType) {
        this.mimeType = mimeType;
    }

    @Override
    public String getTaskId() {
        return taskId;
    }

    @Override
    public void setTaskId(String taskId) {
        this.taskId = taskId;
    }

    @Override
    public String getProcessInstanceId() {
        return processInstanceId;
    }

    @Override
    public void setProcessInstanceId(String processInstanceId) {
        this.processInstanceId = processInstanceId;
    }

    @Override
    public String getCaseId() {
        return this.caseId;
    }

    @Override
    public void setCaseId(String caseId) {
        this.caseId = caseId;
    }

    @Override
    public String getContentStoreId() {
        return contentStoreId;
    }

    @Override
    public void setContentStoreId(String contentStoreId) {
        this.contentStoreId = contentStoreId;
    }

    @Override
    public String getContentStoreName() {
        return contentStoreName;
    }

    @Override
    public void setContentStoreName(String contentStoreName) {
        this.contentStoreName = contentStoreName;
    }

    @Override
    public boolean isContentAvailable() {
        return contentAvailable;
    }

    @Override
    public void setContentAvailable(boolean contentAvailable) {
        this.contentAvailable = contentAvailable;
    }

    @Override
    public String getField() {
        return field;
    }

    @Override
    public void setField(String field) {
        this.field = field;
    }

    @Override
    public Long getContentSize() {
        return contentSize;
    }

    @Override
    public void setContentSize(Long contentSize) {
        this.contentSize = contentSize;
    }

    @Override
    public Date getCreated() {
        return created;
    }

    @Override
    public void setCreated(Date created) {
        this.created = created;
    }

    @Override
    public String getCreatedBy() {
        return createdBy;
    }

    @Override
    public void setCreatedBy(String createdBy) {
        this.createdBy = createdBy;
    }

    @Override
    public Date getLastModified() {
        return lastModified;
    }

    @Override
    public void setLastModified(Date lastModified) {
        this.lastModified = lastModified;
    }

    @Override
    public String getLastModifiedBy() {
        return lastModifiedBy;
    }

    @Override
    public void setLastModifiedBy(String lastModifiedBy) {
        this.lastModifiedBy = lastModifiedBy;
    }

    @Override
    public String getTenantId() {
        return tenantId;
    }

    @Override
    public void setTenantId(String tenantId) {
        this.tenantId = tenantId;
    }
    
    @Override
    public String getScopeId() {
        return this.scopeId;
    }

    @Override
    public void setScopeId(String scopeId) {
        this.scopeId = scopeId;
    }

    @Override
    public String getScopeType() {
        return this.scopeType;
    }

    @Override
    public void setScopeType(String scopeType) {
        this.scopeType = scopeType;
    }

    @Override
    public String toString() {
        return "ContentItemEntity[" + id + "]";
    }

}<|MERGE_RESOLUTION|>--- conflicted
+++ resolved
@@ -32,12 +32,8 @@
     protected String mimeType;
     protected String taskId;
     protected String processInstanceId;
-<<<<<<< HEAD
-    protected String caseId;
-=======
     protected String scopeId;
     protected String scopeType;
->>>>>>> ddb3f86f
     protected String contentStoreId;
     protected String contentStoreName;
     protected boolean contentAvailable;
@@ -56,7 +52,6 @@
         persistentState.put("mimeType", this.mimeType);
         persistentState.put("taskId", this.taskId);
         persistentState.put("processInstanceId", this.processInstanceId);
-        persistentState.put("caseId", this.caseId);
         persistentState.put("contentStoreId", this.contentStoreId);
         persistentState.put("contentStoreName", this.contentStoreName);
         persistentState.put("contentAvailable", this.contentAvailable);
@@ -116,16 +111,6 @@
     }
 
     @Override
-    public String getCaseId() {
-        return this.caseId;
-    }
-
-    @Override
-    public void setCaseId(String caseId) {
-        this.caseId = caseId;
-    }
-
-    @Override
     public String getContentStoreId() {
         return contentStoreId;
     }
@@ -224,7 +209,7 @@
     public void setTenantId(String tenantId) {
         this.tenantId = tenantId;
     }
-    
+
     @Override
     public String getScopeId() {
         return this.scopeId;
