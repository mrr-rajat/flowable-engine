/* Licensed under the Apache License, Version 2.0 (the "License");
 * you may not use this file except in compliance with the License.
 * You may obtain a copy of the License at
 *
 *      http://www.apache.org/licenses/LICENSE-2.0
 *
 * Unless required by applicable law or agreed to in writing, software
 * distributed under the License is distributed on an "AS IS" BASIS,
 * WITHOUT WARRANTIES OR CONDITIONS OF ANY KIND, either express or implied.
 * See the License for the specific language governing permissions and
 * limitations under the License.
 */

package org.flowable.content.engine.impl;

import java.io.Serializable;
import java.util.Date;
import java.util.List;
import java.util.Set;

import org.flowable.content.api.ContentItem;
import org.flowable.content.api.ContentItemQuery;
import org.flowable.content.engine.impl.util.CommandContextUtil;
import org.flowable.engine.common.api.FlowableIllegalArgumentException;
import org.flowable.engine.common.impl.AbstractQuery;
import org.flowable.engine.common.impl.interceptor.CommandContext;
import org.flowable.engine.common.impl.interceptor.CommandExecutor;

/**
 * @author Tijs Rademakers
 * @author Joram Barrez
 */
public class ContentItemQueryImpl extends AbstractQuery<ContentItemQuery, ContentItem> implements ContentItemQuery, Serializable {

    private static final long serialVersionUID = 1L;
    protected String id;
    protected Set<String> ids;
    protected String name;
    protected String nameLike;
    protected String mimeType;
    protected String mimeTypeLike;
    protected String taskId;
    protected String taskIdLike;
    protected String processInstanceId;
    protected String processInstanceIdLike;
<<<<<<< HEAD
    protected String caseId;
    protected String caseIdLike;
=======
    protected String scopeId;
    protected String scopeIdLike;
    protected String scopeType;
    protected String scopeTypeLike;
>>>>>>> ddb3f86f
    protected String contentStoreId;
    protected String contentStoreIdLike;
    protected String contentStoreName;
    protected String contentStoreNameLike;
    protected String field;
    protected String fieldLike;
    protected Boolean contentAvailable;
    protected Long contentSize;
    protected Long minContentSize;
    protected Long maxContentSize;
    protected Date createdDate;
    protected Date createdDateBefore;
    protected Date createdDateAfter;
    protected String createdBy;
    protected String createdByLike;
    protected Date lastModifiedDate;
    protected Date lastModifiedDateBefore;
    protected Date lastModifiedDateAfter;
    protected String lastModifiedBy;
    protected String lastModifiedByLike;
    protected String tenantId;
    protected String tenantIdLike;
    protected boolean withoutTenantId;

    public ContentItemQueryImpl(CommandContext commandContext) {
        super(commandContext);
    }

    public ContentItemQueryImpl(CommandExecutor commandExecutor) {
        super(commandExecutor);
    }

    @Override
    public ContentItemQueryImpl id(String id) {
        this.id = id;
        return this;
    }

    @Override
    public ContentItemQueryImpl ids(Set<String> ids) {
        this.ids = ids;
        return this;
    }

    @Override
    public ContentItemQueryImpl name(String name) {
        this.name = name;
        return this;
    }

    @Override
    public ContentItemQueryImpl nameLike(String nameLike) {
        this.nameLike = nameLike;
        return this;
    }

    @Override
    public ContentItemQueryImpl mimeType(String mimeType) {
        this.mimeType = mimeType;
        return this;
    }

    @Override
    public ContentItemQueryImpl mimeTypeLike(String mimeTypeLike) {
        this.mimeTypeLike = mimeTypeLike;
        return this;
    }

    @Override
    public ContentItemQueryImpl taskId(String taskId) {
        this.taskId = taskId;
        return this;
    }

    @Override
    public ContentItemQueryImpl taskIdLike(String taskIdLike) {
        this.taskIdLike = taskIdLike;
        return this;
    }

    @Override
    public ContentItemQueryImpl processInstanceId(String processInstanceId) {
        this.processInstanceId = processInstanceId;
        return this;
    }

    @Override
    public ContentItemQueryImpl processInstanceIdLike(String processInstanceIdLike) {
        this.processInstanceIdLike = processInstanceIdLike;
        return this;
    }
    
    @Override
    public ContentItemQueryImpl scopeId(String scopeId) {
        this.scopeId = scopeId;
        return this;
    }

    @Override
    public ContentItemQueryImpl scopeIdLike(String scopeIdLike) {
        this.scopeIdLike = scopeIdLike;
        return this;
    }

    @Override
    public ContentItemQueryImpl scopeType(String scopeType) {
        this.scopeType = scopeType;
        return this;
    }

    @Override
    public ContentItemQueryImpl scopeTypeLike(String scopeTypeLike) {
        this.scopeTypeLike = scopeTypeLike;
        return this;
    }

    @Override
    public ContentItemQueryImpl caseId(String caseId) {
        this.caseId = caseId;
        return this;
    }

    @Override
    public ContentItemQueryImpl caseIdLike(String caseIdLike) {
        this.caseIdLike = caseIdLike;
        return this;
    }

    @Override
    public ContentItemQueryImpl field(String field) {
        this.field = field;
        return this;
    }

    @Override
    public ContentItemQueryImpl fieldLike(String fieldLike) {
        this.fieldLike = fieldLike;
        return this;
    }

    @Override
    public ContentItemQueryImpl contentStoreId(String contentStoreId) {
        this.contentStoreId = contentStoreId;
        return this;
    }

    @Override
    public ContentItemQueryImpl contentStoreIdLike(String contentStoreIdLike) {
        this.contentStoreIdLike = contentStoreIdLike;
        return this;
    }

    @Override
    public ContentItemQueryImpl contentStoreName(String contentStoreName) {
        this.contentStoreName = contentStoreName;
        return this;
    }

    @Override
    public ContentItemQueryImpl contentStoreNameLike(String contentStoreNameLike) {
        this.contentStoreNameLike = contentStoreNameLike;
        return this;
    }

    @Override
    public ContentItemQueryImpl contentAvailable(Boolean contentAvailable) {
        this.contentAvailable = contentAvailable;
        return this;
    }

    @Override
    public ContentItemQueryImpl contentSize(Long contentSize) {
        this.contentSize = contentSize;
        return this;
    }

    @Override
    public ContentItemQueryImpl minContentSize(Long minContentSize) {
        this.minContentSize = minContentSize;
        return this;
    }

    @Override
    public ContentItemQueryImpl maxContentSize(Long maxContentSize) {
        this.maxContentSize = maxContentSize;
        return this;
    }

    @Override
    public ContentItemQueryImpl createdDate(Date createdDate) {
        this.createdDate = createdDate;
        return this;
    }

    @Override
    public ContentItemQueryImpl createdDateBefore(Date createdDateBefore) {
        this.createdDateBefore = createdDateBefore;
        return this;
    }

    @Override
    public ContentItemQueryImpl createdDateAfter(Date createdDateAfter) {
        this.createdDateAfter = createdDateAfter;
        return this;
    }

    @Override
    public ContentItemQueryImpl createdBy(String createdBy) {
        this.createdBy = createdBy;
        return this;
    }

    @Override
    public ContentItemQueryImpl createdByLike(String createdByLike) {
        this.createdByLike = createdByLike;
        return this;
    }

    @Override
    public ContentItemQueryImpl lastModifiedDate(Date lastModifiedDate) {
        this.lastModifiedDate = lastModifiedDate;
        return this;
    }

    @Override
    public ContentItemQueryImpl lastModifiedDateBefore(Date lastModifiedDateBefore) {
        this.lastModifiedDateBefore = lastModifiedDateBefore;
        return this;
    }

    @Override
    public ContentItemQueryImpl lastModifiedDateAfter(Date lastModifiedDateAfter) {
        this.lastModifiedDateAfter = lastModifiedDateAfter;
        return this;
    }

    @Override
    public ContentItemQueryImpl lastModifiedBy(String lastModifiedBy) {
        this.lastModifiedBy = lastModifiedBy;
        return this;
    }

    @Override
    public ContentItemQueryImpl lastModifiedByLike(String lastModifiedByLike) {
        this.lastModifiedByLike = lastModifiedByLike;
        return this;
    }

    @Override
    public ContentItemQueryImpl tenantId(String tenantId) {
        if (tenantId == null) {
            throw new FlowableIllegalArgumentException("deploymentTenantId is null");
        }
        this.tenantId = tenantId;
        return this;
    }

    @Override
    public ContentItemQueryImpl tenantIdLike(String tenantIdLike) {
        if (tenantIdLike == null) {
            throw new FlowableIllegalArgumentException("deploymentTenantIdLike is null");
        }
        this.tenantIdLike = tenantIdLike;
        return this;
    }

    @Override
    public ContentItemQueryImpl withoutTenantId() {
        this.withoutTenantId = true;
        return this;
    }

    // sorting ////////////////////////////////////////////////////////

    @Override
    public ContentItemQuery orderByCreatedDate() {
        return orderBy(ContentItemQueryProperty.CREATED_DATE);
    }

    @Override
    public ContentItemQuery orderByTenantId() {
        return orderBy(ContentItemQueryProperty.TENANT_ID);
    }

    // results ////////////////////////////////////////////////////////

    @Override
    public long executeCount(CommandContext commandContext) {
        checkQueryOk();
        return CommandContextUtil.getContentItemEntityManager().findContentItemCountByQueryCriteria(this);
    }

    @Override
    public List<ContentItem> executeList(CommandContext commandContext) {
        checkQueryOk();
        return CommandContextUtil.getContentItemEntityManager().findContentItemsByQueryCriteria(this);
    }

    // getters ////////////////////////////////////////////////////////

    public String getId() {
        return id;
    }

    public Set<String> getIds() {
        return ids;
    }

    public String getTaskId() {
        return taskId;
    }

    public String getTaskIdLike() {
        return taskIdLike;
    }

    public String getProcessInstanceId() {
        return processInstanceId;
    }

    public String getProcessInstanceIdLike() {
        return processInstanceIdLike;
    }
    
    public String getScopeId() {
        return scopeId;
    }

    public String getScopeIdLike() {
        return scopeIdLike;
    }

    public String getScopeType() {
        return scopeType;
    }

    public String getScopeTypeLike() {
        return scopeTypeLike;
    }

    public String getContentStoreId() {
        return contentStoreId;
    }

    public String getContentStoreIdLike() {
        return contentStoreIdLike;
    }

    public String getContentStoreName() {
        return contentStoreName;
    }

    public String getContentStoreNameLike() {
        return contentStoreNameLike;
    }

    public String getMimeType() {
        return mimeType;
    }

    public String getMimeTypeLike() {
        return mimeTypeLike;
    }

    public String getField() {
        return field;
    }

    public String getFieldLike() {
        return fieldLike;
    }

    public Boolean getContentAvailable() {
        return contentAvailable;
    }

    public Long getContentSize() {
        return contentSize;
    }

    public Long getMinContentSize() {
        return minContentSize;
    }

    public Long getMaxContentSize() {
        return maxContentSize;
    }

    public Date getCreatedDate() {
        return createdDate;
    }

    public Date getCreatedDateBefore() {
        return createdDateBefore;
    }

    public Date getCreatedDateAfter() {
        return createdDateAfter;
    }

    public String getCreatedBy() {
        return createdBy;
    }

    public String getCreatedByLike() {
        return createdByLike;
    }

    public Date getLastModifiedDate() {
        return lastModifiedDate;
    }

    public Date getLastModifiedDateBefore() {
        return lastModifiedDateBefore;
    }

    public Date getLastModifiedDateAfter() {
        return lastModifiedDateAfter;
    }

    public String getLastModifiedBy() {
        return lastModifiedBy;
    }

    public String getLastModifiedByLike() {
        return lastModifiedByLike;
    }

    public String getTenantId() {
        return tenantId;
    }

    public String getTenantIdLike() {
        return tenantIdLike;
    }

    public boolean isWithoutTenantId() {
        return withoutTenantId;
    }
}<|MERGE_RESOLUTION|>--- conflicted
+++ resolved
@@ -43,15 +43,10 @@
     protected String taskIdLike;
     protected String processInstanceId;
     protected String processInstanceIdLike;
-<<<<<<< HEAD
-    protected String caseId;
-    protected String caseIdLike;
-=======
     protected String scopeId;
     protected String scopeIdLike;
     protected String scopeType;
     protected String scopeTypeLike;
->>>>>>> ddb3f86f
     protected String contentStoreId;
     protected String contentStoreIdLike;
     protected String contentStoreName;
@@ -143,7 +138,7 @@
         this.processInstanceIdLike = processInstanceIdLike;
         return this;
     }
-    
+
     @Override
     public ContentItemQueryImpl scopeId(String scopeId) {
         this.scopeId = scopeId;
@@ -165,18 +160,6 @@
     @Override
     public ContentItemQueryImpl scopeTypeLike(String scopeTypeLike) {
         this.scopeTypeLike = scopeTypeLike;
-        return this;
-    }
-
-    @Override
-    public ContentItemQueryImpl caseId(String caseId) {
-        this.caseId = caseId;
-        return this;
-    }
-
-    @Override
-    public ContentItemQueryImpl caseIdLike(String caseIdLike) {
-        this.caseIdLike = caseIdLike;
         return this;
     }
 
@@ -375,7 +358,7 @@
     public String getProcessInstanceIdLike() {
         return processInstanceIdLike;
     }
-    
+
     public String getScopeId() {
         return scopeId;
     }
