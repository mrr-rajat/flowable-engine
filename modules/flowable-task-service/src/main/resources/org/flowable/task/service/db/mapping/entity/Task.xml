<?xml version="1.0" encoding="UTF-8" ?> 

<!--
  ~ Licensed under the Apache License, Version 2.0 (the "License");
  ~ you may not use this file except in compliance with the License.
  ~ You may obtain a copy of the License at
  ~
  ~       http://www.apache.org/licenses/LICENSE-2.0
  ~
  ~ Unless required by applicable law or agreed to in writing, software
  ~ distributed under the License is distributed on an "AS IS" BASIS,
  ~ WITHOUT WARRANTIES OR CONDITIONS OF ANY KIND, either express or implied.
  ~ See the License for the specific language governing permissions and
  ~ limitations under the License.
  -->


<!DOCTYPE mapper PUBLIC "-//mybatis.org//DTD Mapper 3.0//EN" "http://mybatis.org/dtd/mybatis-3-mapper.dtd"> 

<mapper namespace="org.flowable.task.service.impl.persistence.entity.TaskEntityImpl">

  <!-- TASK INSERT -->
  
  <insert id="insertTask" parameterType="org.flowable.task.service.impl.persistence.entity.TaskEntityImpl">
    insert into ${prefix}ACT_RU_TASK (ID_, REV_, NAME_, PARENT_TASK_ID_, DESCRIPTION_, PRIORITY_, CREATE_TIME_, OWNER_, ASSIGNEE_, DELEGATION_, 
                      EXECUTION_ID_, PROC_INST_ID_, PROC_DEF_ID_, TASK_DEF_ID_, SCOPE_ID_, SUB_SCOPE_ID_, SCOPE_TYPE_, SCOPE_DEFINITION_ID_,
                      TASK_DEF_KEY_, DUE_DATE_, CATEGORY_, SUSPENSION_STATE_, TENANT_ID_, FORM_KEY_, CLAIM_TIME_, 
                      IS_COUNT_ENABLED_, VAR_COUNT_, ID_LINK_COUNT_, SUB_TASK_COUNT_)
    values (#{id, jdbcType=VARCHAR},
            1,
            #{name, jdbcType=VARCHAR},
            #{parentTaskId, jdbcType=VARCHAR},
            #{description, jdbcType=VARCHAR},
            #{priority, jdbcType=INTEGER},
            #{createTime, jdbcType=TIMESTAMP},
            #{owner, jdbcType=VARCHAR},
            #{assignee, jdbcType=VARCHAR},
            #{delegationStateString, jdbcType=VARCHAR},
            #{executionId, jdbcType=VARCHAR},
            #{processInstanceId, jdbcType=VARCHAR},
            #{processDefinitionId, jdbcType=VARCHAR},
            #{taskDefinitionId, jdbcType=VARCHAR},
            #{scopeId, jdbcType=VARCHAR},
            #{subScopeId, jdbcType=VARCHAR},
            #{scopeType, jdbcType=VARCHAR},
            #{scopeDefinitionId, jdbcType=VARCHAR},
            #{taskDefinitionKey, jdbcType=VARCHAR},
            #{dueDate, jdbcType=TIMESTAMP},
            #{category, jdbcType=VARCHAR},
            #{suspensionState, jdbcType=INTEGER},
            #{tenantId, jdbcType=VARCHAR},
            #{formKey, jdbcType=VARCHAR},
            #{claimTime, jdbcType=TIMESTAMP},
            #{isCountEnabled, jdbcType=BOOLEAN},
            #{variableCount, jdbcType=INTEGER},
            #{identityLinkCount, jdbcType=INTEGER},
            #{subTaskCount, jdbcType=INTEGER}
           )
  </insert>

  <insert id="bulkInsertTask" parameterType="java.util.List">
    INSERT INTO ${prefix}ACT_RU_TASK (ID_, REV_, NAME_, PARENT_TASK_ID_, DESCRIPTION_, PRIORITY_, CREATE_TIME_, OWNER_, ASSIGNEE_, DELEGATION_, 
        EXECUTION_ID_, PROC_INST_ID_, PROC_DEF_ID_, TASK_DEF_ID_, SCOPE_ID_, SUB_SCOPE_ID_, SCOPE_TYPE_, SCOPE_DEFINITION_ID_, 
        TASK_DEF_KEY_, DUE_DATE_, CATEGORY_, SUSPENSION_STATE_, TENANT_ID_, FORM_KEY_, CLAIM_TIME_, 
        IS_COUNT_ENABLED_, VAR_COUNT_, ID_LINK_COUNT_, SUB_TASK_COUNT_)
    VALUES 
      <foreach collection="list" item="task" index="index" separator=","> 
        (#{task.id, jdbcType=VARCHAR},
         1,
         #{task.name, jdbcType=VARCHAR},
         #{task.parentTaskId, jdbcType=VARCHAR},
         #{task.description, jdbcType=VARCHAR},
         #{task.priority, jdbcType=INTEGER},
         #{task.createTime, jdbcType=TIMESTAMP},
         #{task.owner, jdbcType=VARCHAR},
         #{task.assignee, jdbcType=VARCHAR},
         #{task.delegationStateString, jdbcType=VARCHAR},
         #{task.executionId, jdbcType=VARCHAR},
         #{task.processInstanceId, jdbcType=VARCHAR},
         #{task.processDefinitionId, jdbcType=VARCHAR},
         #{task.taskDefinitionId, jdbcType=VARCHAR},
         #{task.scopeId, jdbcType=VARCHAR},
         #{task.subScopeId, jdbcType=VARCHAR},
         #{task.scopeType, jdbcType=VARCHAR},
         #{task.scopeDefinitionId, jdbcType=VARCHAR},
         #{task.taskDefinitionKey, jdbcType=VARCHAR},
         #{task.dueDate, jdbcType=TIMESTAMP},
         #{task.category, jdbcType=VARCHAR},
         #{task.suspensionState, jdbcType=INTEGER},
         #{task.tenantId, jdbcType=VARCHAR},
         #{task.formKey, jdbcType=VARCHAR},
         #{task.claimTime, jdbcType=TIMESTAMP},
         #{task.isCountEnabled, jdbcType=BOOLEAN},
         #{task.variableCount, jdbcType=INTEGER},
         #{task.identityLinkCount, jdbcType=INTEGER},
         #{task.subTaskCount, jdbcType=INTEGER}
         )
    </foreach>
  </insert>

  <insert id="bulkInsertTask" databaseId="oracle" parameterType="java.util.List">
    INSERT ALL 
      <foreach collection="list" item="task" index="index">
        INTO ${prefix}ACT_RU_TASK (ID_, REV_, NAME_, PARENT_TASK_ID_, DESCRIPTION_, PRIORITY_, CREATE_TIME_, OWNER_, ASSIGNEE_, DELEGATION_, 
              EXECUTION_ID_, PROC_INST_ID_, PROC_DEF_ID_, TASK_DEF_ID_, SCOPE_ID_, SUB_SCOPE_ID_, SCOPE_TYPE_, SCOPE_DEFINITION_ID_, TASK_DEF_KEY_, 
              DUE_DATE_, CATEGORY_, SUSPENSION_STATE_, TENANT_ID_, FORM_KEY_, CLAIM_TIME_, 
              IS_COUNT_ENABLED_, VAR_COUNT_, ID_LINK_COUNT_, SUB_TASK_COUNT_) VALUES
        (#{task.id, jdbcType=VARCHAR},
         1,
         #{task.name, jdbcType=VARCHAR},
         #{task.parentTaskId, jdbcType=VARCHAR},
         #{task.description, jdbcType=VARCHAR},
         #{task.priority, jdbcType=INTEGER},
         #{task.createTime, jdbcType=TIMESTAMP},
         #{task.owner, jdbcType=VARCHAR},
         #{task.assignee, jdbcType=VARCHAR},
         #{task.delegationStateString, jdbcType=VARCHAR},
         #{task.executionId, jdbcType=VARCHAR},
         #{task.processInstanceId, jdbcType=VARCHAR},
         #{task.processDefinitionId, jdbcType=VARCHAR},
         #{task.taskDefinitionId, jdbcType=VARCHAR},
         #{task.scopeId, jdbcType=VARCHAR},
         #{task.subScopeId, jdbcType=VARCHAR},
         #{task.scopeType, jdbcType=VARCHAR},
         #{task.scopeDefinitionId, jdbcType=VARCHAR},
         #{task.taskDefinitionKey, jdbcType=VARCHAR},
         #{task.dueDate, jdbcType=TIMESTAMP},
         #{task.category, jdbcType=VARCHAR},
         #{task.suspensionState, jdbcType=INTEGER},
         #{task.tenantId, jdbcType=VARCHAR},
         #{task.formKey, jdbcType=VARCHAR},
         #{task.claimTime, jdbcType=TIMESTAMP},
         #{task.isCountEnabled, jdbcType=BOOLEAN},
         #{task.variableCount, jdbcType=INTEGER},
         #{task.identityLinkCount, jdbcType=INTEGER},
         #{task.subTaskCount, jdbcType=INTEGER}
         )
    </foreach>
    SELECT * FROM dual
  </insert>
  
  <!-- TASK UPDATE -->
  
  <update id="updateTask" parameterType="org.flowable.task.service.impl.persistence.entity.TaskEntityImpl">
    update ${prefix}ACT_RU_TASK
    <set>
      REV_ = #{revisionNext, jdbcType=INTEGER},
      <if test="originalPersistentState.name != name">
          NAME_ = #{name, jdbcType=VARCHAR},
      </if>
      <if test="originalPersistentState.parentTaskId != parentTaskId">
          PARENT_TASK_ID_ = #{parentTaskId, jdbcType=VARCHAR},
      </if>
      <if test="originalPersistentState.priority != priority">
          PRIORITY_ = #{priority, jdbcType=INTEGER},
      </if>
      <if test="originalPersistentState.createTime != createTime">
          CREATE_TIME_ = #{createTime, jdbcType=TIMESTAMP},
      </if>
      <if test="originalPersistentState.owner != owner">
          OWNER_ = #{owner, jdbcType=VARCHAR},
      </if>
      <if test="originalPersistentState.assignee != assignee">
          ASSIGNEE_ = #{assignee, jdbcType=VARCHAR},
      </if>
      <if test="originalPersistentState.delegationStateString != delegationStateString">
          DELEGATION_ = #{delegationStateString, jdbcType=VARCHAR},
      </if>
      <if test="originalPersistentState.executionId != executionId">
          EXECUTION_ID_ = #{executionId, jdbcType=VARCHAR},
      </if>
      <if test="originalPersistentState.processDefinitionId != processDefinitionId">
          PROC_DEF_ID_ = #{processDefinitionId, jdbcType=VARCHAR},
      </if>
      <if test="originalPersistentState.taskDefinitionId != taskDefinitionId">
          TASK_DEF_ID_ = #{taskDefinitionId, jdbcType=VARCHAR},
      </if>
      <if test="originalPersistentState.scopeId != scopeId">
          SCOPE_ID_ = #{scopeId, jdbcType=VARCHAR}
      </if>
      <if test="originalPersistentState.subScopeId != subScopeId">
          SUB_SCOPE_ID_ = #{subScopeId, jdbcType=VARCHAR}
      </if>
      <if test="originalPersistentState.scopeType != scopeType">
          SCOPE_TYPE_ = #{scopeType, jdbcType=VARCHAR}
      </if>
       <if test="originalPersistentState.scopeDefinitionId != scopeDefinitionId">
          SCOPE_DEFINITION_ID_ = #{scopeDefinitionId, jdbcType=VARCHAR}
      </if>
      <if test="originalPersistentState.description != description">
          DESCRIPTION_ = #{description, jdbcType=VARCHAR},
      </if>
      <if test="originalPersistentState.dueDate != dueDate">
          DUE_DATE_ = #{dueDate, jdbcType=TIMESTAMP},
      </if>
      <if test="originalPersistentState.category != category">
          CATEGORY_ = #{category, jdbcType=VARCHAR},
      </if>
      <if test="originalPersistentState.suspensionState != suspensionState">
          SUSPENSION_STATE_ = #{suspensionState, jdbcType=INTEGER},
      </if>
      <if test="originalPersistentState.formKey != formKey">
          FORM_KEY_ = #{formKey, jdbcType=VARCHAR},
      </if>
      <if test="originalPersistentState.claimTime != claimTime">
          CLAIM_TIME_ = #{claimTime, jdbcType=TIMESTAMP},
      </if>
      <if test="originalPersistentState.isCountEnabled != isCountEnabled">
          IS_COUNT_ENABLED_ = #{isCountEnabled, jdbcType=BOOLEAN},
      </if>
      <if test="originalPersistentState.variableCount != variableCount">
          VAR_COUNT_ = #{variableCount, jdbcType=INTEGER},
      </if>
      <if test="originalPersistentState.identityLinkCount != identityLinkCount">
          ID_LINK_COUNT_ = #{identityLinkCount, jdbcType=INTEGER},
      </if>
      <if test="originalPersistentState.subTaskCount != subTaskCount">
          SUB_TASK_COUNT_ = #{subTaskCount, jdbcType=INTEGER}
      </if>
    </set>
    where ID_= #{id, jdbcType=VARCHAR}
      and REV_ = #{revision, jdbcType=INTEGER}
  </update>
  
  <update id="updateTaskTenantIdForDeployment" parameterType="java.util.Map">
    update ${prefix}ACT_RU_TASK set
      TENANT_ID_ = #{tenantId, jdbcType=VARCHAR}
    where
      ID_ in (
        SELECT T.ID_ from ${prefix}ACT_RU_TASK T
        inner join ${prefix}ACT_RE_PROCDEF P on T.PROC_DEF_ID_  = P.ID_
        inner join ${prefix}ACT_RE_DEPLOYMENT D on P.DEPLOYMENT_ID_ = D.ID_ 
        where D.ID_ = #{deploymentId, jdbcType=VARCHAR}
      ) 
  </update>
  
    <!-- See http://stackoverflow.com/questions/4429319/you-cant-specify-target-table-for-update-in-from-clause
       Tested this on MySQL 5.6: does NOT use a temporary table (so good, performance0 -->
  <update id="updateTaskTenantIdForDeployment" databaseId="mysql" parameterType="java.util.Map">
    update ${prefix}ACT_RU_TASK set
      TENANT_ID_ = #{tenantId, jdbcType=VARCHAR}
    where
      ID_ in (

          SELECT tempTask.tempId
          FROM (
                SELECT T.ID_ as tempId
                FROM  ${prefix}ACT_RU_TASK T
                inner join ${prefix}ACT_RE_PROCDEF P on T.PROC_DEF_ID_  = P.ID_
                inner join ${prefix}ACT_RE_DEPLOYMENT D on P.DEPLOYMENT_ID_ = D.ID_ 
                where D.ID_ = #{deploymentId, jdbcType=VARCHAR}
                
        ) AS tempTask 

    )
  </update>
  
    
  <update id="updateTaskRelatedEntityCountEnabled" parameterType="boolean">
    update ${prefix}ACT_RU_TASK 
    set IS_COUNT_ENABLED_ = #{parameter, jdbcType=BOOLEAN}
  </update>
  
  <!-- TASK DELETE -->
  <delete id="deleteTask" parameterType="org.flowable.task.service.impl.persistence.entity.TaskEntityImpl">
    delete from ${prefix}ACT_RU_TASK where ID_ = #{id} and REV_ = #{revision}
  </delete>
  
  <delete id="deleteTasksByExecutionId" parameterType="string">
    delete from ${prefix}ACT_RU_TASK where EXECUTION_ID_ = #{id}
  </delete>
  
  <delete id="bulkDeleteTask" parameterType="java.util.Collection">
    delete from ${prefix}ACT_RU_TASK where 
    <foreach item="task" collection="list" index="index" separator=" or ">
        ID_ = #{task.id, jdbcType=VARCHAR}
    </foreach>
  </delete>
  
  <!-- TASK RESULTMAP -->
  
  <resultMap id="taskResultMap" type="org.flowable.task.service.impl.persistence.entity.TaskEntityImpl">
    <id property="id" column="ID_" jdbcType="VARCHAR"/>
    <result property="revision" column="REV_" jdbcType="INTEGER"/>
    <result property="name" column="NAME_" jdbcType="VARCHAR"/>
    <result property="parentTaskId" column="PARENT_TASK_ID_" jdbcType="VARCHAR"/>
    <result property="description" column="DESCRIPTION_" jdbcType="VARCHAR"/>
    <result property="priority" column="PRIORITY_" jdbcType="INTEGER"/>
    <result property="createTime" column="CREATE_TIME_" jdbcType="TIMESTAMP" />
    <result property="owner" column="OWNER_" jdbcType="VARCHAR"/>
    <result property="assignee" column="ASSIGNEE_" jdbcType="VARCHAR"/>
    <result property="delegationStateString" column="DELEGATION_" jdbcType="VARCHAR"/>
    <result property="executionId" column="EXECUTION_ID_" jdbcType="VARCHAR" />
    <result property="processInstanceId" column="PROC_INST_ID_" jdbcType="VARCHAR" />
    <result property="processDefinitionId" column="PROC_DEF_ID_" jdbcType="VARCHAR"/>
    <result property="taskDefinitionId" column="TASK_DEF_ID_" jdbcType="VARCHAR"/>
    <result property="scopeId" column="SCOPE_ID_" jdbcType="VARCHAR"/>
    <result property="subScopeId" column="SUB_SCOPE_ID_" jdbcType="VARCHAR"/>
    <result property="scopeType" column="SCOPE_TYPE_" jdbcType="VARCHAR"/>
    <result property="scopeDefinitionId" column="SCOPE_DEFINITION_ID_" jdbcType="VARCHAR"/>
    <result property="taskDefinitionKey" column="TASK_DEF_KEY_" jdbcType="VARCHAR"/>
    <result property="dueDate" column="DUE_DATE_" jdbcType="TIMESTAMP"/>
    <result property="category" column="CATEGORY_" jdbcType="VARCHAR" />
    <result property="suspensionState" column="SUSPENSION_STATE_" jdbcType="INTEGER" />
    <result property="tenantId" column="TENANT_ID_" jdbcType="VARCHAR" />
    <result property="formKey" column="FORM_KEY_" jdbcType="VARCHAR" />
    <result property="claimTime" column="CLAIM_TIME_" jdbcType="TIMESTAMP" />
    <result property="isCountEnabled" column="IS_COUNT_ENABLED_" jdbcType="BOOLEAN" />
    <result property="variableCount" column="VAR_COUNT_" jdbcType="INTEGER" />
    <result property="identityLinkCount" column="ID_LINK_COUNT_" jdbcType="INTEGER" />
    <result property="subTaskCount" column="SUB_TASK_COUNT_" jdbcType="INTEGER" />
  </resultMap>
  
  <resultMap id="taskAndRelatedEntitiesResultMap" type="org.flowable.task.service.impl.persistence.entity.TaskEntityImpl">
    <id property="id" column="ID_" jdbcType="VARCHAR"/>
    <result property="revision" column="REV_" jdbcType="INTEGER"/>
    <result property="name" column="NAME_" jdbcType="VARCHAR"/>
    <result property="parentTaskId" column="PARENT_TASK_ID_" jdbcType="VARCHAR"/>
    <result property="description" column="DESCRIPTION_" jdbcType="VARCHAR"/>
    <result property="priority" column="PRIORITY_" jdbcType="INTEGER"/>
    <result property="createTime" column="CREATE_TIME_" jdbcType="TIMESTAMP" />
    <result property="owner" column="OWNER_" jdbcType="VARCHAR"/>
    <result property="assignee" column="ASSIGNEE_" jdbcType="VARCHAR"/>
    <result property="delegationStateString" column="DELEGATION_" jdbcType="VARCHAR"/>
    <result property="executionId" column="EXECUTION_ID_" jdbcType="VARCHAR" />
    <result property="processInstanceId" column="PROC_INST_ID_" jdbcType="VARCHAR" />
    <result property="processDefinitionId" column="PROC_DEF_ID_" jdbcType="VARCHAR"/>
    <result property="taskDefinitionId" column="TASK_DEF_ID_" jdbcType="VARCHAR"/>
    <result property="scopeId" column="SCOPE_ID_" jdbcType="VARCHAR"/>
    <result property="subScopeId" column="SUB_SCOPE_ID_" jdbcType="VARCHAR"/>
    <result property="scopeType" column="SCOPE_TYPE_" jdbcType="VARCHAR"/>
    <result property="scopeDefinitionId" column="SCOPE_DEFINITION_ID_" jdbcType="VARCHAR"/>
    <result property="taskDefinitionKey" column="TASK_DEF_KEY_" jdbcType="VARCHAR"/>
    <result property="dueDate" column="DUE_DATE_" jdbcType="TIMESTAMP"/>
    <result property="category" column="CATEGORY_" jdbcType="VARCHAR" />
    <result property="suspensionState" column="SUSPENSION_STATE_" jdbcType="INTEGER" />
    <result property="tenantId" column="TENANT_ID_" jdbcType="VARCHAR" />
    <result property="formKey" column="FORM_KEY_" jdbcType="VARCHAR" />
    <result property="claimTime" column="CLAIM_TIME_" jdbcType="TIMESTAMP" />
    <result property="isCountEnabled" column="IS_COUNT_ENABLED_" jdbcType="BOOLEAN" />
    <result property="variableCount" column="VAR_COUNT_" jdbcType="INTEGER" />
    <result property="identityLinkCount" column="ID_LINK_COUNT_" jdbcType="INTEGER" />
    <result property="subTaskCount" column="SUB_TASK_COUNT_" jdbcType="INTEGER" />
    <collection property="queryVariables" column="TASK_ID_" javaType="ArrayList" ofType="org.flowable.variable.service.impl.persistence.entity.VariableInstanceEntityImpl">
      <id property="id" column="VAR_ID_"/>
      <result property="name" column="VAR_NAME_" javaType="String" jdbcType="VARCHAR" />
      <result property="type" column="VAR_TYPE_" javaType="org.flowable.variable.api.types.VariableType" jdbcType="VARCHAR" />
      <result property="revision" column="VAR_REV_" jdbcType="INTEGER" />
      <result property="processInstanceId" column="VAR_PROC_INST_ID_" jdbcType="VARCHAR" />
      <result property="executionId" column="VAR_EXECUTION_ID_" jdbcType="VARCHAR" />
      <result property="taskId" column="VAR_TASK_ID_" jdbcType="VARCHAR" />
      <result property="byteArrayRef" column="VAR_BYTEARRAY_ID_" typeHandler="VariableByteArrayRefTypeHandler"/>
      <result property="doubleValue" column="VAR_DOUBLE_" jdbcType="DOUBLE" />
      <result property="textValue" column="VAR_TEXT_" jdbcType="VARCHAR" />
      <result property="textValue2" column="VAR_TEXT2_" jdbcType="VARCHAR" />
      <result property="longValue" column="VAR_LONG_" jdbcType="BIGINT" />
    </collection>
    <collection property="queryIdentityLinks" column="TASK_ID_" javaType="ArrayList" ofType="org.flowable.identitylink.service.impl.persistence.entity.IdentityLinkEntityImpl">
      <id property="id" column="ILINK_ID_"/>
      <result property="type" column="ILINK_TYPE_" jdbcType="VARCHAR" />
      <result property="userId" column="ILINK_USER_ID_" jdbcType="VARCHAR" />
      <result property="groupId" column="ILINK_GROUP_ID_" jdbcType="VARCHAR" />
      <result property="taskId" column="ILINK_TASK_ID_" jdbcType="VARCHAR" />
      <result property="processInstanceId" column="ILINK_PROC_INST_ID_" jdbcType="VARCHAR" />
      <result property="processDefId" column="ILINK_PROC_DEF_ID_" jdbcType="VARCHAR" />
    </collection>
  </resultMap>

  <!-- TASK SELECT -->  

  <select id="selectTask" parameterType="string" resultMap="taskResultMap">
   select * from ${prefix}ACT_RU_TASK where ID_ = #{id, jdbcType=VARCHAR}
  </select>
  
  <select id="selectTasksByParentTaskId" parameterType="org.flowable.engine.common.impl.db.ListQueryParameterObject" resultMap="taskResultMap">
    select * from ${prefix}ACT_RU_TASK where PARENT_TASK_ID_ = #{parameter}
  </select>

  <select id="selectTasksByExecutionId" parameterType="org.flowable.engine.common.impl.db.ListQueryParameterObject" resultMap="taskResultMap">
    select distinct T.*
    from ${prefix}ACT_RU_TASK T
    where T.EXECUTION_ID_ = #{parameter}
  </select>
  
  <select id="selectTasksByProcessInstanceId" parameterType="org.flowable.engine.common.impl.db.ListQueryParameterObject" resultMap="taskResultMap">
    select T.*
    from ${prefix}ACT_RU_TASK T
    where T.PROC_INST_ID_ = #{parameter}
  </select>
  
  <select id="selectTasksBySubScopeIdAndScopeType" parameterType="org.flowable.engine.common.impl.db.ListQueryParameterObject" resultMap="taskResultMap">
    select T.*
    from ${prefix}ACT_RU_TASK T
    where T.SUB_SCOPE_ID_ = #{parameter.subScopeId, jdbcType=VARCHAR} and T.SCOPE_TYPE_ = #{parameter.scopeType, jdbcType=VARCHAR}
  </select>
  
  <select id="selectTasksByScopeIdAndScopeType" parameterType="org.flowable.engine.common.impl.db.ListQueryParameterObject" resultMap="taskResultMap">
    select T.*
    from ${prefix}ACT_RU_TASK T
    where T.SCOPE_ID_ = #{parameter.scopeId, jdbcType=VARCHAR} and T.SCOPE_TYPE_ = #{parameter.scopeType, jdbcType=VARCHAR}
  </select>
  
  <!-- Using distinct here because a task can appear multiple times in a resultset when -->
  <select id="selectTaskByQueryCriteria" parameterType="org.flowable.task.service.impl.TaskQueryImpl" resultMap="taskResultMap">
    <if test="firstResult != null and firstResult &gt;= 0">${limitBefore}</if>
    select distinct RES.* <if test="nullHandlingColumn != null">, ${nullHandlingColumn}</if> <if test="firstResult != null and firstResult &gt;= 0">${limitBetween}</if>
    <include refid="selectTaskByQueryCriteriaSql"/> 
    ${orderBy}
    <if test="firstResult != null and firstResult &gt;= 0">${limitAfter}</if>
  </select>

  <select id="selectTaskCountByQueryCriteria" parameterType="org.flowable.task.service.impl.TaskQueryImpl" resultType="long">
    select count(distinct RES.ID_)
    <include refid="selectTaskByQueryCriteriaSql"/>
  </select>
  
  <sql id="selectTaskByQueryCriteriaSql">  
    from ${prefix}ACT_RU_TASK RES
    <include refid="commonSelectTaskByQueryCriteriaSql"/>
  </sql>
  
  <select id="selectTasksWithRelatedEntitiesByQueryCriteria" parameterType="org.flowable.task.service.impl.TaskQueryImpl" resultMap="taskAndRelatedEntitiesResultMap">
    <include refid="selectTasksWithRelatedEntitiesByQueryCriteriaColumns"/>
    <include refid="selectTasksWithRelatedEntitiesByQueryCriteriaSql"/>
    ${orderBy}
    <if test="firstResult != null and firstResult &gt;= 0">${limitAfter}</if>
  </select>

  <sql id="selectTasksWithRelatedEntitiesByQueryCriteriaColumns">
    <if test="firstResult != null and firstResult &gt;= 0">${limitBefore}</if>
  	<if test="_databaseId != 'db2' and _databaseId != 'mssql'">
    select RES.*,
      <if test="includeTaskLocalVariables or includeProcessVariables">
        VAR.ID_ as VAR_ID_, VAR.NAME_ as VAR_NAME_, VAR.TYPE_ as VAR_TYPE_, VAR.REV_ as VAR_REV_,
        VAR.PROC_INST_ID_ as VAR_PROC_INST_ID_, VAR.EXECUTION_ID_ as VAR_EXECUTION_ID_, VAR.TASK_ID_ as VAR_TASK_ID_,
        VAR.BYTEARRAY_ID_ as VAR_BYTEARRAY_ID_, VAR.DOUBLE_ as VAR_DOUBLE_,
        VAR.TEXT_ as VAR_TEXT_, VAR.TEXT2_ as VAR_TEXT2_, VAR.LONG_ as VAR_LONG_
      </if>
      <if test="(includeTaskLocalVariables or includeProcessVariables) and includeIdentityLinks">
        ,
      </if>
      <if test="includeIdentityLinks">
        ILINK.ID_ as ILINK_ID_, ILINK.TYPE_ as ILINK_TYPE_, ILINK.USER_ID_ as ILINK_USER_ID_,
        ILINK.GROUP_ID_ as ILINK_GROUP_ID_, ILINK.TASK_ID_ as ILINK_TASK_ID_,
        ILINK.PROC_INST_ID_ as ILINK_PROC_INST_ID_, ILINK.PROC_DEF_ID_ as ILINK_PROC_DEF_ID_
      </if>
    <if test="firstResult != null and firstResult &gt;= 0">${limitBetween}</if>
    </if>
    <if test="_databaseId == 'db2' || _databaseId == 'mssql'">
<<<<<<< HEAD
        select distinct TEMPRES_ID_ as ID_, TEMPRES_REV_ as REV_, TEMPRES_NAME_ as NAME_,
        TEMPRES_PARENT_TASK_ID_ as PARENT_TASK_ID_, TEMPRES_DESCRIPTION_ as DESCRIPTION_,
        TEMPRES_PRIORITY_ as PRIORITY_, TEMPRES_CREATE_TIME_ as CREATE_TIME_,
        TEMPRES_OWNER_ as OWNER_, TEMPRES_ASSIGNEE_ as ASSIGNEE_, TEMPRES_DELEGATION_ as DELEGATION_,
        TEMPRES_FORM_KEY_ as FORM_KEY_, TEMPRES_CLAIM_TIME_ as CLAIM_TIME_, TEMPRES_EXECUTION_ID_ as EXECUTION_ID_,
        TEMPRES_PROC_INST_ID_ as PROC_INST_ID_, TEMPRES_PROC_DEF_ID_ as PROC_DEF_ID_, 
        TEMPRES_TASK_DEF_ID_ as TASK_DEF_ID_,TEMPRES_TASK_DEF_KEY_ as TASK_DEF_KEY_,
        TEMPRES_DUE_DATE_ as DUE_DATE_, TEMPRES_SUSPENSION_STATE_ as SUSPENSION_STATE_, TEMPRES_CATEGORY_ as CATEGORY_,
        TEMPRES_IS_COUNT_ENABLED_ as IS_COUNT_ENABLED_, TEMPRES_VAR_COUNT_ as VAR_COUNT_, TEMPRES_ID_LINK_COUNT_ as
        ID_LINK_COUNT_, TEMPRES_ID_SUB_TASK_COUNT as SUB_TASK_COUNT_
        <if test="includeTaskLocalVariables or includeProcessVariables">
=======
      select distinct TEMPRES_ID_ as ID_, TEMPRES_REV_ as REV_, TEMPRES_NAME_ as NAME_,
      TEMPRES_PARENT_TASK_ID_ as PARENT_TASK_ID_, TEMPRES_DESCRIPTION_ as DESCRIPTION_,
      TEMPRES_PRIORITY_ as PRIORITY_, TEMPRES_CREATE_TIME_ as CREATE_TIME_,
      TEMPRES_OWNER_ as OWNER_, TEMPRES_ASSIGNEE_ as ASSIGNEE_, TEMPRES_DELEGATION_ as DELEGATION_,
      TEMPRES_FORM_KEY_ as FORM_KEY_, TEMPRES_CLAIM_TIME_ as CLAIM_TIME_, TEMPRES_EXECUTION_ID_ as EXECUTION_ID_,
      TEMPRES_PROC_INST_ID_ as PROC_INST_ID_, TEMPRES_PROC_DEF_ID_ as PROC_DEF_ID_, TEMPRES_TASK_DEF_KEY_ as TASK_DEF_KEY_,
      TEMPRES_DUE_DATE_ as DUE_DATE_, TEMPRES_SUSPENSION_STATE_ as SUSPENSION_STATE_, TEMPRES_CATEGORY_ as CATEGORY_,
      TEMPRES_IS_COUNT_ENABLED_ as IS_COUNT_ENABLED_,	TEMPRES_VAR_COUNT_ as VAR_COUNT_, TEMPRES_ID_LINK_COUNT_ as ID_LINK_COUNT_, TEMPRES_ID_SUB_TASK_COUNT_ as SUB_TASK_COUNT_
      <if test="includeTaskLocalVariables or includeProcessVariables">
>>>>>>> cb0c6457
        ,
        TEMPVAR_ID_ as VAR_ID_, TEMPVAR_NAME_ as VAR_NAME_, TEMPVAR_TYPE_ as VAR_TYPE_, TEMPVAR_REV_ as VAR_REV_,
        TEMPVAR_PROC_INST_ID_ as VAR_PROC_INST_ID_, TEMPVAR_EXECUTION_ID_ as VAR_EXECUTION_ID_, TEMPVAR_TASK_ID_ as VAR_TASK_ID_,
        TEMPVAR_BYTEARRAY_ID_ as VAR_BYTEARRAY_ID_, TEMPVAR_DOUBLE_ as VAR_DOUBLE_,
        TEMPVAR_TEXT_ as VAR_TEXT_, TEMPVAR_TEXT2_ as VAR_TEXT2_, TEMPVAR_LONG_ as VAR_LONG_
      </if>
      <if test="includeIdentityLinks">
        ,
        TEMPILINK_ID_ as ILINK_ID_, TEMPILINK_TYPE_ as ILINK_TYPE_, TEMPILINK_USER_ID_ as ILINK_USER_ID_,
        TEMPILINK_GROUP_ID_ as ILINK_GROUP_ID_, TEMPILINK_TASK_ID_ as ILINK_TASK_ID_,
        TEMPILINK_PROC_INST_ID_ as ILINK_PROC_INST_ID_, TEMPILINK_PROC_DEF_ID_ as ILINK_PROC_DEF_ID_
      </if>
      <if test="firstResult != null and firstResult &gt;= 0">${limitOuterJoinBetween}</if>
      RES.ID_ as TEMPRES_ID_, RES.REV_ as TEMPRES_REV_, RES.NAME_ as TEMPRES_NAME_,
      RES.PARENT_TASK_ID_ as TEMPRES_PARENT_TASK_ID_, RES.DESCRIPTION_ as TEMPRES_DESCRIPTION_,
      RES.PRIORITY_ as TEMPRES_PRIORITY_, RES.CREATE_TIME_ as TEMPRES_CREATE_TIME_,
      RES.OWNER_ as TEMPRES_OWNER_, RES.ASSIGNEE_ as TEMPRES_ASSIGNEE_, RES.DELEGATION_ as TEMPRES_DELEGATION_,
      RES.FORM_KEY_ as TEMPRES_FORM_KEY_, RES.CLAIM_TIME_ as TEMPRES_CLAIM_TIME_, RES.EXECUTION_ID_ as TEMPRES_EXECUTION_ID_,
      RES.PROC_INST_ID_ as TEMPRES_PROC_INST_ID_, RES.PROC_DEF_ID_ as TEMPRES_PROC_DEF_ID_,
      RES.TASK_DEF_ID_ as TEMPRES_TASK_DEF_ID_, RES.TASK_DEF_KEY_ as TEMPRES_TASK_DEF_KEY_,
      RES.DUE_DATE_ as TEMPRES_DUE_DATE_, RES.SUSPENSION_STATE_ as TEMPRES_SUSPENSION_STATE_, RES.CATEGORY_ as TEMPRES_CATEGORY_,
      RES.IS_COUNT_ENABLED_ as TEMPRES_IS_COUNT_ENABLED_, RES.VAR_COUNT_ as TEMPRES_VAR_COUNT_, RES.ID_LINK_COUNT_ as TEMPRES_ID_LINK_COUNT_, RES.SUB_TASK_COUNT_ as TEMPRES_ID_SUB_TASK_COUNT_
      <if test="includeTaskLocalVariables or includeProcessVariables">
        ,
        VAR.ID_ as TEMPVAR_ID_, VAR.NAME_ as TEMPVAR_NAME_, VAR.TYPE_ as TEMPVAR_TYPE_, VAR.REV_ as TEMPVAR_REV_,
        VAR.PROC_INST_ID_ as TEMPVAR_PROC_INST_ID_, VAR.EXECUTION_ID_ as TEMPVAR_EXECUTION_ID_, VAR.TASK_ID_ as TEMPVAR_TASK_ID_,
        VAR.BYTEARRAY_ID_ as TEMPVAR_BYTEARRAY_ID_, VAR.DOUBLE_ as TEMPVAR_DOUBLE_,
        VAR.TEXT_ as TEMPVAR_TEXT_, VAR.TEXT2_ as TEMPVAR_TEXT2_, VAR.LONG_ as TEMPVAR_LONG_
      </if>
      <if test="includeIdentityLinks">
        ,
        ILINK.ID_ as TEMPILINK_ID_, ILINK.TYPE_ as TEMPILINK_TYPE_, ILINK.USER_ID_ as TEMPILINK_USER_ID_,
        ILINK.GROUP_ID_ as TEMPILINK_GROUP_ID_, ILINK.TASK_ID_ as TEMPILINK_TASK_ID_,
        ILINK.PROC_INST_ID_ as TEMPILINK_PROC_INST_ID_, ILINK.PROC_DEF_ID_ as TEMPILINK_PROC_DEF_ID_
      </if>
    </if>
  </sql>
  
  <sql id="selectTasksWithRelatedEntitiesByQueryCriteriaSql">
    from ${prefix}ACT_RU_TASK RES
    <choose>
      <when test="includeTaskLocalVariables &amp;&amp; includeProcessVariables">
        left outer join ${prefix}ACT_RU_VARIABLE VAR ON RES.ID_ = VAR.TASK_ID_ or RES.PROC_INST_ID_ = VAR.EXECUTION_ID_
      </when>
      <otherwise>
        <if test="includeTaskLocalVariables">
          left outer join ${prefix}ACT_RU_VARIABLE VAR ON RES.ID_ = VAR.TASK_ID_
        </if>
        <if test="includeProcessVariables">
          left outer join ${prefix}ACT_RU_VARIABLE VAR ON RES.PROC_INST_ID_ = VAR.EXECUTION_ID_ and VAR.TASK_ID_ is null
        </if>
      </otherwise>
    </choose>
    <if test="includeIdentityLinks">
      left outer join ${prefix}ACT_RU_IDENTITYLINK ILINK on RES.ID_ = ILINK.TASK_ID_
    </if>
    <include refid="commonSelectTaskByQueryCriteriaSql"/>
  </sql>
  
  <sql id="commonSelectTaskByQueryCriteriaSql">
    <if test="candidateUser != null || candidateGroups != null || bothCandidateAndAssigned">
      <choose>
        <when test="bothCandidateAndAssigned">left</when>
        <otherwise>inner</otherwise>
      </choose>
      join ${prefix}ACT_RU_IDENTITYLINK I on I.TASK_ID_ = RES.ID_
    </if>
    <foreach collection="queryVariableValues" index="index" item="var">
      <if test="!var.operator.equals('EXISTS') &amp;&amp; !var.operator.equals('NOT_EXISTS')">
          <choose>
            <when test="var.local">
              inner join ${prefix}ACT_RU_VARIABLE A${index} on RES.ID_ = A${index}.TASK_ID_ 
            </when>
            <otherwise>
              inner join ${prefix}ACT_RU_VARIABLE A${index} on RES.PROC_INST_ID_ = A${index}.PROC_INST_ID_ 
            </otherwise>
          </choose>
      </if>       
    </foreach>
    <foreach collection="orQueryObjects" index="orIndex" item="orQueryObject">
      <if test="orQueryObject.candidateUser != null || orQueryObject.candidateGroups != null || orQueryObject.bothCandidateAndAssigned">
        <choose>
          <when test="orQueryObject.bothCandidateAndAssigned">left</when>
          <otherwise>inner</otherwise>
        </choose>
        join ${prefix}ACT_RU_IDENTITYLINK I_OR${orIndex} on I_OR${orIndex}.TASK_ID_ = RES.ID_
      </if>
      <if test="orQueryObject.queryVariableValues.size() &gt; 0">
        <if test="orQueryObject.hasValueComparisonQueryVariables()">
            <if test="orQueryObject.hasLocalQueryVariableValue()">
              left outer join ${prefix}ACT_RU_VARIABLE A_L_OR${orIndex} on RES.ID_ = A_L_OR${orIndex}.TASK_ID_
            </if>
            <if test="orQueryObject.hasNonLocalQueryVariableValue()">
              left outer join ${prefix}ACT_RU_VARIABLE A_OR${orIndex} on RES.PROC_INST_ID_ = A_OR${orIndex}.PROC_INST_ID_
            </if>
        </if>
      </if>
      
      <if test="orQueryObject.processDefinitionKey != null || orQueryObject.processDefinitionKeyLike != null || orQueryObject.processDefinitionKeyLikeIgnoreCase != null || orQueryObject.processDefinitionName != null || orQueryObject.processDefinitionNameLike != null || (orQueryObject.processCategoryInList != null &amp;&amp; orQueryObject.processCategoryInList.size() &gt; 0) || (orQueryObject.processCategoryNotInList != null &amp;&amp; orQueryObject.processCategoryNotInList.size() &gt; 0) || (orQueryObject.processDefinitionKeys != null &amp;&amp; orQueryObject.processDefinitionKeys.size() &gt; 0)">
        left outer join ${prefix}ACT_RE_PROCDEF D_OR${orIndex} on RES.PROC_DEF_ID_ = D_OR${orIndex}.ID_
      </if>
      
      <if test="orQueryObject.processInstanceBusinessKey != null || orQueryObject.processInstanceBusinessKeyLike != null || orQueryObject.processInstanceBusinessKeyLikeIgnoreCase != null">
        inner join ${prefix}ACT_RU_EXECUTION E_OR${orIndex} on RES.PROC_INST_ID_ = E_OR${orIndex}.ID_
      </if>
      
      <if test="orQueryObject.deploymentId != null || (orQueryObject.deploymentIds != null &amp;&amp; orQueryObject.deploymentIds.size() &gt; 0)">
        left outer join ${prefix}ACT_RE_PROCDEF DEPLOY_P_OR${orIndex} ON RES.PROC_DEF_ID_ = DEPLOY_P_OR${orIndex}.ID_
      </if>
      <if test="orQueryObject.cmmnDeploymentId != null || (orQueryObject.cmmnDeploymentIds != null &amp;&amp; orQueryObject.cmmnDeploymentIds.size() &gt; 0)">
        left outer join ${prefix}ACT_CMMN_CASEDEF DEPLOY_C_OR${orIndex} ON RES.SCOPE_DEFINITION_ID_ = DEPLOY_C_OR${orIndex}.ID_
      </if>
    </foreach>
    
    <if test="processDefinitionKey != null || processDefinitionKeyLike != null ||  processDefinitionKeyLikeIgnoreCase != null || processDefinitionName != null || processDefinitionNameLike != null || (processCategoryInList != null &amp;&amp; processCategoryInList.size() &gt; 0) || (processCategoryNotInList != null &amp;&amp; processCategoryNotInList.size() &gt; 0) || (processDefinitionKeys != null &amp;&amp; processDefinitionKeys.size() &gt; 0)">
      inner join ${prefix}ACT_RE_PROCDEF D on RES.PROC_DEF_ID_ = D.ID_
    </if>
    <if test="processInstanceBusinessKey != null || processInstanceBusinessKeyLike != null  || processInstanceBusinessKeyLikeIgnoreCase != null">
      inner join ${prefix}ACT_RU_EXECUTION E on RES.PROC_INST_ID_ = E.ID_
    </if>
    <if test="deploymentId != null || (deploymentIds != null &amp;&amp; deploymentIds.size() &gt; 0)">
      left outer join ${prefix}ACT_RE_PROCDEF DEPLOY_P ON RES.PROC_DEF_ID_ = DEPLOY_P.ID_
    </if>
    <if test="cmmnDeploymentId != null || (cmmnDeploymentIds != null &amp;&amp; cmmnDeploymentIds.size() &gt; 0)">
      left outer join ${prefix}ACT_CMMN_CASEDEF DEPLOY_C ON RES.SCOPE_DEFINITION_ID_ = DEPLOY_C.ID_
    </if>
    <where> 
      <if test="taskId != null">
        RES.ID_ = #{taskId}
      </if>
      <if test="name != null">
        and RES.NAME_ = #{name}
      </if>
      <if test="nameLike != null">
        and RES.NAME_ like #{nameLike}${wildcardEscapeClause}
      </if>
      <if test="nameLikeIgnoreCase != null">
        and lower(RES.NAME_) like #{nameLikeIgnoreCase}${wildcardEscapeClause}
      </if>
      <if test="nameList != null &amp;&amp; nameList.size() &gt; 0">
        and RES.NAME_ IN
        <foreach item="name" index="index" collection="nameList"
                 open="(" separator="," close=")">
          #{name}
        </foreach>
      </if>
      <if test="nameListIgnoreCase != null &amp;&amp; nameListIgnoreCase.size() &gt; 0">
        and lower(RES.NAME_) IN
        <foreach item="name" index="index" collection="nameListIgnoreCase"
                 open="(" separator="," close=")">
          #{name}
        </foreach>
      </if>
      <if test="description != null">
        and RES.DESCRIPTION_ = #{description}
      </if>
      <if test="descriptionLike != null">
        and RES.DESCRIPTION_ like #{descriptionLike}${wildcardEscapeClause}
      </if>
      <if test="descriptionLikeIgnoreCase != null">
        and lower(RES.DESCRIPTION_) like #{descriptionLikeIgnoreCase}${wildcardEscapeClause}
      </if>
      <if test="priority != null">
        and RES.PRIORITY_ = #{priority}
      </if> 
      <if test="minPriority != null">
        and RES.PRIORITY_ &gt;= #{minPriority}
      </if> 
      <if test="maxPriority != null">
        and RES.PRIORITY_ &lt;= #{maxPriority}
      </if> 
      <if test="assignee != null">
        and RES.ASSIGNEE_ = #{assignee}
      </if>
      <if test="assigneeLike != null">
        and RES.ASSIGNEE_ like #{assigneeLike}${wildcardEscapeClause}
      </if>
      <if test="assigneeLikeIgnoreCase != null">
        and lower(RES.ASSIGNEE_) like #{assigneeLikeIgnoreCase}${wildcardEscapeClause}
      </if>
      <if test="assigneeIds != null &amp;&amp; assigneeIds.size() &gt; 0">
        and RES.ASSIGNEE_ IN
        <foreach item="assigneeId" index="index" collection="assigneeIds" 
                 open="(" separator="," close=")">
          #{assigneeId}
        </foreach>
      </if>
      <if test="owner != null">
        and RES.OWNER_ = #{owner}
      </if>
      <if test="ownerLike != null">
        and RES.OWNER_ like #{ownerLike}${wildcardEscapeClause}
      </if>
       <if test="ownerLikeIgnoreCase != null">
        and lower(RES.OWNER_) like #{ownerLikeIgnoreCase}${wildcardEscapeClause}
      </if>
      <if test="unassigned">
        and RES.ASSIGNEE_ IS NULL
      </if>
      <if test="noDelegationState">
        and RES.DELEGATION_ IS NULL
      </if>
      <if test="delegationState != null">
        and RES.DELEGATION_ = #{delegationStateString}
      </if>
      <if test="processInstanceId != null">
        and RES.PROC_INST_ID_ = #{processInstanceId}
      </if>
      <if test="processInstanceIds != null &amp;&amp; processInstanceIds.size() &gt; 0">
        and RES.PROC_INST_ID_ IN
        <foreach item="processInstance" index="index" collection="processInstanceIds" 
                 open="(" separator="," close=")">
          #{processInstance}
        </foreach>
      </if>
      <if test="processInstanceBusinessKey != null">
        and E.BUSINESS_KEY_ = #{processInstanceBusinessKey}
      </if>
      <if test="processInstanceBusinessKeyLike != null">
        and E.BUSINESS_KEY_ like #{processInstanceBusinessKeyLike}${wildcardEscapeClause}
      </if>      
      <if test="processInstanceBusinessKeyLikeIgnoreCase != null">
        and lower(E.BUSINESS_KEY_) like #{processInstanceBusinessKeyLikeIgnoreCase}${wildcardEscapeClause}
      </if>         
      <if test="executionId != null">
        and RES.EXECUTION_ID_ = #{executionId}
      </if>
      <if test="scopeId != null">
        and RES.SCOPE_ID_ = #{scopeId}
      </if>
      <if test="subScopeId != null">
        and RES.SUB_SCOPE_ID_ = #{subScopeId}
      </if>
      <if test="scopeType != null">
        and RES.SCOPE_TYPE_ = #{scopeType}
      </if>
      <if test="scopeDefinitionId != null">
        and RES.SCOPE_DEFINITION_ID_ = #{scopeDefinitionId}
      </if>
      <if test="createTime != null">
        and RES.CREATE_TIME_ = #{createTime}
      </if>
      <if test="createTimeBefore != null">
        and RES.CREATE_TIME_ &lt; #{createTimeBefore}
      </if>
      <if test="createTimeAfter != null">
        and RES.CREATE_TIME_ &gt; #{createTimeAfter}
      </if>
      <if test="key != null">
        and RES.TASK_DEF_KEY_ = #{key}
      </if>
      <if test="keyLike != null">
        and RES.TASK_DEF_KEY_ like #{keyLike}
      </if>
      <if test="processDefinitionId != null">
        and RES.PROC_DEF_ID_ = #{processDefinitionId}
      </if>
      <if test="taskDefinitionId != null">
        and RES.TASK_DEF_ID_ = #{taskDefinitionId}
      </if>
      <if test="processDefinitionKey != null">
        and D.KEY_ = #{processDefinitionKey}
      </if>
      <if test="processDefinitionKeyLike != null">
        and D.KEY_ like #{processDefinitionKeyLike}${wildcardEscapeClause}
      </if>
      <if test="processDefinitionKeyLikeIgnoreCase != null">
        and lower(D.KEY_) like #{processDefinitionKeyLikeIgnoreCase}${wildcardEscapeClause}
      </if>
      <if test="processDefinitionKeys != null &amp;&amp; processDefinitionKeys.size() &gt; 0">
        and D.KEY_ in
        <foreach item="item" index="index" collection="processDefinitionKeys" open="(" separator="," close=")">
          #{item}
        </foreach>
      </if>
      <if test="processDefinitionName != null">
        and D.NAME_ = #{processDefinitionName}
      </if>
      <if test="processDefinitionNameLike != null">
        and D.NAME_ like #{processDefinitionNameLike}${wildcardEscapeClause}
      </if>
      <if test="processCategoryInList != null &amp;&amp; processCategoryInList.size() &gt; 0">
        and D.CATEGORY_ IN
        <foreach item="processCategory" index="index" collection="processCategoryInList"
                 open="(" separator="," close=")">
          #{processCategory}
        </foreach>
      </if>
      <if test="processCategoryNotInList != null &amp;&amp; processCategoryNotInList.size() &gt; 0">
        and D.CATEGORY_ NOT IN
        <foreach item="processCategory" index="index" collection="processCategoryNotInList"
                 open="(" separator="," close=")">
          #{processCategory}
        </foreach>
      </if>
      <if test="deploymentId != null &amp;&amp; cmmnDeploymentId == null">
        and DEPLOY_P.DEPLOYMENT_ID_ = #{deploymentId}
      </if>
      <if test="deploymentIds != null &amp;&amp; deploymentIds.size() &gt; 0 &amp;&amp; cmmnDeploymentIds == null">
        and DEPLOY_P.DEPLOYMENT_ID_ IN
        <foreach item="deployment" index="index" collection="deploymentIds" 
                 open="(" separator="," close=")">
          #{deployment}
        </foreach>
      </if>
      <if test="cmmnDeploymentId != null &amp;&amp; deploymentId == null">
        and DEPLOY_C.DEPLOYMENT_ID_ = #{cmmnDeploymentId}
      </if>
      <if test="cmmnDeploymentIds != null &amp;&amp; cmmnDeploymentIds.size() &gt; 0 &amp;&amp; deploymentIds == null">
        and DEPLOY_C.DEPLOYMENT_ID_ IN
        <foreach item="deployment" index="index" collection="cmmnDeploymentIds" 
                 open="(" separator="," close=")">
          #{deployment}
        </foreach>
      </if>
      <if test="deploymentId != null &amp;&amp; cmmnDeploymentId != null">
        and (DEPLOY_P.DEPLOYMENT_ID_ = #{deploymentId} or DEPLOY_C.DEPLOYMENT_ID = #{cmmnDeploymentId})
      </if>
      <if test="cmmnDeploymentIds != null &amp;&amp; cmmnDeploymentIds.size() &gt; 0 &amp;&amp; deploymentIds != null &amp;&amp; deploymentIds.size() &gt; 0">
        and (
            DEPLOY_P.DEPLOYMENT_ID_ IN
            <foreach item="deployment" index="index" collection="deploymentIds" open="(" separator="," close=")">
                #{deployment}
            </foreach>
            or
            DEPLOY_C.DEPLOYMENT_ID_ IN
            <foreach item="cmmnDeployment" index="index" collection="cmmnDeploymentIds" open="(" separator="," close=")">
                #{cmmnDeployment}
            </foreach>
        )
      </if>
      <if test="dueDate != null">
        and RES.DUE_DATE_ = #{dueDate}
      </if>
      <if test="dueBefore != null">
        and RES.DUE_DATE_ &lt; #{dueBefore}
      </if>
      <if test="dueAfter != null">
        and RES.DUE_DATE_ &gt; #{dueAfter}
      </if>
      <if test="withoutDueDate">
        and RES.DUE_DATE_ is null
      </if>
      <if test="dueDate != null || dueBefore != null || dueAfter != null">
        and RES.DUE_DATE_ is not null
      </if>
      <if test="category != null">
        and RES.CATEGORY_ = #{category}
      </if>
      <if test="excludeSubtasks">
        and RES.PARENT_TASK_ID_ IS NULL
      </if>
      <if test="!bothCandidateAndAssigned &amp;&amp; (candidateUser != null || candidateGroups != null)">
        <if test="!ignoreAssigneeValue">
            and RES.ASSIGNEE_ is null
        </if>
        and I.TYPE_ = 'candidate'
        and 
        ( 
          <if test="candidateUser != null">
            I.USER_ID_ = #{candidateUser}          
          </if>
          <if test="candidateUser != null &amp;&amp; candidateGroups != null &amp;&amp; candidateGroups.size() &gt; 0">
            or
          </if>
          <if test="candidateGroups != null &amp;&amp; candidateGroups.size() &gt; 0">
            I.GROUP_ID_ IN
            <foreach item="group" index="index" collection="candidateGroups" 
                     open="(" separator="," close=")">
              #{group}
            </foreach>
          </if>
        )
      </if>
      <if test="involvedUser != null">
        and (
          exists(select LINK.USER_ID_ from ${prefix}ACT_RU_IDENTITYLINK LINK where USER_ID_ = #{involvedUser} and LINK.TASK_ID_ = RES.ID_)
          or RES.ASSIGNEE_ = #{involvedUser}
          or RES.OWNER_ = #{involvedUser}
          )
      </if>
      <foreach item="var" collection="queryVariableValues" index="index">
        <choose>
            <when test="var.operator.equals('EXISTS')">
              and EXISTS (
                select ID_ from ${prefix}ACT_RU_VARIABLE where NAME_ = #{var.name}
                <if test="!var.local">
                    and RES.PROC_INST_ID_ = PROC_INST_ID_ and TASK_ID_ is null
                </if>
                <if test="var.local">
                    and RES.ID_ = TASK_ID_ 
                </if>
              )
            </when>
            <when test="var.operator.equals('NOT_EXISTS')">
              and NOT EXISTS (
                select ID_ from ${prefix}ACT_RU_VARIABLE where NAME_ = #{var.name}
                <if test="!var.local">
                    and RES.PROC_INST_ID_ = PROC_INST_ID_ and TASK_ID_ is null
                </if>
                <if test="var.local">
                    and RES.ID_ = TASK_ID_ 
                </if>
              )
            </when>
            <otherwise>
                <if test="!var.local">
                  <!-- When process instance variable is queried for, taskId should be null -->
                  and A${index}.TASK_ID_ is null
                </if>
                <if test="var.name != null">
                  <!-- Match-all variable-names when name is null -->
                  and A${index}.NAME_= #{var.name}
                </if>
                <if test="var.name == null">
                  and A${index}.NAME_ is not null
                </if>
                <if test="!var.type.equals('null')">
                  and A${index}.TYPE_ = #{var.type}
                </if>
                
                <!-- Variable value -->
                <if test="var.textValue != null &amp;&amp; var.longValue == null &amp;&amp; var.doubleValue == null">
                  <choose>
                    <when test="var.operator.equals('EQUALS_IGNORE_CASE') || var.operator.equals('NOT_EQUALS_IGNORE_CASE') || var.operator.equals('LIKE_IGNORE_CASE')">
                      and lower(A${index}.TEXT_)
                    </when>
                    <otherwise>
                      and A${index}.TEXT_
                    </otherwise>
                  </choose> 
                  <choose>
                      <when test="var.operator.equals('LIKE') || var.operator.equals('LIKE_IGNORE_CASE')">LIKE</when>
                      <otherwise><include refid="executionVariableOperator" /></otherwise>
                  </choose>          
                  #{var.textValue}
                  <choose>
        			<when test="var.operator.equals('LIKE') || var.operator.equals('LIKE_IGNORE_CASE')">${wildcardEscapeClause}</when>
        		  </choose>
                </if>
                <if test="var.textValue2 != null">
                  and A${index}.TEXT2_ 
                  <choose>
                    <when test="var.operator.equals('LIKE')">LIKE</when>
                    <otherwise><include refid="executionVariableOperator" /></otherwise>
                  </choose>          
                  #{var.textValue2}
                  <choose>
        			<when test="var.operator.equals('LIKE')">${wildcardEscapeClause}</when>
        		  </choose>
                </if>
                <if test="var.longValue != null">
                  and A${index}.LONG_
                  <include refid="executionVariableOperator" />
                  #{var.longValue}
                </if>
                <if test="var.doubleValue != null">
                  and A${index}.DOUBLE_ 
                  <include refid="executionVariableOperator" />
                  #{var.doubleValue}
                </if>
                <!-- Null variable type -->
                <if test="var.textValue == null &amp;&amp; var.textValue2 == null &amp;&amp; var.longValue == null &amp;&amp; var.doubleValue == null">
                  <choose>
                    <when test="var.operator.equals('NOT_EQUALS')">
                      and (A${index}.TEXT_ is not null or A${index}.TEXT2_ is not null or A${index}.LONG_ is not null or A${index}.DOUBLE_ is not null or A${index}.BYTEARRAY_ID_ is not null)
                    </when>
                    <otherwise>
                      and A${index}.TEXT_ is null and A${index}.TEXT2_ is null and A${index}.LONG_ is null and A${index}.DOUBLE_ is null and A${index}.BYTEARRAY_ID_ is null
                    </otherwise>
                  </choose>          
                </if>
            </otherwise>
        </choose>
      </foreach>
      <if test="suspensionState != null">
        <if test="suspensionState.stateCode == 1">
            and RES.SUSPENSION_STATE_ = 1
        </if>
        <if test="suspensionState.stateCode == 2">
            and RES.SUSPENSION_STATE_ = 2
        </if>
      </if>
      <if test="tenantId != null">
        and RES.TENANT_ID_ = #{tenantId}
      </if>
      <if test="tenantIdLike != null">
        and RES.TENANT_ID_ like #{tenantIdLike}${wildcardEscapeClause}
      </if>
      <if test="withoutTenantId">
        and (RES.TENANT_ID_ = '' or RES.TENANT_ID_ is null)
      </if>
      <choose>
        <when test="bothCandidateAndAssigned">
          <!-- if dbIdentityUsed set true in process engine configuration -->
          <if test="userIdForCandidateAndAssignee != null">
            <if test="candidateGroups == null">
              and (RES.ASSIGNEE_ = #{userIdForCandidateAndAssignee}
                or (
                <if test="!ignoreAssigneeValue">
                    RES.ASSIGNEE_ is null
                </if>
                and (I.USER_ID_ = #{userIdForCandidateAndAssignee}
                or I.GROUP_ID_ IN (select g.GROUP_ID_ from ${prefix}ACT_ID_MEMBERSHIP g where g.USER_ID_ = #{userIdForCandidateAndAssignee} ) ) ) )
            </if>
          </if>
          <!-- if dbIdentityUsed set false in process engine configuration of using custom session factory of GroupIdentityManager -->
          <if test="candidateGroups != null">
            and (RES.ASSIGNEE_ = #{userIdForCandidateAndAssignee}
            
            or (
              <if test="!ignoreAssigneeValue">
                RES.ASSIGNEE_ is null and
              </if>
                I.TYPE_ = 'candidate' and (I.USER_ID_ = #{userIdForCandidateAndAssignee}
                <if test="candidateGroups.size() &gt; 0">
                    or I.GROUP_ID_ IN
                    <foreach item="group" index="index" collection="candidateGroups" open="(" separator="," close=")">
                        #{group}
                    </foreach>
                </if>
                )))
          </if>
        </when>
      </choose>
      <foreach item="orQueryObject" index="orIndex" collection="orQueryObjects">
        and 
        <trim prefix="(" prefixOverrides="OR" suffix=")">
            <if test="orQueryObject.taskId != null">
              RES.ID_ = #{orQueryObject.taskId}
            </if>
            <if test="orQueryObject.name != null">
              or RES.NAME_ = #{orQueryObject.name}
            </if>
            <if test="orQueryObject.nameLike != null">
              or RES.NAME_ like #{orQueryObject.nameLike}${wildcardEscapeClause}
            </if>
            <if test="orQueryObject.nameLikeIgnoreCase != null">
              or lower(RES.NAME_) like #{orQueryObject.nameLikeIgnoreCase}${wildcardEscapeClause}
            </if>
            <if test="orQueryObject.nameList != null &amp;&amp; orQueryObject.nameList.size() &gt; 0">
              or RES.NAME_ IN
              <foreach item="name" index="index" collection="orQueryObject.nameList"
                      open="(" separator="," close=")">
                #{name}
              </foreach>
            </if>
            <if test="orQueryObject.nameListIgnoreCase != null &amp;&amp; orQueryObject.nameListIgnoreCase.size() &gt; 0">
              or lower(RES.NAME_) IN
              <foreach item="name" index="index" collection="orQueryObject.nameListIgnoreCase"
                       open="(" separator="," close=")">
                #{name}
              </foreach>
            </if>
            <if test="orQueryObject.description != null">
              or RES.DESCRIPTION_ = #{orQueryObject.description}
            </if>
            <if test="orQueryObject.descriptionLike != null">
              or RES.DESCRIPTION_ like #{orQueryObject.descriptionLike}${wildcardEscapeClause}
            </if>
             <if test="orQueryObject.descriptionLikeIgnoreCase != null">
              or lower(RES.DESCRIPTION_) like #{orQueryObject.descriptionLikeIgnoreCase}${wildcardEscapeClause}
            </if>
            <if test="orQueryObject.priority != null">
              or RES.PRIORITY_ = #{orQueryObject.priority}
            </if> 
            <if test="orQueryObject.minPriority != null">
              or RES.PRIORITY_ &gt;= #{orQueryObject.minPriority}
            </if> 
            <if test="orQueryObject.maxPriority != null">
              or RES.PRIORITY_ &lt;= #{orQueryObject.maxPriority}
            </if> 
            <if test="orQueryObject.assignee != null">
              or RES.ASSIGNEE_ = #{orQueryObject.assignee}
            </if>
            <if test="orQueryObject.assigneeLike != null">
              or RES.ASSIGNEE_ like #{orQueryObject.assigneeLike}${wildcardEscapeClause}
            </if>
            <if test="orQueryObject.assigneeLikeIgnoreCase != null">
              or lower(RES.ASSIGNEE_) like #{orQueryObject.assigneeLikeIgnoreCase}${wildcardEscapeClause}
            </if>
            <if test="orQueryObject.assigneeIds != null &amp;&amp; orQueryObject.assigneeIds.size() &gt; 0">
		      or RES.ASSIGNEE_ IN
		      <foreach item="assigneeId" index="index" collection="orQueryObject.assigneeIds" 
		               open="(" separator="," close=")">
		        #{assigneeId}
		      </foreach>
		    </if>
            <if test="orQueryObject.owner != null">
              or RES.OWNER_ = #{orQueryObject.owner}
            </if>
            <if test="orQueryObject.ownerLike != null">
              or RES.OWNER_ like #{orQueryObject.ownerLike}${wildcardEscapeClause}
            </if>
            <if test="orQueryObject.ownerLikeIgnoreCase != null">
              or RES.OWNER_ like #{orQueryObject.ownerLikeIgnoreCase}${wildcardEscapeClause}
            </if>
            <if test="orQueryObject.unassigned">
              or RES.ASSIGNEE_ IS NULL
            </if>
            <if test="orQueryObject.noDelegationState">
              or RES.DELEGATION_ IS NULL
            </if>
            <if test="orQueryObject.delegationState != null">
              or RES.DELEGATION_ = #{orQueryObject.delegationStateString}
            </if>
            <if test="orQueryObject.processInstanceId != null">
              or RES.PROC_INST_ID_ = #{orQueryObject.processInstanceId}
            </if>
            <if test="orQueryObject.processInstanceIds != null &amp;&amp; orQueryObject.processInstanceIds.size() &gt; 0">
              or RES.PROC_INST_ID_ IN
              <foreach item="processInstance" index="index" collection="orQueryObject.processInstanceIds" 
                       open="(" separator="," close=")">
                #{processInstance}
              </foreach>
            </if>
            <if test="orQueryObject.processInstanceBusinessKey != null">
              or E_OR${orIndex}.BUSINESS_KEY_ = #{orQueryObject.processInstanceBusinessKey}
            </if>
            <if test="orQueryObject.processInstanceBusinessKeyLike != null">
              or E_OR${orIndex}.BUSINESS_KEY_ like #{orQueryObject.processInstanceBusinessKeyLike}${wildcardEscapeClause}
            </if>      
            <if test="orQueryObject.processInstanceBusinessKeyLikeIgnoreCase != null">
              or lower(E.BUSINESS_KEY_) like #{orQueryObject.processInstanceBusinessKeyLikeIgnoreCase}${wildcardEscapeClause}
            </if>         
            <if test="orQueryObject.executionId != null">
              or RES.EXECUTION_ID_ = #{orQueryObject.executionId}
            </if>
            <if test="orQueryObject.scopeId != null">
              and RES.SCOPE_ID_ = #{orQueryObject.scopeId}
            </if>
            <if test="orQueryObject.subScopeId != null">
              and RES.SUB_SCOPE_ID_ = #{orQueryObject.subScopeId}
            </if>
            <if test="orQueryObject.scopeType != null">
              and RES.SCOPE_TYPE_ = #{orQueryObject.scopeType}
            </if>
            <if test="orQueryObject.scopeDefinitionId != null">
              and RES.SCOPE_DEFINITION_ID_ = #{orQueryObject.scopeDefinitionId}
            </if>
            <if test="orQueryObject.createTime != null">
              or RES.CREATE_TIME_ = #{orQueryObject.createTime}
            </if>
            <if test="orQueryObject.createTimeBefore != null">
              or RES.CREATE_TIME_ &lt; #{orQueryObject.createTimeBefore}
            </if>
            <if test="orQueryObject.createTimeAfter != null">
              or RES.CREATE_TIME_ &gt; #{orQueryObject.createTimeAfter}
            </if>
            <if test="orQueryObject.key != null">
              or RES.TASK_DEF_KEY_ = #{orQueryObject.key}
            </if>
            <if test="orQueryObject.keyLike != null">
              or RES.TASK_DEF_KEY_ like #{orQueryObject.keyLike}${wildcardEscapeClause}
            </if>
            <if test="orQueryObject.processDefinitionId != null">
              or RES.PROC_DEF_ID_ = #{orQueryObject.processDefinitionId}
            </if>
            <if test="orQueryObject.processDefinitionId != null">
              or RES.TASK_DEF_ID_ = #{orQueryObject.taskDefinitionId}
            </if>
            <if test="orQueryObject.processDefinitionKey != null">
              or D_OR${orIndex}.KEY_ = #{orQueryObject.processDefinitionKey}
            </if>
            <if test="orQueryObject.processDefinitionKeyLike != null">
              or D_OR${orIndex}.KEY_ like #{orQueryObject.processDefinitionKeyLike}${wildcardEscapeClause}
            </if>
             <if test="orQueryObject.processDefinitionKeyLikeIgnoreCase != null">
              or lower(D_OR${orIndex}.KEY_) like #{orQueryObject.processDefinitionKeyLikeIgnoreCase}${wildcardEscapeClause}
            </if>
            <if test="orQueryObject.processDefinitionKeys != null &amp;&amp; orQueryObject.processDefinitionKeys.size() &gt; 0">
              or D_OR${orIndex}.KEY_ in
              <foreach item="item" index="index" collection="orQueryObject.processDefinitionKeys" open="(" separator="," close=")">
                #{item}
              </foreach>
            </if>
            <if test="orQueryObject.processDefinitionName != null">
              or D_OR${orIndex}.NAME_ = #{orQueryObject.processDefinitionName}
            </if>
            <if test="orQueryObject.processDefinitionNameLike != null">
              or D_OR${orIndex}.NAME_ like #{orQueryObject.processDefinitionNameLike}${wildcardEscapeClause}
            </if>
            <if test="orQueryObject.processCategoryInList != null &amp;&amp; orQueryObject.processCategoryInList.size() &gt; 0">
              or D_OR${orIndex}.CATEGORY_ IN
              <foreach item="processCategory" index="index" collection="orQueryObject.processCategoryInList"
                       open="(" separator="," close=")">
                #{processCategory}
              </foreach>
            </if>
            <if test="orQueryObject.processCategoryNotInList != null &amp;&amp; orQueryObject.processCategoryNotInList.size() &gt; 0">
              or D_OR${orIndex}.CATEGORY_ NOT IN
              <foreach item="processCategory" index="index" collection="orQueryObject.processCategoryNotInList"
                       open="(" separator="," close=")">
                #{processCategory}
              </foreach>
            </if>
            <if test="orQueryObject.deploymentId != null">
              or DEPLOY_P_OR${orIndex}.DEPLOYMENT_ID_ = #{orQueryObject.deploymentId}
            </if>
            <if test="orQueryObject.deploymentIds != null &amp;&amp; orQueryObject.deploymentIds.size() &gt; 0">
              or DEPLOY_P_OR${orIndex}.DEPLOYMENT_ID_ IN
              <foreach item="deployment" index="index" collection="orQueryObject.deploymentIds" 
                       open="(" separator="," close=")">
                #{deployment}
              </foreach>
            </if>
            <if test="orQueryObject.cmmnDeploymentId != null">
              or DEPLOY_C_OR${orIndex}.DEPLOYMENT_ID_ = #{orQueryObject.cmmnDeploymentId}
            </if>
            <if test="orQueryObject.cmmnDeploymentIds != null &amp;&amp; orQueryObject.cmmnDeploymentIds.size() &gt; 0">
              or DEPLOY_C_OR${orIndex}.DEPLOYMENT_ID_ IN
              <foreach item="deployment" index="index" collection="orQueryObject.cmmnDeploymentIds" 
                       open="(" separator="," close=")">
                #{deployment}
              </foreach>
            </if>
            <if test="orQueryObject.dueDate != null">
              or RES.DUE_DATE_ = #{orQueryObject.dueDate}
            </if>
            <if test="orQueryObject.dueBefore != null">
              or (RES.DUE_DATE_ &lt; #{orQueryObject.dueBefore} and RES.DUE_DATE_ is not null)
            </if>
            <if test="orQueryObject.dueAfter != null">
              or (RES.DUE_DATE_ &gt; #{orQueryObject.dueAfter} and RES.DUE_DATE_ is not null)
            </if>
            <if test="orQueryObject.withoutDueDate">
              or RES.DUE_DATE_ is null
            </if>
            <if test="orQueryObject.category != null">
              or RES.CATEGORY_ = #{orQueryObject.category}
            </if>
            <if test="orQueryObject.excludeSubtasks">
              or RES.PARENT_TASK_ID_ IS NULL
            </if>
            
            <if test="!orQueryObject.bothCandidateAndAssigned &amp;&amp; (orQueryObject.candidateUser != null || orQueryObject.candidateGroups != null)">
                or (
                <if test="!orQueryObject.ignoreAssigneeValue">
                    RES.ASSIGNEE_ is null and
                </if>
                I_OR${orIndex}.TYPE_ = 'candidate'
                and 
                ( 
                <if test="orQueryObject.candidateUser != null">
                  I_OR${orIndex}.USER_ID_ = #{orQueryObject.candidateUser}          
                </if>
                <if test="orQueryObject.candidateUser != null &amp;&amp; orQueryObject.candidateGroups != null &amp;&amp; orQueryObject.candidateGroups.size() &gt; 0">
                  or
                </if>
                <if test="orQueryObject.candidateGroups != null &amp;&amp; orQueryObject.candidateGroups.size() &gt; 0">
                  I_OR${orIndex}.GROUP_ID_ IN
                  <foreach item="group" index="index" collection="orQueryObject.candidateGroups" 
                           open="(" separator="," close=")">
                    #{group}
                  </foreach>
                </if>
              ))
            </if>
            <if test="orQueryObject.involvedUser != null">
              or (
                exists(select LINK.USER_ID_ from ${prefix}ACT_RU_IDENTITYLINK LINK where USER_ID_ = #{orQueryObject.involvedUser} and LINK.TASK_ID_ = RES.ID_)
                or RES.ASSIGNEE_ = #{orQueryObject.involvedUser}
                or RES.OWNER_ = #{orQueryObject.involvedUser}
                )
            </if>
            <foreach item="var" collection="orQueryObject.queryVariableValues" index="index">
              or 
              <trim prefix="(" prefixOverrides="AND" suffix=")">
                <choose>
                    <when test="var.operator.equals('EXISTS')">
                        and EXISTS (
                            select ID_ from ${prefix}ACT_RU_VARIABLE where NAME_ = #{var.name}
                        <if test="!var.local">
                            and RES.PROC_INST_ID_ = PROC_INST_ID_ and TASK_ID_ is null
                        </if>
                        <if test="var.local">
                            and RES.ID_ = TASK_ID_ 
                        </if>
                        )
                    </when>
                    <when test="var.operator.equals('NOT_EXISTS')">
                        and NOT EXISTS (
                            select ID_ from ${prefix}ACT_RU_VARIABLE where NAME_ = #{var.name}
                        <if test="!var.local">
                            and RES.PROC_INST_ID_ = PROC_INST_ID_ and TASK_ID_ is null
                        </if>
                        <if test="var.local">
                            and RES.ID_ = TASK_ID_ 
                        </if>
                        )
                    </when>
                    <otherwise>
                      <choose>
                        <when test="!var.local">
                          <bind name="orLocal" value="''" />
                          <!-- When process instance variable is queried for, taskId should be null -->
                          and A_OR${orIndex}.TASK_ID_ is null
                        </when>
                        <otherwise>
                          <bind name="orLocal" value="'L_'" />
                        </otherwise>
                      </choose>
                      <if test="var.name != null">
                        <!-- Match-all variable-names when name is null -->
                        and A_${orLocal}OR${orIndex}.NAME_= #{var.name}
                      </if>
                      <if test="var.name == null">
                        and A_${orLocal}OR${orIndex}.NAME_ is not null
                      </if>
                      <if test="!var.type.equals('null')">
                        and A_${orLocal}OR${orIndex}.TYPE_ = #{var.type}
                      </if>
                      <!-- Variable value -->
                      <if test="var.textValue != null &amp;&amp; var.longValue == null &amp;&amp; var.doubleValue == null">
                        <choose>
                          <when test="var.operator.equals('EQUALS_IGNORE_CASE') || var.operator.equals('NOT_EQUALS_IGNORE_CASE') || var.operator.equals('LIKE_IGNORE_CASE')">
                            and lower(A_${orLocal}OR${orIndex}.TEXT_)
                          </when>
                          <otherwise>
                            and A_${orLocal}OR${orIndex}.TEXT_
                          </otherwise>
                        </choose> 
                        <choose>
                            <when test="var.operator.equals('LIKE') || var.operator.equals('LIKE_IGNORE_CASE')">LIKE</when>
                            <otherwise><include refid="executionVariableOperator" /></otherwise>
                        </choose>          
                        #{var.textValue}
                        <choose>
                            <when test="var.operator.equals('LIKE') || var.operator.equals('LIKE_IGNORE_CASE')">${wildcardEscapeClause}</when>
                        </choose>
                      </if>
                      <if test="var.textValue2 != null">
                        and A_${orLocal}OR${orIndex}.TEXT2_
                        <choose>
                          <when test="var.operator.equals('LIKE')">LIKE</when>
                          <otherwise><include refid="executionVariableOperator" /></otherwise>
                        </choose>          
                        #{var.textValue2}
                        <choose>
                          <when test="var.operator.equals('LIKE')">${wildcardEscapeClause}</when>
                        </choose>
                      </if>
                      <if test="var.longValue != null">
                        and A_${orLocal}OR${orIndex}.LONG_
                        <include refid="executionVariableOperator" />
                        #{var.longValue}
                      </if>
                      <if test="var.doubleValue != null">
                        and A_${orLocal}OR${orIndex}.DOUBLE_
                        <include refid="executionVariableOperator" />
                        #{var.doubleValue}
                      </if>
                      <!-- Null variable type -->
                      <if test="var.textValue == null &amp;&amp; var.textValue2 == null &amp;&amp; var.longValue == null &amp;&amp; var.doubleValue == null">
                        <choose>
                          <when test="var.operator.equals('NOT_EQUALS')">
                            and (A_${orLocal}OR${orIndex}.TEXT_ is not null or A_${orLocal}OR${orIndex}.TEXT2_ is not null or A_${orLocal}OR${orIndex}.LONG_ is not null or A_${orLocal}OR${orIndex}.DOUBLE_ is not null or A_${orLocal}OR${orIndex}.BYTEARRAY_ID_ is not null)
                          </when>
                          <otherwise>
                            and A_${orLocal}OR${orIndex}.TEXT_ is null and A_${orLocal}OR${orIndex}.TEXT2_ is null and A_${orLocal}OR${orIndex}.LONG_ is null and A_${orLocal}OR${orIndex}.DOUBLE_ is null and A_${orLocal}OR${orIndex}.BYTEARRAY_ID_ is null
                          </otherwise>
                        </choose>          
                      </if>
                    </otherwise>
                </choose>
              </trim>
            </foreach>
            <if test="orQueryObject.suspensionState != null">
              <if test="orQueryObject.suspensionState.stateCode == 1">
                  or RES.SUSPENSION_STATE_ = 1
              </if>
              <if test="orQueryObject.suspensionState.stateCode == 2">
                  or RES.SUSPENSION_STATE_ = 2
              </if>
            </if>
            <if test="orQueryObject.tenantId != null">
              or RES.TENANT_ID_ = #{orQueryObject.tenantId}
            </if>
            <if test="orQueryObject.tenantIdLike != null">
              or RES.TENANT_ID_ like #{orQueryObject.tenantIdLike}${wildcardEscapeClause}
            </if>
            <if test="orQueryObject.withoutTenantId">
              or (RES.TENANT_ID_ = '' or RES.TENANT_ID_ is null)
            </if>
            <choose>
              <when test="orQueryObject.bothCandidateAndAssigned">
                <!-- if dbIdentityUsed set true in process engine configuration -->
                <if test="orQueryObject.userIdForCandidateAndAssignee != null">
                  <if test="orQueryObject.candidateGroups == null">
                    or (RES.ASSIGNEE_ = #{orQueryObject.userIdForCandidateAndAssignee}
                        or (
                        <if test="!orQueryObject.ignoreAssigneeValue">
                            RES.ASSIGNEE_ is null and
                        </if>
                        (I_OR${orIndex}.USER_ID_ = #{orQueryObject.userIdForCandidateAndAssignee}
                        or I_OR${orIndex}.GROUP_ID_ IN (select g.GROUP_ID_ from ${prefix}ACT_ID_MEMBERSHIP g where g.USER_ID_ = #{orQueryObject.userIdForCandidateAndAssignee} ) ) ) )
                  </if>
                </if>
                <!-- if dbIdentityUsed set false in process engine configuration of using custom session factory of GroupIdentityManager -->
                <if test="orQueryObject.candidateGroups != null">
                  or (RES.ASSIGNEE_ = #{orQueryObject.userIdForCandidateAndAssignee}
                  or (
                    <if test="!orQueryObject.ignoreAssigneeValue">
                        RES.ASSIGNEE_ is null and
                    </if>
                    I_OR${orIndex}.TYPE_ = 'candidate' and (I_OR${orIndex}.USER_ID_ = #{orQueryObject.userIdForCandidateAndAssignee}
                    <if test="orQueryObject.candidateGroups.size() &gt; 0">
                        or I_OR${orIndex}.GROUP_ID_ IN
                        <foreach item="group" index="index" collection="orQueryObject.candidateGroups" open="(" separator="," close=")">
                            #{group}
                        </foreach>
                    </if>
                  )))
                </if>
              </when>
            </choose>
          </trim>
        </foreach>
     </where>
  </sql>
  
  <sql id="executionVariableOperator">
    <choose>
      <when test="var.operator.equals('EQUALS')">=</when>
      <when test="var.operator.equals('EQUALS_IGNORE_CASE')">=</when>
      <when test="var.operator.equals('NOT_EQUALS')">&lt;&gt;</when>
      <when test="var.operator.equals('NOT_EQUALS_IGNORE_CASE')">&lt;&gt;</when>
      <when test="var.operator.equals('GREATER_THAN')">&gt;</when>
      <when test="var.operator.equals('GREATER_THAN_OR_EQUAL')">&gt;=</when>
      <when test="var.operator.equals('LESS_THAN')">&lt;</when>
      <when test="var.operator.equals('LESS_THAN_OR_EQUAL')">&lt;=</when>
   </choose>
  </sql>  

  <select id="selectTaskByNativeQuery" parameterType="java.util.Map" resultMap="taskResultMap">
  	<include refid="org.flowable.task.service.db.common.selectByNativeQuery"/>
  </select>
  
  <select id="selectTaskCountByNativeQuery" parameterType="java.util.Map" resultType="long">
     ${sql}
  </select>

</mapper><|MERGE_RESOLUTION|>--- conflicted
+++ resolved
@@ -447,29 +447,16 @@
     <if test="firstResult != null and firstResult &gt;= 0">${limitBetween}</if>
     </if>
     <if test="_databaseId == 'db2' || _databaseId == 'mssql'">
-<<<<<<< HEAD
-        select distinct TEMPRES_ID_ as ID_, TEMPRES_REV_ as REV_, TEMPRES_NAME_ as NAME_,
-        TEMPRES_PARENT_TASK_ID_ as PARENT_TASK_ID_, TEMPRES_DESCRIPTION_ as DESCRIPTION_,
-        TEMPRES_PRIORITY_ as PRIORITY_, TEMPRES_CREATE_TIME_ as CREATE_TIME_,
-        TEMPRES_OWNER_ as OWNER_, TEMPRES_ASSIGNEE_ as ASSIGNEE_, TEMPRES_DELEGATION_ as DELEGATION_,
-        TEMPRES_FORM_KEY_ as FORM_KEY_, TEMPRES_CLAIM_TIME_ as CLAIM_TIME_, TEMPRES_EXECUTION_ID_ as EXECUTION_ID_,
-        TEMPRES_PROC_INST_ID_ as PROC_INST_ID_, TEMPRES_PROC_DEF_ID_ as PROC_DEF_ID_, 
-        TEMPRES_TASK_DEF_ID_ as TASK_DEF_ID_,TEMPRES_TASK_DEF_KEY_ as TASK_DEF_KEY_,
-        TEMPRES_DUE_DATE_ as DUE_DATE_, TEMPRES_SUSPENSION_STATE_ as SUSPENSION_STATE_, TEMPRES_CATEGORY_ as CATEGORY_,
-        TEMPRES_IS_COUNT_ENABLED_ as IS_COUNT_ENABLED_, TEMPRES_VAR_COUNT_ as VAR_COUNT_, TEMPRES_ID_LINK_COUNT_ as
-        ID_LINK_COUNT_, TEMPRES_ID_SUB_TASK_COUNT as SUB_TASK_COUNT_
-        <if test="includeTaskLocalVariables or includeProcessVariables">
-=======
       select distinct TEMPRES_ID_ as ID_, TEMPRES_REV_ as REV_, TEMPRES_NAME_ as NAME_,
       TEMPRES_PARENT_TASK_ID_ as PARENT_TASK_ID_, TEMPRES_DESCRIPTION_ as DESCRIPTION_,
       TEMPRES_PRIORITY_ as PRIORITY_, TEMPRES_CREATE_TIME_ as CREATE_TIME_,
       TEMPRES_OWNER_ as OWNER_, TEMPRES_ASSIGNEE_ as ASSIGNEE_, TEMPRES_DELEGATION_ as DELEGATION_,
       TEMPRES_FORM_KEY_ as FORM_KEY_, TEMPRES_CLAIM_TIME_ as CLAIM_TIME_, TEMPRES_EXECUTION_ID_ as EXECUTION_ID_,
-      TEMPRES_PROC_INST_ID_ as PROC_INST_ID_, TEMPRES_PROC_DEF_ID_ as PROC_DEF_ID_, TEMPRES_TASK_DEF_KEY_ as TASK_DEF_KEY_,
+      TEMPRES_PROC_INST_ID_ as PROC_INST_ID_, TEMPRES_PROC_DEF_ID_ as PROC_DEF_ID_,
+      TEMPRES_TASK_DEF_ID_ as TASK_DEF_ID_, TEMPRES_TASK_DEF_KEY_ as TASK_DEF_KEY_,
       TEMPRES_DUE_DATE_ as DUE_DATE_, TEMPRES_SUSPENSION_STATE_ as SUSPENSION_STATE_, TEMPRES_CATEGORY_ as CATEGORY_,
       TEMPRES_IS_COUNT_ENABLED_ as IS_COUNT_ENABLED_,	TEMPRES_VAR_COUNT_ as VAR_COUNT_, TEMPRES_ID_LINK_COUNT_ as ID_LINK_COUNT_, TEMPRES_ID_SUB_TASK_COUNT_ as SUB_TASK_COUNT_
       <if test="includeTaskLocalVariables or includeProcessVariables">
->>>>>>> cb0c6457
         ,
         TEMPVAR_ID_ as VAR_ID_, TEMPVAR_NAME_ as VAR_NAME_, TEMPVAR_TYPE_ as VAR_TYPE_, TEMPVAR_REV_ as VAR_REV_,
         TEMPVAR_PROC_INST_ID_ as VAR_PROC_INST_ID_, TEMPVAR_EXECUTION_ID_ as VAR_EXECUTION_ID_, TEMPVAR_TASK_ID_ as VAR_TASK_ID_,
