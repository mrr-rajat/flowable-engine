--- conflicted
+++ resolved
@@ -50,42 +50,6 @@
             </plugin>
         </plugins>
         <pluginManagement>
-<<<<<<< HEAD
-			<plugins>
-				<!--This plugin's configuration is used to store Eclipse m2e settings 
-					only. It has no influence on the Maven build itself. -->
-				<plugin>
-					<groupId>org.eclipse.m2e</groupId>
-					<artifactId>lifecycle-mapping</artifactId>
-					<version>1.0.0</version>
-					<configuration>
-						<lifecycleMappingMetadata>
-							<pluginExecutions>
-								<pluginExecution>
-									<pluginExecutionFilter>
-										<groupId>org.apache.felix</groupId>
-										<artifactId>
-											maven-bundle-plugin
-										</artifactId>
-										<versionRange>
-											[2.1.0,)
-										</versionRange>
-										<goals>
-											<goal>cleanVersions</goal>
-											<goal>manifest</goal>
-										</goals>
-									</pluginExecutionFilter>
-									<action>
-										<ignore></ignore>
-									</action>
-								</pluginExecution>
-							</pluginExecutions>
-						</lifecycleMappingMetadata>
-					</configuration>
-				</plugin>
-			</plugins>
-		</pluginManagement>
-=======
             <plugins>
                 <!--This plugin's configuration is used to store Eclipse
                     m2e settings only. It has no influence on the Maven build itself. -->
@@ -120,7 +84,6 @@
                 </plugin>
             </plugins>
         </pluginManagement>
->>>>>>> 2543aa25
     </build>
 
 
