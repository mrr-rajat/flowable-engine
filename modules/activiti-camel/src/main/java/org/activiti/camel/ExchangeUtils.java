/* Licensed under the Apache License, Version 2.0 (the "License");
 * you may not use this file except in compliance with the License.
 * You may obtain a copy of the License at
 *
 *      http://www.apache.org/licenses/LICENSE-2.0
 *
 * Unless required by applicable law or agreed to in writing, software
 * distributed under the License is distributed on an "AS IS" BASIS,
 * WITHOUT WARRANTIES OR CONDITIONS OF ANY KIND, either express or implied.
 * See the License for the specific language governing permissions and
 * limitations under the License.
 */
package org.activiti.camel;

import java.util.HashMap;
import java.util.Map;
import java.util.regex.Pattern;

import org.activiti.engine.ActivitiException;
import org.apache.camel.Exchange;
import org.apache.camel.TypeConversionException;
import org.springframework.util.StringUtils;

/**
 * This class contains one method - prepareVariables - that is used to copy variables from Camel into Activiti.
 * 
 * @author Ryan Johnston (@rjfsu), Tijs Rademakers, Arnold Schrijver
 */
public class ExchangeUtils {

  public static final String CAMELBODY = "camelBody";
  protected static final String IGNORE_MESSAGE_PROPERTY = "CamelMessageHistory";
<<<<<<< HEAD

=======
  static Map<String, Pattern> patternsCache = new HashMap<String, Pattern >();
	
>>>>>>> fce83ea5
  /**
   * Copies variables from Camel into Activiti.
   * 
   * This method will copy the Camel body to the "camelBody" variable. It will copy the Camel body to individual variables within Activiti if it is of type Map&lt;String, Object&gt; or it will copy
   * the Object as it comes.
   * <ul>
   * <li>If the copyVariablesFromProperties parameter is set on the endpoint, the properties are copied instead</li>
   * <li>If the copyCamelBodyToBodyAsString parameter is set on the endpoint, the camelBody is converted to java.lang.String and added as a camelBody variable, unless it is a Map&lt;String, Object&gt;
   * </li>
   * <li>If the copyVariablesFromHeader parameter is set on the endpoint, each Camel Header will be copied to an individual variable within Activiti.</li>
   * </ul>
   * 
   * @param exchange
   *          The Camel Exchange object
   * @param activitiEndpoint
   *          The ActivitiEndpoint implementation
   * @return A Map&lt;String, Object&gt; containing all of the variables to be used in Activiti
   */

  public static Map<String, Object> prepareVariables(Exchange exchange, ActivitiEndpoint activitiEndpoint) {
<<<<<<< HEAD
    boolean shouldReadFromProperties = activitiEndpoint.isCopyVariablesFromProperties();
    Map<String, Object> camelVarMap = null;

    if (shouldReadFromProperties) {
      camelVarMap = exchange.getProperties();
      // filter camel property that can't be serializable for camel
      // version after 2.12.x+
      Map<String, Object> newCamelVarMap = new HashMap<String, Object>();
      for (String s : camelVarMap.keySet()) {
=======
    Map<String, Object> camelVarMap =  new HashMap<String, Object>();
    
    if (!StringUtils.isEmpty(activitiEndpoint.getCopyVariablesFromProperties()) && (!activitiEndpoint.isCopyVariablesFromPropertiesBoolean() || activitiEndpoint.CopyVariablesFromPropertiesAsBoolean())) {
      Pattern pattern = null;
      if (!activitiEndpoint.CopyVariablesFromPropertiesAsBoolean()) {
        String copyVariablesFromProperties = activitiEndpoint.getCopyVariablesFromProperties(); 
        pattern = patternsCache.get(copyVariablesFromProperties);
        if (pattern == null) {
            pattern = Pattern.compile(copyVariablesFromProperties);
            patternsCache.put(copyVariablesFromProperties, pattern);
        }
      } 
        
      Map<String, Object> exchangeVarMap = exchange.getProperties();
      // filter camel property that can't be serializable for camel version after 2.12.x+      
      for (String s : exchangeVarMap.keySet()) {
>>>>>>> fce83ea5
        if (IGNORE_MESSAGE_PROPERTY.equalsIgnoreCase(s) == false) {
         if (pattern == null || pattern.matcher(s).matches())  
          camelVarMap.put(s, exchangeVarMap.get(s));
        }
      }
<<<<<<< HEAD
      camelVarMap = newCamelVarMap;

    } else {
      camelVarMap = new HashMap<String, Object>();
      Object camelBody = null;
      if (exchange.hasOut()) {
        camelBody = exchange.getOut().getBody();
      } else {
        camelBody = exchange.getIn().getBody();
      }

      if (camelBody instanceof Map<?, ?>) {
        Map<?, ?> camelBodyMap = (Map<?, ?>) camelBody;
        for (@SuppressWarnings("rawtypes")
        Map.Entry e : camelBodyMap.entrySet()) {
          if (e.getKey() instanceof String) {
            camelVarMap.put((String) e.getKey(), e.getValue());
          }
        }
      } else {
        if (activitiEndpoint.isCopyCamelBodyToBodyAsString() && !(camelBody instanceof String)) {
          camelBody = exchange.getContext().getTypeConverter().convertTo(String.class, exchange, camelBody);
        }
        if (camelBody != null) {
          camelVarMap.put(CAMELBODY, camelBody);
=======
    }
    
    if (!StringUtils.isEmpty(activitiEndpoint.getCopyVariablesFromHeader()) && (!activitiEndpoint.isCopyVariablesFromHeaderBoolean() || activitiEndpoint.copyVariablesFromHeaderAsBoolean())) {
      Pattern pattern = null;
      
      if (!activitiEndpoint.copyVariablesFromHeaderAsBoolean()) {
        String copyVariablesFromHeader = activitiEndpoint.getCopyVariablesFromHeader();
        pattern = patternsCache.get(copyVariablesFromHeader);
        if (pattern == null)  {
          pattern = Pattern.compile(copyVariablesFromHeader);
          patternsCache.put(copyVariablesFromHeader, pattern);
          
        }
      }
      
      boolean isSetProcessInitiator = activitiEndpoint.isSetProcessInitiator();
      for (Map.Entry<String, Object> header : exchange.getIn().getHeaders().entrySet()) {
        // Don't pass the process initiator header as a variable.
        if (!isSetProcessInitiator && activitiEndpoint.getProcessInitiatorHeaderName().equals(header.getKey())
                && (pattern == null || pattern.matcher(header.getKey()).matches())) {
          camelVarMap.put(header.getKey(), header.getValue());
>>>>>>> fce83ea5
        }
      }
    }

<<<<<<< HEAD
      if (activitiEndpoint.isCopyVariablesFromHeader()) {
        boolean isSetProcessInitiator = activitiEndpoint.isSetProcessInitiator();
        for (Map.Entry<String, Object> header : exchange.getIn().getHeaders().entrySet()) {
          // Don't pass the process initiator header as a variable.
          if (isSetProcessInitiator && activitiEndpoint.getProcessInitiatorHeaderName().equals(header.getKey())) {
            continue;
          }
          camelVarMap.put(header.getKey(), header.getValue());
=======
    
    Object camelBody = null;
    if (exchange.hasOut()) {
  	  camelBody = exchange.getOut().getBody();
    } else {
  	  camelBody = exchange.getIn().getBody();
    }
    
    if (camelBody instanceof Map<?,?>) {
      Map<?,?> camelBodyMap = (Map<?,?>)camelBody;
      for (@SuppressWarnings("rawtypes") Map.Entry e : camelBodyMap.entrySet()) {
        if (e.getKey() instanceof String) {
          camelVarMap.put((String) e.getKey(), e.getValue());
>>>>>>> fce83ea5
        }
      }
    } else {
      if (activitiEndpoint.isCopyCamelBodyToBodyAsString() && !(camelBody instanceof String)) {
        camelBody = exchange.getContext().getTypeConverter().convertTo(String.class, exchange, camelBody);
      }
      if (camelBody != null) {
        camelVarMap.put(CAMELBODY, camelBody);
      }
    }

<<<<<<< HEAD
    return camelVarMap;
  }

=======
    
    return camelVarMap;
  }
    
  
>>>>>>> fce83ea5
  /**
   * Gets the value of the Camel header that contains the userId to be set as the process initiator. Returns null if no header name was specified on the Camel route.
   * 
   * @param exchange
   *          The Camel Exchange object
   * @param activitiEndpoint
   *          The ActivitiEndpoint implementation
   * @return The userId of the user to be set as the process initiator
   */
  public static String prepareInitiator(Exchange exchange, ActivitiEndpoint activitiEndpoint) {

    String initiator = null;
    if (activitiEndpoint.isSetProcessInitiator()) {
      try {
        initiator = exchange.getIn().getHeader(activitiEndpoint.getProcessInitiatorHeaderName(), String.class);
      } catch (TypeConversionException e) {
        throw new ActivitiException("Initiator header '" + activitiEndpoint.getProcessInitiatorHeaderName() + "': Value must be of type String.", e);
      }

      if (!StringUtils.hasText(initiator)) {
        throw new RuntimeException("Initiator header '" + activitiEndpoint.getProcessInitiatorHeaderName() + "': Value must be provided");
      }
    }
    return initiator;
  }
}<|MERGE_RESOLUTION|>--- conflicted
+++ resolved
@@ -30,43 +30,26 @@
 
   public static final String CAMELBODY = "camelBody";
   protected static final String IGNORE_MESSAGE_PROPERTY = "CamelMessageHistory";
-<<<<<<< HEAD
-
-=======
   static Map<String, Pattern> patternsCache = new HashMap<String, Pattern >();
 	
->>>>>>> fce83ea5
   /**
    * Copies variables from Camel into Activiti.
    * 
-   * This method will copy the Camel body to the "camelBody" variable. It will copy the Camel body to individual variables within Activiti if it is of type Map&lt;String, Object&gt; or it will copy
-   * the Object as it comes.
+   * This method will copy the Camel body to the "camelBody" variable. It will copy the Camel body to individual variables within Activiti if it is of type 
+   * Map&lt;String, Object&gt; or it will copy the Object as it comes.
    * <ul>
    * <li>If the copyVariablesFromProperties parameter is set on the endpoint, the properties are copied instead</li>
-   * <li>If the copyCamelBodyToBodyAsString parameter is set on the endpoint, the camelBody is converted to java.lang.String and added as a camelBody variable, unless it is a Map&lt;String, Object&gt;
-   * </li>
+   * <li>If the copyCamelBodyToBodyAsString parameter is set on the endpoint, the camelBody is converted to java.lang.String and added as a camelBody variable,
+   * unless it is a Map&lt;String, Object&gt;</li>
    * <li>If the copyVariablesFromHeader parameter is set on the endpoint, each Camel Header will be copied to an individual variable within Activiti.</li>
    * </ul>
    * 
-   * @param exchange
-   *          The Camel Exchange object
-   * @param activitiEndpoint
-   *          The ActivitiEndpoint implementation
+   * @param exchange The Camel Exchange object
+   * @param activitiEndpoint The ActivitiEndpoint implementation
    * @return A Map&lt;String, Object&gt; containing all of the variables to be used in Activiti
    */
-
+  
   public static Map<String, Object> prepareVariables(Exchange exchange, ActivitiEndpoint activitiEndpoint) {
-<<<<<<< HEAD
-    boolean shouldReadFromProperties = activitiEndpoint.isCopyVariablesFromProperties();
-    Map<String, Object> camelVarMap = null;
-
-    if (shouldReadFromProperties) {
-      camelVarMap = exchange.getProperties();
-      // filter camel property that can't be serializable for camel
-      // version after 2.12.x+
-      Map<String, Object> newCamelVarMap = new HashMap<String, Object>();
-      for (String s : camelVarMap.keySet()) {
-=======
     Map<String, Object> camelVarMap =  new HashMap<String, Object>();
     
     if (!StringUtils.isEmpty(activitiEndpoint.getCopyVariablesFromProperties()) && (!activitiEndpoint.isCopyVariablesFromPropertiesBoolean() || activitiEndpoint.CopyVariablesFromPropertiesAsBoolean())) {
@@ -83,39 +66,11 @@
       Map<String, Object> exchangeVarMap = exchange.getProperties();
       // filter camel property that can't be serializable for camel version after 2.12.x+      
       for (String s : exchangeVarMap.keySet()) {
->>>>>>> fce83ea5
         if (IGNORE_MESSAGE_PROPERTY.equalsIgnoreCase(s) == false) {
          if (pattern == null || pattern.matcher(s).matches())  
           camelVarMap.put(s, exchangeVarMap.get(s));
         }
       }
-<<<<<<< HEAD
-      camelVarMap = newCamelVarMap;
-
-    } else {
-      camelVarMap = new HashMap<String, Object>();
-      Object camelBody = null;
-      if (exchange.hasOut()) {
-        camelBody = exchange.getOut().getBody();
-      } else {
-        camelBody = exchange.getIn().getBody();
-      }
-
-      if (camelBody instanceof Map<?, ?>) {
-        Map<?, ?> camelBodyMap = (Map<?, ?>) camelBody;
-        for (@SuppressWarnings("rawtypes")
-        Map.Entry e : camelBodyMap.entrySet()) {
-          if (e.getKey() instanceof String) {
-            camelVarMap.put((String) e.getKey(), e.getValue());
-          }
-        }
-      } else {
-        if (activitiEndpoint.isCopyCamelBodyToBodyAsString() && !(camelBody instanceof String)) {
-          camelBody = exchange.getContext().getTypeConverter().convertTo(String.class, exchange, camelBody);
-        }
-        if (camelBody != null) {
-          camelVarMap.put(CAMELBODY, camelBody);
-=======
     }
     
     if (!StringUtils.isEmpty(activitiEndpoint.getCopyVariablesFromHeader()) && (!activitiEndpoint.isCopyVariablesFromHeaderBoolean() || activitiEndpoint.copyVariablesFromHeaderAsBoolean())) {
@@ -137,21 +92,10 @@
         if (!isSetProcessInitiator && activitiEndpoint.getProcessInitiatorHeaderName().equals(header.getKey())
                 && (pattern == null || pattern.matcher(header.getKey()).matches())) {
           camelVarMap.put(header.getKey(), header.getValue());
->>>>>>> fce83ea5
         }
       }
     }
 
-<<<<<<< HEAD
-      if (activitiEndpoint.isCopyVariablesFromHeader()) {
-        boolean isSetProcessInitiator = activitiEndpoint.isSetProcessInitiator();
-        for (Map.Entry<String, Object> header : exchange.getIn().getHeaders().entrySet()) {
-          // Don't pass the process initiator header as a variable.
-          if (isSetProcessInitiator && activitiEndpoint.getProcessInitiatorHeaderName().equals(header.getKey())) {
-            continue;
-          }
-          camelVarMap.put(header.getKey(), header.getValue());
-=======
     
     Object camelBody = null;
     if (exchange.hasOut()) {
@@ -165,7 +109,6 @@
       for (@SuppressWarnings("rawtypes") Map.Entry e : camelBodyMap.entrySet()) {
         if (e.getKey() instanceof String) {
           camelVarMap.put((String) e.getKey(), e.getValue());
->>>>>>> fce83ea5
         }
       }
     } else {
@@ -177,40 +120,36 @@
       }
     }
 
-<<<<<<< HEAD
-    return camelVarMap;
-  }
-
-=======
     
     return camelVarMap;
   }
     
   
->>>>>>> fce83ea5
   /**
-   * Gets the value of the Camel header that contains the userId to be set as the process initiator. Returns null if no header name was specified on the Camel route.
+   * Gets the value of the Camel header that contains the userId to be set as the process initiator.
+   * Returns null if no header name was specified on the Camel route.
    * 
-   * @param exchange
-   *          The Camel Exchange object
-   * @param activitiEndpoint
-   *          The ActivitiEndpoint implementation
+   * @param exchange The Camel Exchange object
+   * @param activitiEndpoint The ActivitiEndpoint implementation
    * @return The userId of the user to be set as the process initiator
    */
   public static String prepareInitiator(Exchange exchange, ActivitiEndpoint activitiEndpoint) {
-
-    String initiator = null;
-    if (activitiEndpoint.isSetProcessInitiator()) {
-      try {
-        initiator = exchange.getIn().getHeader(activitiEndpoint.getProcessInitiatorHeaderName(), String.class);
-      } catch (TypeConversionException e) {
-        throw new ActivitiException("Initiator header '" + activitiEndpoint.getProcessInitiatorHeaderName() + "': Value must be of type String.", e);
+     
+      String initiator = null;
+      if (activitiEndpoint.isSetProcessInitiator()) {
+          try {
+              initiator = exchange.getIn().getHeader(activitiEndpoint.getProcessInitiatorHeaderName(), String.class);
+          }
+          catch (TypeConversionException e) {
+              throw new ActivitiException("Initiator header '" + 
+                      activitiEndpoint.getProcessInitiatorHeaderName() + "': Value must be of type String.", e);
+          }
+          
+          if (!StringUtils.hasText(initiator)) {
+              throw new RuntimeException("Initiator header '" + 
+                      activitiEndpoint.getProcessInitiatorHeaderName() + "': Value must be provided");
+          }
       }
-
-      if (!StringUtils.hasText(initiator)) {
-        throw new RuntimeException("Initiator header '" + activitiEndpoint.getProcessInitiatorHeaderName() + "': Value must be provided");
-      }
-    }
-    return initiator;
+      return initiator;
   }
 }