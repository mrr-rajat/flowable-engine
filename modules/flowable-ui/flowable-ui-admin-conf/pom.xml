--- conflicted
+++ resolved
@@ -7,11 +7,7 @@
 	<parent>
 		<groupId>org.flowable</groupId>
         <artifactId>flowable-ui-parent</artifactId>
-<<<<<<< HEAD
-    	<version>6.7.2.18</version>
-=======
     	<version>6.7.2.20</version>
->>>>>>> b0cfbf09
 	</parent>
 	<packaging>jar</packaging>
 
