--- conflicted
+++ resolved
@@ -29,17 +29,7 @@
 /**
  * @author Tijs Rademakers
  */
-<<<<<<< HEAD
-public class SubProcessJsonConverter extends BaseBpmnJsonConverter implements FormAwareConverter, FormKeyAwareConverter,
-    DecisionAwareConverter, DecisionKeyAwareConverter {
-
-    protected Map<String, String> formMap;
-    protected Map<String, ModelInfo> formKeyMap;
-    protected Map<String, String> decisionMap;
-    protected Map<String, ModelInfo> decisionTableKeyMap;
-=======
 public class SubProcessJsonConverter extends BaseBpmnJsonConverter {
->>>>>>> 5fba8c0f
 
     public static void fillTypes(Map<String, Class<? extends BaseBpmnJsonConverter>> convertersToBpmnMap,
             Map<Class<? extends BaseElement>, Class<? extends BaseBpmnJsonConverter>> convertersToJsonMap) {
@@ -111,11 +101,7 @@
         }
 
         JsonNode childShapesArray = elementNode.get(EDITOR_CHILD_SHAPES);
-<<<<<<< HEAD
-        processor.processJsonElements(childShapesArray, modelNode, subProcess, shapeMap, formMap, decisionMap, model);
-=======
         processor.processJsonElements(childShapesArray, modelNode, subProcess, shapeMap, converterContext, model);
->>>>>>> 5fba8c0f
 
         JsonNode processDataPropertiesNode = elementNode.get(EDITOR_SHAPE_PROPERTIES).get(PROPERTY_DATA_PROPERTIES);
         if (processDataPropertiesNode != null) {
@@ -132,27 +118,4 @@
 
         return subProcess;
     }
-<<<<<<< HEAD
-
-    @Override
-    public void setFormMap(Map<String, String> formMap) {
-        this.formMap = formMap;
-    }
-
-    @Override
-    public void setFormKeyMap(Map<String, ModelInfo> formKeyMap) {
-        this.formKeyMap = formKeyMap;
-    }
-
-    @Override
-    public void setDecisionMap(Map<String, String> decisionTableMap) {
-        this.decisionMap = decisionTableMap;
-    }
-
-    @Override
-    public void setDecisionKeyMap(Map<String, ModelInfo> decisionTableKeyMap) {
-        this.decisionTableKeyMap = decisionTableKeyMap;
-    }
-=======
->>>>>>> 5fba8c0f
 }