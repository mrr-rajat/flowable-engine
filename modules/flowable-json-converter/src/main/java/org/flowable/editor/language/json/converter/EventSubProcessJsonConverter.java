--- conflicted
+++ resolved
@@ -27,17 +27,7 @@
 /**
  * @author Tijs Rademakers
  */
-<<<<<<< HEAD
-public class EventSubProcessJsonConverter extends BaseBpmnJsonConverter implements FormAwareConverter, FormKeyAwareConverter,
-    DecisionAwareConverter, DecisionKeyAwareConverter {
-
-    protected Map<String, String> formMap;
-    protected Map<String, ModelInfo> formKeyMap;
-    protected Map<String, String> decisionMap;
-    protected Map<String, ModelInfo> decisionKeyMap;
-=======
 public class EventSubProcessJsonConverter extends BaseBpmnJsonConverter {
->>>>>>> 5fba8c0f
 
     public static void fillTypes(Map<String, Class<? extends BaseBpmnJsonConverter>> convertersToBpmnMap, Map<Class<? extends BaseElement>, Class<? extends BaseBpmnJsonConverter>> convertersToJsonMap) {
 
@@ -66,13 +56,8 @@
         propertiesNode.put("subprocesstype", "Embedded");
         ArrayNode subProcessShapesArrayNode = objectMapper.createArrayNode();
         GraphicInfo graphicInfo = model.getGraphicInfo(subProcess.getId());
-<<<<<<< HEAD
-        processor.processFlowElements(subProcess, model, subProcessShapesArrayNode, formKeyMap,
-            decisionKeyMap, graphicInfo.getX(), graphicInfo.getY());
-=======
         processor.processFlowElements(subProcess, model, subProcessShapesArrayNode, converterContext,
             graphicInfo.getX(), graphicInfo.getY());
->>>>>>> 5fba8c0f
         flowElementNode.set("childShapes", subProcessShapesArrayNode);
     }
 
@@ -81,33 +66,7 @@
         BpmnJsonConverterContext converterContext) {
         EventSubProcess subProcess = new EventSubProcess();
         JsonNode childShapesArray = elementNode.get(EDITOR_CHILD_SHAPES);
-<<<<<<< HEAD
-        processor.processJsonElements(childShapesArray, modelNode, subProcess, shapeMap, formMap, decisionMap, model);
-        return subProcess;
-    }
-
-    @Override
-    public void setFormMap(Map<String, String> formMap) {
-        this.formMap = formMap;
-    }
-
-    @Override
-    public void setFormKeyMap(Map<String, ModelInfo> formKeyMap) {
-        this.formKeyMap = formKeyMap;
-    }
-
-    @Override
-    public void setDecisionMap(Map<String, String> decisionMap) {
-        this.decisionMap = decisionMap;
-    }
-
-    @Override
-    public void setDecisionKeyMap(Map<String, ModelInfo> decisionKeyMap) {
-        this.decisionKeyMap = decisionKeyMap;
-    }
-=======
         processor.processJsonElements(childShapesArray, modelNode, subProcess, shapeMap, converterContext, model);
         return subProcess;
     }
->>>>>>> 5fba8c0f
 }