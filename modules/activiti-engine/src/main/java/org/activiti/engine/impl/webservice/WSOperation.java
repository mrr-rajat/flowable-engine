--- conflicted
+++ resolved
@@ -62,11 +62,7 @@
   /**
    * {@inheritDoc}
    */
-<<<<<<< HEAD
-    public MessageInstance sendFor(MessageInstance message, Operation operation) throws Exception {
-=======
   public MessageInstance sendFor(MessageInstance message, Operation operation, final ConcurrentMap<QName, URL> overridenEndpointAddresses) throws Exception {
->>>>>>> a765e6f0
     Object[] arguments = this.getArguments(message);
     Object[] results = this.safeSend(arguments, overridenEndpointAddresses);
     return this.createResponseMessage(results, operation);
@@ -76,23 +72,8 @@
     return message.getStructureInstance().toArray();
   }
   
-<<<<<<< HEAD
-  private Object[] safeSend(Object[] arguments) throws Exception {
-    Object[] results = null;
-
-    results = this.service.getClient().send(this.name, arguments);
-
-=======
   private Object[] safeSend(Object[] arguments, final ConcurrentMap<QName, URL> overridenEndpointAddresses) throws Exception {
-    Object[] results = null;
-    
-    try {
-      results = this.service.getClient().send(this.name, arguments, overridenEndpointAddresses);
-    } catch (Exception e) {
-      LOGGER.warn("Error calling WS {}", this.service.getName(), e);
-    }
-    
->>>>>>> a765e6f0
+    Object[] results = this.service.getClient().send(this.name, arguments, overridenEndpointAddresses);
     if (results == null) {
       results = new Object[] {};
     }
