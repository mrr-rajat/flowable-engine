--- conflicted
+++ resolved
@@ -188,17 +188,12 @@
 
   protected void restoreTimerStartEvent(ProcessDefinition previousProcessDefinition, StartEvent startEvent, EventDefinition eventDefinition) {
     TimerEventDefinition timerEventDefinition = (TimerEventDefinition) eventDefinition;
-<<<<<<< HEAD
     TimerJobEntity timer = TimerUtil.createTimerEntityForTimerEventDefinition((TimerEventDefinition) eventDefinition, false, null, TimerStartEventJobHandler.TYPE,
-        TimerEventHandler.createConfiguration(startEvent.getId(), timerEventDefinition.getEndDate()));
-=======
-    TimerEntity timer = TimerUtil.createTimerEntityForTimerEventDefinition((TimerEventDefinition) eventDefinition, false, null, TimerStartEventJobHandler.TYPE,
         TimerEventHandler.createConfiguration(startEvent.getId(), timerEventDefinition.getEndDate(), timerEventDefinition.getCalendarName()));
->>>>>>> 702d550e
     
     if (timer != null) {
       TimerJobEntity timerJob = getJobManager().createTimerJob((TimerEventDefinition) eventDefinition, false, null, TimerStartEventJobHandler.TYPE,
-          TimerEventHandler.createConfiguration(startEvent.getId(), timerEventDefinition.getEndDate()));
+          TimerEventHandler.createConfiguration(startEvent.getId(), timerEventDefinition.getEndDate(), timerEventDefinition.getCalendarName()));
       
       timerJob.setProcessDefinitionId(previousProcessDefinition.getId());
       
