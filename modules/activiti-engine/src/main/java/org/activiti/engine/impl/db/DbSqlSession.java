/* Licensed under the Apache License, Version 2.0 (the "License");
 * you may not use this file except in compliance with the License.
 * You may obtain a copy of the License at
 * 
 *      http://www.apache.org/licenses/LICENSE-2.0
 * 
 * Unless required by applicable law or agreed to in writing, software
 * distributed under the License is distributed on an "AS IS" BASIS,
 * WITHOUT WARRANTIES OR CONDITIONS OF ANY KIND, either express or implied.
 * See the License for the specific language governing permissions and
 * limitations under the License.
 */

package org.activiti.engine.impl.db;

import java.io.BufferedReader;
import java.io.IOException;
import java.io.InputStream;
import java.io.StringReader;
import java.sql.Connection;
import java.sql.DatabaseMetaData;
import java.sql.ResultSet;
import java.sql.Statement;
import java.util.ArrayList;
import java.util.Collections;
import java.util.HashMap;
import java.util.List;
import java.util.Map;
import java.util.regex.Matcher;
import java.util.regex.Pattern;

import liquibase.Liquibase;
import liquibase.database.Database;
import liquibase.database.DatabaseFactory;
import liquibase.database.jvm.JdbcConnection;
import liquibase.resource.ClassLoaderResourceAccessor;

import org.activiti.engine.ActivitiException;
import org.activiti.engine.ActivitiOptimisticLockingException;
import org.activiti.engine.ActivitiWrongDbException;
import org.activiti.engine.ProcessEngine;
import org.activiti.engine.ProcessEngineConfiguration;
import org.activiti.engine.impl.DeploymentQueryImpl;
import org.activiti.engine.impl.ExecutionQueryImpl;
import org.activiti.engine.impl.GroupQueryImpl;
import org.activiti.engine.impl.HistoricActivityInstanceQueryImpl;
import org.activiti.engine.impl.HistoricDetailQueryImpl;
import org.activiti.engine.impl.HistoricProcessInstanceQueryImpl;
import org.activiti.engine.impl.HistoricTaskInstanceQueryImpl;
import org.activiti.engine.impl.HistoricVariableInstanceQueryImpl;
import org.activiti.engine.impl.JobQueryImpl;
import org.activiti.engine.impl.ModelQueryImpl;
import org.activiti.engine.impl.Page;
import org.activiti.engine.impl.ProcessDefinitionQueryImpl;
import org.activiti.engine.impl.ProcessInstanceQueryImpl;
import org.activiti.engine.impl.TaskQueryImpl;
import org.activiti.engine.impl.UserQueryImpl;
import org.activiti.engine.impl.cfg.ProcessEngineConfigurationImpl;
import org.activiti.engine.impl.context.Context;
import org.activiti.engine.impl.db.upgrade.DbUpgradeStep;
import org.activiti.engine.impl.interceptor.Session;
import org.activiti.engine.impl.persistence.entity.PropertyEntity;
import org.activiti.engine.impl.persistence.entity.VariableInstanceEntity;
import org.activiti.engine.impl.util.IoUtil;
import org.activiti.engine.impl.util.ReflectUtil;
import org.activiti.engine.impl.variable.DeserializedObject;
import org.apache.ibatis.session.SqlSession;
import org.slf4j.Logger;
import org.slf4j.LoggerFactory;


/** responsibilities:
 *   - delayed flushing of inserts updates and deletes
 *   - optional dirty checking
 *   - db specific statement name mapping
 *   
 * @author Tom Baeyens
 * @author Joram Barrez
 */
public class DbSqlSession implements Session {
  
  private static Logger log = LoggerFactory.getLogger(DbSqlSession.class);
  
  private static final Pattern CLEAN_VERSION_REGEX = Pattern.compile("\\d\\.\\d*");

  protected SqlSession sqlSession;
  protected DbSqlSessionFactory dbSqlSessionFactory;
  protected List<PersistentObject> insertedObjects = new ArrayList<PersistentObject>();
  protected List<PersistentObject> updatedObjects = new ArrayList<PersistentObject>();
  protected Map<Class<?>, Map<String, CachedObject>> cachedObjects = new HashMap<Class<?>, Map<String,CachedObject>>();
  protected List<DeleteOperation> deleteOperations = new ArrayList<DeleteOperation>();
  protected List<DeserializedObject> deserializedObjects = new ArrayList<DeserializedObject>();
  protected String connectionMetadataDefaultCatalog = null;
  protected String connectionMetadataDefaultSchema = null;

  public DbSqlSession(DbSqlSessionFactory dbSqlSessionFactory) {
    this.dbSqlSessionFactory = dbSqlSessionFactory;
    this.sqlSession = dbSqlSessionFactory
      .getSqlSessionFactory()
      .openSession();
  }

  public DbSqlSession(DbSqlSessionFactory dbSqlSessionFactory, Connection connection, String catalog, String schema) {
    this.dbSqlSessionFactory = dbSqlSessionFactory;
    this.sqlSession = dbSqlSessionFactory
      .getSqlSessionFactory()
      .openSession(connection);
    this.connectionMetadataDefaultCatalog = catalog;
    this.connectionMetadataDefaultSchema = schema;
  }

  // insert ///////////////////////////////////////////////////////////////////
  
  public void insert(PersistentObject persistentObject) {
    if (persistentObject.getId()==null) {
      String id = dbSqlSessionFactory.getIdGenerator().getNextId();  
      persistentObject.setId(id);
    }
    insertedObjects.add(persistentObject);
    cachePut(persistentObject, false);
  }
  
  // update ///////////////////////////////////////////////////////////////////
  
  public void update(PersistentObject persistentObject) {
    updatedObjects.add(persistentObject);
    cachePut(persistentObject, false);
  }
  
  // delete ///////////////////////////////////////////////////////////////////
  
//  public void delete(Class<?> persistentObjectClass, String persistentObjectId) {
//    for (DeleteOperation deleteOperation: deleteOperations) {
//      if (deleteOperation instanceof DeleteById) {
//        DeleteById deleteById = (DeleteById) deleteOperation;
//        if ( persistentObjectClass.equals(deleteById.persistenceObjectClass)
//             && persistentObjectId.equals(deleteById.persistentObjectId)
//           ) {
//          // skip this delete
//          return;
//        }
//      }
//    }
//    deleteOperations.add(new DeleteById(persistentObjectClass, persistentObjectId));
//  }
  
  public interface DeleteOperation {
    void execute();
  }

//  public class DeleteById implements DeleteOperation {
//    Class<?> persistenceObjectClass;
//    String persistentObjectId;
//    public DeleteById(Class< ? > clazz, String id) {
//      this.persistenceObjectClass = clazz;
//      this.persistentObjectId = id;
//    }
//    public void execute() {
//      String deleteStatement = dbSqlSessionFactory.getDeleteStatement(persistenceObjectClass);
//      deleteStatement = dbSqlSessionFactory.mapStatement(deleteStatement);
//      if (deleteStatement==null) {
//        throw new ActivitiException("no delete statement for "+persistenceObjectClass+" in the ibatis mapping files");
//      }
//      log.fine("deleting: "+ClassNameUtil.getClassNameWithoutPackage(persistenceObjectClass)+"["+persistentObjectId+"]");
//      sqlSession.delete(deleteStatement, persistentObjectId);
//    }
//    public String toString() {
//      return "delete "+ClassNameUtil.getClassNameWithoutPackage(persistenceObjectClass)+"["+persistentObjectId+"]";
//    }
//  }
  
  public void delete(String statement, Object parameter) {
    deleteOperations.add(new BulkDeleteOperation(statement, parameter));
  }
  
  /**
   * Use this {@link DeleteOperation} to execute a dedicated delete statement.
   * It is important to note there won't be any optimistic locking checks done 
   * for these kind of delete operations!
   * 
   * For example, a usage of this operation would be to delete all variables for
   * a certain execution, when that certain execution is removed. The optimistic locking
   * happens on the execution, but the variables can be removed by a simple
   * 'delete from var_table where execution_id is xxx'. It could very well be there
   * are no variables, which would also work with this query, but not with the 
   * regular {@link DeletePersistentObjectOperation} operation. 
   */
  public class BulkDeleteOperation implements DeleteOperation {
    String statement;
    Object parameter;
    public BulkDeleteOperation(String statement, Object parameter) {
      this.statement = dbSqlSessionFactory.mapStatement(statement);
      this.parameter = parameter;
    }
    public void execute() {
      sqlSession.delete(statement, parameter);
    }
    public String toString() {
      return "bulk delete: "+statement;
    }
  }
  
  public void delete(PersistentObject persistentObject) {
    for (DeleteOperation deleteOperation: deleteOperations) {
      if (deleteOperation instanceof DeletePersistentObjectOperation) {
        
        DeletePersistentObjectOperation deletePersistentObjectOperation = (DeletePersistentObjectOperation) deleteOperation;
        if (persistentObject.getId().equals(deletePersistentObjectOperation.getPersistentObject().getId())
                && persistentObject.getClass().equals(deletePersistentObjectOperation.getPersistentObject().getClass())) {
          return; // Skip this delete. It was already added.
        }
      }
    }
    
    deleteOperations.add(new DeletePersistentObjectOperation(persistentObject));
  }
  
  /**
   * A {@link DeleteOperation} used when the persistent object has been fetched already.
   */
  public class DeletePersistentObjectOperation implements DeleteOperation {

    protected PersistentObject persistentObject;
    
    public DeletePersistentObjectOperation(PersistentObject persistentObject) {
      this.persistentObject = persistentObject;
    }
    
    public void execute() {
      String deleteStatement = dbSqlSessionFactory.getDeleteStatement(persistentObject.getClass());
      deleteStatement = dbSqlSessionFactory.mapStatement(deleteStatement);
      if (deleteStatement == null) {
        throw new ActivitiException("no delete statement for " + persistentObject.getClass() + " in the ibatis mapping files");
      }
      if(log.isDebugEnabled()) {
        log.debug("deleting: {}[{}]", persistentObject.getClass().getSimpleName(), persistentObject.getId());
      }
      
      
      // It only makes sense to check for optimistic locking exceptions for objects that actually have a revision
      if (persistentObject instanceof HasRevision) {
        int nrOfRowsDeleted = sqlSession.delete(deleteStatement, persistentObject);
        if (nrOfRowsDeleted == 0) {
          throw new ActivitiOptimisticLockingException(DbSqlSession.this.toString(persistentObject) + " was updated by another transaction concurrently");
        }
      } else {
        sqlSession.delete(deleteStatement, persistentObject);
      }
    }

    public PersistentObject getPersistentObject() {
      return persistentObject;
    }
    
    public void setPersistentObject(PersistentObject persistentObject) {
      this.persistentObject = persistentObject;
    }
    
    public String toString() {
      return "Delete operation for " + persistentObject.getClass() + " [" + persistentObject.getId() + "]";
    }
    
  }
  
  // select ///////////////////////////////////////////////////////////////////

  @SuppressWarnings({ "rawtypes" })
  public List selectList(String statement) {
    return selectList(statement, null, 0, Integer.MAX_VALUE);
  }
  
  @SuppressWarnings("rawtypes")
  public List selectList(String statement, Object parameter) {  
    return selectList(statement, parameter, 0, Integer.MAX_VALUE);
  }
  
  @SuppressWarnings("rawtypes")
  public List selectList(String statement, Object parameter, Page page) {   
    if(page!=null) {
      return selectList(statement, parameter, page.getFirstResult(), page.getMaxResults());
    }else {
      return selectList(statement, parameter, 0, Integer.MAX_VALUE);
    }
  }
  
  @SuppressWarnings("rawtypes")
  public List selectList(String statement, ListQueryParameterObject parameter, Page page) {   
    return selectList(statement, parameter);
  }

  @SuppressWarnings("rawtypes")
  public List selectList(String statement, Object parameter, int firstResult, int maxResults) {   
    return selectList(statement, new ListQueryParameterObject(parameter, firstResult, maxResults));
  }
  
  @SuppressWarnings("rawtypes")
  public List selectList(String statement, ListQueryParameterObject parameter) {
    return selectListWithRawParameter(statement, parameter, parameter.getFirstResult(), parameter.getMaxResults());
  }
  
  @SuppressWarnings({ "rawtypes", "unchecked" })
  public List selectListWithRawParameter(String statement, Object parameter, int firstResult, int maxResults) {
    statement = dbSqlSessionFactory.mapStatement(statement);    
    if(firstResult == -1 ||  maxResults==-1) {
      return Collections.EMPTY_LIST;
    }    
    List loadedObjects = sqlSession.selectList(statement, parameter);
    return filterLoadedObjects(loadedObjects);
  }  

  public Object selectOne(String statement, Object parameter) {
    statement = dbSqlSessionFactory.mapStatement(statement);
    Object result = sqlSession.selectOne(statement, parameter);
    if (result instanceof PersistentObject) {
      PersistentObject loadedObject = (PersistentObject) result;
      result = cacheFilter(loadedObject);
    }
    return result;
  }
  
  @SuppressWarnings("unchecked")
  public <T extends PersistentObject> T selectById(Class<T> entityClass, String id) {
    T persistentObject = cacheGet(entityClass, id);
    if (persistentObject!=null) {
      return persistentObject;
    }
    String selectStatement = dbSqlSessionFactory.getSelectStatement(entityClass);
    selectStatement = dbSqlSessionFactory.mapStatement(selectStatement);
    persistentObject = (T) sqlSession.selectOne(selectStatement, id);
    if (persistentObject==null) {
      return null;
    }
    cachePut(persistentObject, true);
    return persistentObject;
  }

  // internal session cache ///////////////////////////////////////////////////
  
  @SuppressWarnings("rawtypes")
  protected List filterLoadedObjects(List<Object> loadedObjects) {
    if (loadedObjects.isEmpty()) {
      return loadedObjects;
    }
    if (! (PersistentObject.class.isAssignableFrom(loadedObjects.get(0).getClass()))) {
      return loadedObjects;
    }
    
    List<PersistentObject> filteredObjects = new ArrayList<PersistentObject>(loadedObjects.size());
    for (Object loadedObject: loadedObjects) {
      PersistentObject cachedPersistentObject = cacheFilter((PersistentObject) loadedObject);
      filteredObjects.add(cachedPersistentObject);
    }
    return filteredObjects;
  }

  protected CachedObject cachePut(PersistentObject persistentObject, boolean storeState) {
    Map<String, CachedObject> classCache = cachedObjects.get(persistentObject.getClass());
    if (classCache==null) {
      classCache = new HashMap<String, CachedObject>();
      cachedObjects.put(persistentObject.getClass(), classCache);
    }
    CachedObject cachedObject = new CachedObject(persistentObject, storeState);
    classCache.put(persistentObject.getId(), cachedObject);
    return cachedObject;
  }
  
  /** returns the object in the cache.  if this object was loaded before, 
   * then the original object is returned.  if this is the first time 
   * this object is loaded, then the loadedObject is added to the cache. */
  protected PersistentObject cacheFilter(PersistentObject persistentObject) {
    PersistentObject cachedPersistentObject = cacheGet(persistentObject.getClass(), persistentObject.getId());
    if (cachedPersistentObject!=null) {
      return cachedPersistentObject;
    }
    cachePut(persistentObject, true);
    return persistentObject;
  }

  @SuppressWarnings("unchecked")
  protected <T> T cacheGet(Class<T> entityClass, String id) {
    CachedObject cachedObject = null;
    Map<String, CachedObject> classCache = cachedObjects.get(entityClass);
    if (classCache!=null) {
      cachedObject = classCache.get(id);
    }
    if (cachedObject!=null) {
      return (T) cachedObject.getPersistentObject();
    }
    return null;
  }
  
  protected void cacheRemove(Class<?> persistentObjectClass, String persistentObjectId) {
    Map<String, CachedObject> classCache = cachedObjects.get(persistentObjectClass);
    if (classCache==null) {
      return;
    }
    classCache.remove(persistentObjectId);
  }
  
  @SuppressWarnings("unchecked")
  public <T> List<T> findInCache(Class<T> entityClass) {
    Map<String, CachedObject> classCache = cachedObjects.get(entityClass);
    if (classCache!=null) {
      ArrayList<T> entities = new ArrayList<T>(classCache.size());
      for (CachedObject cachedObject: classCache.values()) {
        entities.add((T) cachedObject.getPersistentObject());
      }
      return entities;
    }
    return Collections.emptyList();
  }
  
  public <T> T findInCache(Class<T> entityClass, String id) {
    return cacheGet(entityClass, id);
  }

  
  public static class CachedObject {
    protected PersistentObject persistentObject;
    protected Object persistentObjectState;
    
    public CachedObject(PersistentObject persistentObject, boolean storeState) {
      this.persistentObject = persistentObject;
      if (storeState) {
        this.persistentObjectState = persistentObject.getPersistentState();
      }
    }

    public PersistentObject getPersistentObject() {
      return persistentObject;
    }

    public Object getPersistentObjectState() {
      return persistentObjectState;
    }
  }

  // deserialized objects /////////////////////////////////////////////////////
  
  public void addDeserializedObject(Object deserializedObject, byte[] serializedBytes, VariableInstanceEntity variableInstanceEntity) {
    deserializedObjects.add(new DeserializedObject(deserializedObject, serializedBytes, variableInstanceEntity));
  }

  // flush ////////////////////////////////////////////////////////////////////

  public void flush() {
    removeUnnecessaryOperations();
    flushDeserializedObjects();
    List<PersistentObject> updatedObjects = getUpdatedObjects();
    
    if (log.isDebugEnabled()) {
      log.debug("flush summary:");
      for (PersistentObject insertedObject: insertedObjects) {
        log.debug("  insert {}", toString(insertedObject));
      }
      for (PersistentObject updatedObject: updatedObjects) {
        log.debug("  update {}", toString(updatedObject));
      }
      for (Object deleteOperation: deleteOperations) {
        log.debug("  {}", deleteOperation);
      }
      log.debug("now executing flush...");
    }

    flushInserts();
    flushUpdates(updatedObjects);
    flushDeletes();
  }

//  protected void removeUnnecessaryOperations() {
//    List<DeleteOperation> deletedObjectsCopy = new ArrayList<DeleteOperation>(deleteOperations);
//    // for all deleted objects
//    for (DeleteOperation deleteOperation: deletedObjectsCopy) {
//      if (deleteOperation instanceof DeleteById) {
//        DeleteById deleteById = (DeleteById) deleteOperation;
//        PersistentObject insertedObject = findInsertedObject(deleteById.persistenceObjectClass, deleteById.persistentObjectId);
//        // if the deleted object is inserted,
//        if (insertedObject!=null) {
//          // remove the insert and the delete
//          insertedObjects.remove(insertedObject);
//          deleteOperations.remove(deleteOperation);
//        }
//        // in any case, remove the deleted object from the cache
//        cacheRemove(deleteById.persistenceObjectClass, deleteById.persistentObjectId);
//      }
//    }
//    for (PersistentObject insertedObject: insertedObjects) {
//      cacheRemove(insertedObject.getClass(), insertedObject.getId());
//    }
//  }
  
  protected void removeUnnecessaryOperations() {
    List<DeleteOperation> deletedObjectsCopy = new ArrayList<DeleteOperation>(deleteOperations);
    
    // Check all delete operations to see if there are any inserts that cancel the delete
    for (DeleteOperation deleteOperation: deletedObjectsCopy) {
      if (deleteOperation instanceof DeletePersistentObjectOperation) {
        
        DeletePersistentObjectOperation deletePersistentObjectOperation = (DeletePersistentObjectOperation) deleteOperation;
        PersistentObject insertedObject = findInsertedObject(deletePersistentObjectOperation.getPersistentObject().getClass(),
                deletePersistentObjectOperation.getPersistentObject().getId());
        
        // if the deleted object is inserted,
        if (insertedObject != null) {
          // remove the insert and the delete, they cancel each other
          insertedObjects.remove(insertedObject);
          deleteOperations.remove(deleteOperation);
        }
        
        // in any case, remove the deleted object from the cache
        cacheRemove(deletePersistentObjectOperation.getPersistentObject().getClass(), 
                deletePersistentObjectOperation.getPersistentObject().getId());
        
      } 
    }
    
    for (PersistentObject insertedObject: insertedObjects) {
      cacheRemove(insertedObject.getClass(), insertedObject.getId());
    }
    
  }

  protected PersistentObject findInsertedObject(Class< ? > persistenceObjectClass, String persistentObjectId) {
    for (PersistentObject insertedObject: insertedObjects) {
      if ( insertedObject.getClass().equals(persistenceObjectClass)
           && insertedObject.getId().equals(persistentObjectId)
         ) {
        return insertedObject;
      }
    }
    return null;
  }

  protected void flushDeserializedObjects() {
    for (DeserializedObject deserializedObject: deserializedObjects) {
      deserializedObject.flush();
    }
  }

//  public List<PersistentObject> getUpdatedObjects() {
//    List<PersistentObject> updatedObjects = new ArrayList<PersistentObject>();
//    for (Class<?> clazz: cachedObjects.keySet()) {
//      Map<String, CachedObject> classCache = cachedObjects.get(clazz);
//      for (CachedObject cachedObject: classCache.values()) {
//        PersistentObject persistentObject = (PersistentObject) cachedObject.getPersistentObject();
//        if (!deleteOperations.contains(persistentObject)) {
//          Object originalState = cachedObject.getPersistentObjectState();
//          if (!persistentObject.getPersistentState().equals(originalState)) {
//            updatedObjects.add(persistentObject);
//          } else {
//            log.finest("loaded object '"+persistentObject+"' was not updated");
//          }
//        }
//      }
//    }
//    return updatedObjects;
//  }
  
  public List<PersistentObject> getUpdatedObjects() {
    List<PersistentObject> updatedObjects = new ArrayList<PersistentObject>();
    for (Class<?> clazz: cachedObjects.keySet()) {
      
      Map<String, CachedObject> classCache = cachedObjects.get(clazz);
      for (CachedObject cachedObject: classCache.values()) {
        
        PersistentObject persistentObject = (PersistentObject) cachedObject.getPersistentObject();
        if (!isPersistentObjectDeleted(persistentObject)) {
          Object originalState = cachedObject.getPersistentObjectState();
          if (!persistentObject.getPersistentState().equals(originalState)) {
            updatedObjects.add(persistentObject);
          } else {
            log.trace("loaded object '{}' was not updated", persistentObject);
          }
        }
        
      }
      
    }
    return updatedObjects;
  }
  
  protected boolean isPersistentObjectDeleted(PersistentObject persistentObject) {
    for (DeleteOperation deleteOperation : deleteOperations) {
      if (deleteOperation instanceof DeletePersistentObjectOperation) {
        if ( ((DeletePersistentObjectOperation) deleteOperation).getPersistentObject().equals(persistentObject)) {
          return true;
        }
      }
    }
    return false;
  }
  
//  public <T extends PersistentObject> List<T> pruneDeletedEntities(List<T> listToPrune) {   
//    ArrayList<T> prunedList = new ArrayList<T>(listToPrune);
//    for (T potentiallyDeleted : listToPrune) {
//      for (DeleteOperation deleteOperation: deleteOperations) {
//        if (deleteOperation instanceof DeleteById) {
//          DeleteById deleteById = (DeleteById) deleteOperation;
//          if ( potentiallyDeleted.getClass().equals(deleteById.persistenceObjectClass)
//               && potentiallyDeleted.getId().equals(deleteById.persistentObjectId)
//             ) {            
//            prunedList.remove(potentiallyDeleted);
//          }
//        }
//      }
//    }
//    return prunedList;
//  }
  
  public <T extends PersistentObject> List<T> pruneDeletedEntities(List<T> listToPrune) {   
    ArrayList<T> prunedList = new ArrayList<T>(listToPrune);
    for (T potentiallyDeleted : listToPrune) {
      for (DeleteOperation deleteOperation: deleteOperations) {
        if (deleteOperation instanceof DeletePersistentObjectOperation) {
          
          DeletePersistentObjectOperation deletePersistentObjectOperation = (DeletePersistentObjectOperation) deleteOperation;
          if (potentiallyDeleted.getClass().equals(deletePersistentObjectOperation.getPersistentObject().getClass())
                  && potentiallyDeleted.getId().equals(deletePersistentObjectOperation.getPersistentObject().getId())) {
            prunedList.remove(potentiallyDeleted);
          }
          
        }
      }
    }
    return prunedList;
  }

  protected void flushInserts() {
    for (PersistentObject insertedObject: insertedObjects) {
      String insertStatement = dbSqlSessionFactory.getInsertStatement(insertedObject);
      insertStatement = dbSqlSessionFactory.mapStatement(insertStatement);

      if (insertStatement==null) {
        throw new ActivitiException("no insert statement for "+insertedObject.getClass()+" in the ibatis mapping files");
      }
      
      log.debug("inserting: {}", toString(insertedObject));
      sqlSession.insert(insertStatement, insertedObject);
      
      // See http://jira.codehaus.org/browse/ACT-1290
      if (insertedObject instanceof HasRevision) {
        ((HasRevision) insertedObject).setRevision(((HasRevision) insertedObject).getRevisionNext());
      }
    }
    insertedObjects.clear();
  }

  protected void flushUpdates(List<PersistentObject> updatedObjects) {
    for (PersistentObject updatedObject: updatedObjects) {
      String updateStatement = dbSqlSessionFactory.getUpdateStatement(updatedObject);
      updateStatement = dbSqlSessionFactory.mapStatement(updateStatement);
      if (updateStatement==null) {
        throw new ActivitiException("no update statement for "+updatedObject.getClass()+" in the ibatis mapping files");
      }
      log.debug("updating: ", toString(updatedObject));
      int updatedRecords = sqlSession.update(updateStatement, updatedObject);
      if (updatedRecords!=1) {
        throw new ActivitiOptimisticLockingException(toString(updatedObject)+" was updated by another transaction concurrently");
      } 
      
      // See http://jira.codehaus.org/browse/ACT-1290
      if (updatedObject instanceof HasRevision) {
        ((HasRevision) updatedObject).setRevision(((HasRevision) updatedObject).getRevisionNext());
      }
      
    }
    updatedObjects.clear();
  }

  protected void flushDeletes() {
    for (DeleteOperation delete: deleteOperations) {
      log.debug("executing: {}", delete);
      delete.execute();
    }
    deleteOperations.clear();
  }

  public void close() {
    sqlSession.close();
  }

  public void commit() {
    sqlSession.commit();
  }

  public void rollback() {
    sqlSession.rollback();
  }

  protected String toString(PersistentObject persistentObject) {
    if (persistentObject==null) {
      return "null";
    }
    return persistentObject.getClass().getSimpleName() +"["+persistentObject.getId()+"]";
  }
  
  // schema operations ////////////////////////////////////////////////////////
  
  
  public void dbSchemaCheckVersion() {
    try {
      String dbVersion = getDbVersion();
      Matcher matcher = CLEAN_VERSION_REGEX.matcher(ProcessEngine.VERSION);
      if(!matcher.find()) {
        throw new ActivitiException("Illegal format for version: " + ProcessEngine.VERSION);
      }
      
      String cleanString = matcher.group();
      if (!cleanString.equals(dbVersion)) {
        throw new ActivitiWrongDbException(ProcessEngine.VERSION, dbVersion);
      }

      String errorMessage = null;
      if (!isEngineTablePresent()) {
        errorMessage = addMissingComponent(errorMessage, "engine");
      }
      
      if (errorMessage != null) {
        throw new ActivitiException("Activiti database problem: "+errorMessage);
      }
      
    } catch (Exception e) {
      if (isMissingTablesException(e)) {
        throw new ActivitiException("no activiti tables in db.  set <property name=\"databaseSchemaUpdate\" to value=\"true\" or value=\"create-drop\" (use create-drop for testing only!) in bean processEngineConfiguration in activiti.cfg.xml for automatic schema creation", e);
      } else {
        if (e instanceof RuntimeException) {
          throw (RuntimeException) e;
        } else {
          throw new ActivitiException("couldn't get db schema version", e);
        }
      }
    }

    log.debug("activiti db schema check successful");
  }

  protected String addMissingComponent(String missingComponents, String component) {
    if (missingComponents==null) {
      return "Tables missing for component(s) "+component;
    }
    return missingComponents+", "+component;
  }

  protected String getDbVersion() {
    String selectSchemaVersionStatement = dbSqlSessionFactory.mapStatement("selectDbSchemaVersion");
    return (String) sqlSession.selectOne(selectSchemaVersionStatement);
  }

  public void dbSchemaCreate() {
    if (isEngineTablePresent()) {
      String dbVersion = getDbVersion();
      if (!ProcessEngine.VERSION.equals(dbVersion)) {
        throw new ActivitiWrongDbException(ProcessEngine.VERSION, dbVersion);
      }
    } else {
      dbSchemaCreateEngine();
    }
  }

  protected void dbSchemaCreateEngine() {
    try {
      JdbcConnection connection = new JdbcConnection(sqlSession.getConnection());
      Database database = DatabaseFactory.getInstance().findCorrectDatabaseImplementation(connection);
      database.setDefaultSchemaName(this.connectionMetadataDefaultSchema);
      Liquibase liquibase = new Liquibase("org/activiti/db/liquibase/activiti-master.xml", new ClassLoaderResourceAccessor(), database);
      liquibase.getDatabase().setDatabaseChangeLogLockTableName("ACT_" + liquibase.getDatabase().getDatabaseChangeLogLockTableName());
      liquibase.getDatabase().setDatabaseChangeLogTableName("ACT_" + liquibase.getDatabase().getDatabaseChangeLogTableName());
      liquibase.update("production");
    } catch (Exception e) {
      throw new ActivitiException("Error creating Activiti tables", e);
    }
  }

  public void dbSchemaDrop() {
    try {
      JdbcConnection connection = new JdbcConnection(sqlSession.getConnection());
      Database database = DatabaseFactory.getInstance().findCorrectDatabaseImplementation(connection);
      database.setDefaultSchemaName(this.connectionMetadataDefaultSchema);
      Liquibase liquibase = new Liquibase("org/activiti/db/liquibase/activiti-master.xml", new ClassLoaderResourceAccessor(), database);
      liquibase.getDatabase().setDatabaseChangeLogLockTableName("ACT_" + liquibase.getDatabase().getDatabaseChangeLogLockTableName());
      liquibase.getDatabase().setDatabaseChangeLogTableName("ACT_" + liquibase.getDatabase().getDatabaseChangeLogTableName());
      log.debug("Dropping schema for " + database.getTypeName());
      liquibase.dropAll();
      log.debug("Successfully dropped schema for " + database.getTypeName());
    } catch (Exception e) {
      log.error("Error dropping Activiti tables", e);
      throw new ActivitiException("Error dropping Activiti tables", e);
    }
  }

  public void executeMandatorySchemaResource(String operation, String component) {
    executeSchemaResource(operation, component, getResourceForDbOperation(operation, operation, component), false);
  }

  public static String[] JDBC_METADATA_TABLE_TYPES = {"TABLE"};

  public String dbSchemaUpdate() {
    String feedback = null;
    
    if (isEngineTablePresent()) {
      // the next piece assumes both DB version and library versions are formatted 5.x
      PropertyEntity dbVersionProperty = selectById(PropertyEntity.class, "schema.version");
      String dbVersion = dbVersionProperty.getValue();
      if (dbVersion.endsWith("-SNAPSHOT")) {
        dbVersion = dbVersion.substring(0, dbVersion.length()-"-SNAPSHOT".length());
      }
      
      try {
        JdbcConnection connection = new JdbcConnection(sqlSession.getConnection());
        Database database = DatabaseFactory.getInstance().findCorrectDatabaseImplementation(connection);
        database.setDefaultSchemaName(this.connectionMetadataDefaultSchema);
        Liquibase liquibase = new Liquibase("org/activiti/db/liquibase/activiti-upgrade-" + dbVersion + ".xml", new ClassLoaderResourceAccessor(), database);
        liquibase.getDatabase().setDatabaseChangeLogLockTableName("ACT_" + liquibase.getDatabase().getDatabaseChangeLogLockTableName());
        liquibase.getDatabase().setDatabaseChangeLogTableName("ACT_" + liquibase.getDatabase().getDatabaseChangeLogTableName());
        liquibase.update("production");
      } catch (Exception e) {
        throw new ActivitiException("Error creating Activiti tables", e);
      }
      feedback = "upgraded Activiti from "+dbVersion+" to "+ProcessEngine.VERSION;
      
    } else {
      dbSchemaCreateEngine();
    }
    
    return feedback;
  }

  public boolean isEngineTablePresent(){
    return isTablePresent("ACT_RU_EXECUTION");
  }

  public boolean isTablePresent(String tableName) {
    tableName = prependDatabaseTablePrefix(tableName);
    Connection connection = null;
    try {
      connection = sqlSession.getConnection();
      DatabaseMetaData databaseMetaData = connection.getMetaData();
      ResultSet tables = null;
      
      String schema = this.connectionMetadataDefaultSchema;
      if (dbSqlSessionFactory.getDatabaseSchema()!=null) {
        schema = dbSqlSessionFactory.getDatabaseSchema();
      }
      
      String databaseType = dbSqlSessionFactory.getDatabaseType();
      log.debug("Looking for table " + tableName + " for database type " + databaseType);
      if ("postgres".equals(databaseType)) {
        tableName = tableName.toLowerCase();
      }
      
      try {
        tables = databaseMetaData.getTables(this.connectionMetadataDefaultCatalog, schema, tableName, JDBC_METADATA_TABLE_TYPES);
        return tables.next();
      } finally {
        tables.close();
      }
      
    } catch (Exception e) {
      throw new ActivitiException("couldn't check if tables are already present using metadata: "+e.getMessage(), e); 
    }
  }
  
<<<<<<< HEAD
  protected boolean isUpgradeNeeded(String versionInDatabase) {
    if(ProcessEngine.VERSION.equals(versionInDatabase)) {
      return false;
    }
    
    String cleanDbVersion = getCleanVersion(versionInDatabase);
    String[] cleanDbVersionSplitted = cleanDbVersion.split("\\.");
    int dbMajorVersion = Integer.valueOf(cleanDbVersionSplitted[0]);
    int dbMinorVersion = Integer.valueOf(cleanDbVersionSplitted[1]);
    
    String cleanEngineVersion = getCleanVersion(ProcessEngine.VERSION);
    String[] cleanEngineVersionSplitted = cleanEngineVersion.split("\\.");
    int engineMajorVersion = Integer.valueOf(cleanEngineVersionSplitted[0]);
    int engineMinorVersion = Integer.valueOf(cleanEngineVersionSplitted[1]);
      
    if((dbMajorVersion > engineMajorVersion) 
            || ( (dbMajorVersion == engineMajorVersion) && (dbMinorVersion > engineMinorVersion) )) {
      throw new ActivitiException("Version of activiti database (" + versionInDatabase + ") is more recent than the engine (" + ProcessEngine.VERSION +")");
    } else if(cleanDbVersion.compareTo(cleanEngineVersion) == 0) {
      // Versions don't match exactly, possibly snapshot is being used
      log.warn("Engine-version is the same, but not an exact match: {} vs. {}. Not performing database-upgrade.", versionInDatabase, ProcessEngine.VERSION);
      return false;
    }
    return true;
  }
  
=======
>>>>>>> 513b1370
  protected String getCleanVersion(String versionString) {
    Matcher matcher = CLEAN_VERSION_REGEX.matcher(versionString);
    if(!matcher.find()) {
      throw new ActivitiException("Illegal format for version: " + versionString);
    }
    
    String cleanString = matcher.group();
    try {
      Double.parseDouble(cleanString); // try to parse it, to see if it is really a number
      return cleanString;
    } catch(NumberFormatException nfe) {
      throw new ActivitiException("Illegal format for version: " + versionString);
    }
  }
  
  protected String prependDatabaseTablePrefix(String tableName) {
    return dbSqlSessionFactory.getDatabaseTablePrefix() + tableName;    
  }

  public String getResourceForDbOperation(String directory, String operation, String component) {
    String databaseType = dbSqlSessionFactory.getDatabaseType();
    return "org/activiti/db/" + directory + "/activiti." + databaseType + "." + operation + "."+component+".sql";
  }

  public void executeSchemaResource(String operation, String component, String resourceName, boolean isOptional) {
    InputStream inputStream = null;
    try {
      inputStream = ReflectUtil.getResourceAsStream(resourceName);
      if (inputStream == null) {
        if (isOptional) {
          log.debug("no schema resource {} for {}", resourceName, operation);
        } else {
          throw new ActivitiException("resource '" + resourceName + "' is not available");
        }
      } else {
        executeSchemaResource(operation, component, resourceName, inputStream);
      }

    } finally {
      IoUtil.closeSilently(inputStream);
    }
  }

  private void executeSchemaResource(String operation, String component, String resourceName, InputStream inputStream) {
    log.info("performing {} on {} with resource {}", operation, component, resourceName);
    String sqlStatement = null;
    String exceptionSqlStatement = null;
    try {
      Connection connection = sqlSession.getConnection();
      Exception exception = null;
      byte[] bytes = IoUtil.readInputStream(inputStream, resourceName);
      String ddlStatements = new String(bytes);
      BufferedReader reader = new BufferedReader(new StringReader(ddlStatements));
      String line = readNextTrimmedLine(reader);
      while (line != null) {
        if (line.startsWith("# ")) {
          log.debug(line.substring(2));
          
        } else if (line.startsWith("-- ")) {
          log.debug(line.substring(3));
          
        } else if (line.startsWith("execute java ")) {
          String upgradestepClassName = line.substring(13).trim();
          DbUpgradeStep dbUpgradeStep = null;
          try {
            dbUpgradeStep = (DbUpgradeStep) ReflectUtil.instantiate(upgradestepClassName);
          } catch (ActivitiException e) {
            throw new ActivitiException("database update java class '"+upgradestepClassName+"' can't be instantiated: "+e.getMessage(), e);
          }
          try {
            log.debug("executing upgrade step java class {}", upgradestepClassName);
            dbUpgradeStep.execute(this);
          } catch (Exception e) {
            throw new ActivitiException("error while executing database update java class '"+upgradestepClassName+"': "+e.getMessage(), e);
          }
          
        } else if (line.length()>0) {
          
          if (line.endsWith(";")) {
            sqlStatement = addSqlStatementPiece(sqlStatement, line.substring(0, line.length()-1));
            Statement jdbcStatement = connection.createStatement();
            try {
              // no logging needed as the connection will log it
              log.debug("SQL: {}", sqlStatement);
              jdbcStatement.execute(sqlStatement);
              jdbcStatement.close();
            } catch (Exception e) {
              if (exception == null) {
                exception = e;
                exceptionSqlStatement = sqlStatement;
              }
              log.error("problem during schema {}, statement {}", operation, sqlStatement, e);
            } finally {
              sqlStatement = null; 
            }
          } else {
            sqlStatement = addSqlStatementPiece(sqlStatement, line);
          }
        }
        
        line = readNextTrimmedLine(reader);
      }

      if (exception != null) {
        throw exception;
      }
      
      log.debug("activiti db schema {} for component {} successful", operation, component);
      
    } catch (Exception e) {
      throw new ActivitiException("couldn't "+operation+" db schema: "+exceptionSqlStatement, e);
    }
  }

  protected String addSqlStatementPiece(String sqlStatement, String line) {
    if (sqlStatement==null) {
      return line;
    }
    return sqlStatement + " \n" + line;
  }
  
  protected String readNextTrimmedLine(BufferedReader reader) throws IOException {
    String line = reader.readLine();
    if (line!=null) {
      line = line.trim();
    }
    return line;
  }
  
  protected boolean isMissingTablesException(Exception e) {
    String exceptionMessage = e.getMessage();
    if(e.getMessage() != null) {      
      // Matches message returned from H2
      if ((exceptionMessage.indexOf("Table") != -1) && (exceptionMessage.indexOf("not found") != -1)) {
        return true;
      }
      
      // Message returned from MySQL and Oracle
      if (((exceptionMessage.indexOf("Table") != -1 || exceptionMessage.indexOf("table") != -1)) && (exceptionMessage.indexOf("doesn't exist") != -1)) {
        return true;
      }
      
      // Message returned from Postgres
      if (((exceptionMessage.indexOf("relation") != -1 || exceptionMessage.indexOf("table") != -1)) && (exceptionMessage.indexOf("does not exist") != -1)) {
        return true;
      }
    }
    return false;
  }
  
  public void performSchemaOperationsProcessEngineBuild() {
    String databaseSchemaUpdate = Context.getProcessEngineConfiguration().getDatabaseSchemaUpdate();
    if (ProcessEngineConfigurationImpl.DB_SCHEMA_UPDATE_DROP_CREATE.equals(databaseSchemaUpdate)) {
      try {
        dbSchemaDrop();
      } catch (RuntimeException e) {
        // ignore
      }
    }
    if ( org.activiti.engine.ProcessEngineConfiguration.DB_SCHEMA_UPDATE_CREATE_DROP.equals(databaseSchemaUpdate) 
         || ProcessEngineConfigurationImpl.DB_SCHEMA_UPDATE_DROP_CREATE.equals(databaseSchemaUpdate)
         || ProcessEngineConfigurationImpl.DB_SCHEMA_UPDATE_CREATE.equals(databaseSchemaUpdate)
       ) {
      dbSchemaCreate();
      
    } else if (org.activiti.engine.ProcessEngineConfiguration.DB_SCHEMA_UPDATE_FALSE.equals(databaseSchemaUpdate)) {
      dbSchemaCheckVersion();
      
    } else if (ProcessEngineConfiguration.DB_SCHEMA_UPDATE_TRUE.equals(databaseSchemaUpdate)) {
      dbSchemaUpdate();
    }
  }

  public void performSchemaOperationsProcessEngineClose() {
    String databaseSchemaUpdate = Context.getProcessEngineConfiguration().getDatabaseSchemaUpdate();
    if (org.activiti.engine.ProcessEngineConfiguration.DB_SCHEMA_UPDATE_CREATE_DROP.equals(databaseSchemaUpdate)) {
      dbSchemaDrop();
    }
  }

  // query factory methods ////////////////////////////////////////////////////  

  public DeploymentQueryImpl createDeploymentQuery() {
    return new DeploymentQueryImpl();
  }
  public ModelQueryImpl createModelQueryImpl() {
    return new ModelQueryImpl();
  }
  public ProcessDefinitionQueryImpl createProcessDefinitionQuery() {
    return new ProcessDefinitionQueryImpl();
  }
  public ProcessInstanceQueryImpl createProcessInstanceQuery() {
    return new ProcessInstanceQueryImpl();
  }
  public ExecutionQueryImpl createExecutionQuery() {
    return new ExecutionQueryImpl();
  }
  public TaskQueryImpl createTaskQuery() {
    return new TaskQueryImpl();
  }
  public JobQueryImpl createJobQuery() {
    return new JobQueryImpl();
  }
  public HistoricProcessInstanceQueryImpl createHistoricProcessInstanceQuery() {
    return new HistoricProcessInstanceQueryImpl();
  }
  public HistoricActivityInstanceQueryImpl createHistoricActivityInstanceQuery() {
    return new HistoricActivityInstanceQueryImpl();
  }
  public HistoricTaskInstanceQueryImpl createHistoricTaskInstanceQuery() {
    return new HistoricTaskInstanceQueryImpl();
  }
  public HistoricDetailQueryImpl createHistoricDetailQuery() {
    return new HistoricDetailQueryImpl();
  }
  public HistoricVariableInstanceQueryImpl createHistoricVariableInstanceQuery() {
    return new HistoricVariableInstanceQueryImpl();
  }
  public UserQueryImpl createUserQuery() {
    return new UserQueryImpl();
  }
  public GroupQueryImpl createGroupQuery() {
    return new GroupQueryImpl();
  }

  // getters and setters //////////////////////////////////////////////////////
  
  public SqlSession getSqlSession() {
    return sqlSession;
  }
  public DbSqlSessionFactory getDbSqlSessionFactory() {
    return dbSqlSessionFactory;
  }
}<|MERGE_RESOLUTION|>--- conflicted
+++ resolved
@@ -860,35 +860,6 @@
     }
   }
   
-<<<<<<< HEAD
-  protected boolean isUpgradeNeeded(String versionInDatabase) {
-    if(ProcessEngine.VERSION.equals(versionInDatabase)) {
-      return false;
-    }
-    
-    String cleanDbVersion = getCleanVersion(versionInDatabase);
-    String[] cleanDbVersionSplitted = cleanDbVersion.split("\\.");
-    int dbMajorVersion = Integer.valueOf(cleanDbVersionSplitted[0]);
-    int dbMinorVersion = Integer.valueOf(cleanDbVersionSplitted[1]);
-    
-    String cleanEngineVersion = getCleanVersion(ProcessEngine.VERSION);
-    String[] cleanEngineVersionSplitted = cleanEngineVersion.split("\\.");
-    int engineMajorVersion = Integer.valueOf(cleanEngineVersionSplitted[0]);
-    int engineMinorVersion = Integer.valueOf(cleanEngineVersionSplitted[1]);
-      
-    if((dbMajorVersion > engineMajorVersion) 
-            || ( (dbMajorVersion == engineMajorVersion) && (dbMinorVersion > engineMinorVersion) )) {
-      throw new ActivitiException("Version of activiti database (" + versionInDatabase + ") is more recent than the engine (" + ProcessEngine.VERSION +")");
-    } else if(cleanDbVersion.compareTo(cleanEngineVersion) == 0) {
-      // Versions don't match exactly, possibly snapshot is being used
-      log.warn("Engine-version is the same, but not an exact match: {} vs. {}. Not performing database-upgrade.", versionInDatabase, ProcessEngine.VERSION);
-      return false;
-    }
-    return true;
-  }
-  
-=======
->>>>>>> 513b1370
   protected String getCleanVersion(String versionString) {
     Matcher matcher = CLEAN_VERSION_REGEX.matcher(versionString);
     if(!matcher.find()) {
