/* Licensed under the Apache License, Version 2.0 (the "License");
 * you may not use this file except in compliance with the License.
 * You may obtain a copy of the License at
 * 
 *      http://www.apache.org/licenses/LICENSE-2.0
 * 
 * Unless required by applicable law or agreed to in writing, software
 * distributed under the License is distributed on an "AS IS" BASIS,
 * WITHOUT WARRANTIES OR CONDITIONS OF ANY KIND, either express or implied.
 * See the License for the specific language governing permissions and
 * limitations under the License.
 */
package org.activiti.engine.impl.asyncexecutor;

import java.util.concurrent.atomic.AtomicBoolean;

import org.activiti.engine.ActivitiOptimisticLockingException;
import org.activiti.engine.impl.cmd.AcquireAsyncJobsDueCmd;
import org.activiti.engine.impl.interceptor.CommandExecutor;
import org.activiti.engine.impl.persistence.entity.JobEntity;
import org.slf4j.Logger;
import org.slf4j.LoggerFactory;

/**
 * 
 * @author Tijs Rademakers
 */
public class AcquireAsyncJobsDueRunnable implements Runnable {

  private static Logger log = LoggerFactory.getLogger(AcquireAsyncJobsDueRunnable.class);

  protected final AsyncExecutor asyncExecutor;

  protected volatile boolean isInterrupted;
  protected final Object MONITOR = new Object();
  protected final AtomicBoolean isWaiting = new AtomicBoolean(false);

  protected long millisToWait;

  public AcquireAsyncJobsDueRunnable(AsyncExecutor asyncExecutor) {
    this.asyncExecutor = asyncExecutor;
  }

  public synchronized void run() {
    log.info("{} starting to acquire async jobs due");

    final CommandExecutor commandExecutor = asyncExecutor.getCommandExecutor();

    while (!isInterrupted) {

      try {
        AcquiredJobEntities acquiredJobs = commandExecutor.execute(new AcquireAsyncJobsDueCmd(asyncExecutor));

<<<<<<< HEAD
=======
        for (JobEntity job : acquiredJobs.getJobs()) {
          asyncExecutor.executeAsyncJob(job);
        }

>>>>>>> c0905dde
        // if all jobs were executed
        millisToWait = asyncExecutor.getDefaultAsyncJobAcquireWaitTimeInMillis();
        int jobsAcquired = acquiredJobs.size();
        if (jobsAcquired >= asyncExecutor.getMaxAsyncJobsDuePerAcquisition()) {
          millisToWait = 0;
        }

      } catch (ActivitiOptimisticLockingException optimisticLockingException) {
        if (log.isDebugEnabled()) {
          log.debug("Optimistic locking exception during async job acquisition. If you have multiple async executors running against the same database, "
              + "this exception means that this thread tried to acquire a due async job, which already was acquired by another async executor acquisition thread."
              + "This is expected behavior in a clustered environment. "
              + "You can ignore this message if you indeed have multiple async executor acquisition threads running against the same database. " + "Exception message: {}",
              optimisticLockingException.getMessage());
        }
      } catch (Throwable e) {
        log.error("exception during async job acquisition: {}", e.getMessage(), e);
        millisToWait = asyncExecutor.getDefaultAsyncJobAcquireWaitTimeInMillis();
      }

      if (millisToWait > 0) {
        try {
          if (log.isDebugEnabled()) {
            log.debug("async job acquisition thread sleeping for {} millis", millisToWait);
          }
          synchronized (MONITOR) {
            if (!isInterrupted) {
              isWaiting.set(true);
              MONITOR.wait(millisToWait);
            }
          }

          if (log.isDebugEnabled()) {
            log.debug("async job acquisition thread woke up");
          }
        } catch (InterruptedException e) {
          if (log.isDebugEnabled()) {
            log.debug("async job acquisition wait interrupted");
          }
        } finally {
          isWaiting.set(false);
        }
      }
    }

    log.info("{} stopped async job due acquisition");
  }

  public void stop() {
    synchronized (MONITOR) {
      isInterrupted = true;
      if (isWaiting.compareAndSet(true, false)) {
        MONITOR.notifyAll();
      }
    }
  }

  public long getMillisToWait() {
    return millisToWait;
  }

  public void setMillisToWait(long millisToWait) {
    this.millisToWait = millisToWait;
  }
}
<|MERGE_RESOLUTION|>--- conflicted
+++ resolved
@@ -1,125 +1,122 @@
-/* Licensed under the Apache License, Version 2.0 (the "License");
- * you may not use this file except in compliance with the License.
- * You may obtain a copy of the License at
- * 
- *      http://www.apache.org/licenses/LICENSE-2.0
- * 
- * Unless required by applicable law or agreed to in writing, software
- * distributed under the License is distributed on an "AS IS" BASIS,
- * WITHOUT WARRANTIES OR CONDITIONS OF ANY KIND, either express or implied.
- * See the License for the specific language governing permissions and
- * limitations under the License.
- */
-package org.activiti.engine.impl.asyncexecutor;
-
-import java.util.concurrent.atomic.AtomicBoolean;
-
-import org.activiti.engine.ActivitiOptimisticLockingException;
-import org.activiti.engine.impl.cmd.AcquireAsyncJobsDueCmd;
-import org.activiti.engine.impl.interceptor.CommandExecutor;
-import org.activiti.engine.impl.persistence.entity.JobEntity;
-import org.slf4j.Logger;
-import org.slf4j.LoggerFactory;
-
-/**
- * 
- * @author Tijs Rademakers
- */
-public class AcquireAsyncJobsDueRunnable implements Runnable {
-
-  private static Logger log = LoggerFactory.getLogger(AcquireAsyncJobsDueRunnable.class);
-
-  protected final AsyncExecutor asyncExecutor;
-
-  protected volatile boolean isInterrupted;
-  protected final Object MONITOR = new Object();
-  protected final AtomicBoolean isWaiting = new AtomicBoolean(false);
-
-  protected long millisToWait;
-
-  public AcquireAsyncJobsDueRunnable(AsyncExecutor asyncExecutor) {
-    this.asyncExecutor = asyncExecutor;
-  }
-
-  public synchronized void run() {
-    log.info("{} starting to acquire async jobs due");
-
-    final CommandExecutor commandExecutor = asyncExecutor.getCommandExecutor();
-
-    while (!isInterrupted) {
-
-      try {
-        AcquiredJobEntities acquiredJobs = commandExecutor.execute(new AcquireAsyncJobsDueCmd(asyncExecutor));
-
-<<<<<<< HEAD
-=======
-        for (JobEntity job : acquiredJobs.getJobs()) {
-          asyncExecutor.executeAsyncJob(job);
-        }
-
->>>>>>> c0905dde
-        // if all jobs were executed
-        millisToWait = asyncExecutor.getDefaultAsyncJobAcquireWaitTimeInMillis();
-        int jobsAcquired = acquiredJobs.size();
-        if (jobsAcquired >= asyncExecutor.getMaxAsyncJobsDuePerAcquisition()) {
-          millisToWait = 0;
-        }
-
-      } catch (ActivitiOptimisticLockingException optimisticLockingException) {
-        if (log.isDebugEnabled()) {
-          log.debug("Optimistic locking exception during async job acquisition. If you have multiple async executors running against the same database, "
-              + "this exception means that this thread tried to acquire a due async job, which already was acquired by another async executor acquisition thread."
-              + "This is expected behavior in a clustered environment. "
-              + "You can ignore this message if you indeed have multiple async executor acquisition threads running against the same database. " + "Exception message: {}",
-              optimisticLockingException.getMessage());
-        }
-      } catch (Throwable e) {
-        log.error("exception during async job acquisition: {}", e.getMessage(), e);
-        millisToWait = asyncExecutor.getDefaultAsyncJobAcquireWaitTimeInMillis();
-      }
-
-      if (millisToWait > 0) {
-        try {
-          if (log.isDebugEnabled()) {
-            log.debug("async job acquisition thread sleeping for {} millis", millisToWait);
-          }
-          synchronized (MONITOR) {
-            if (!isInterrupted) {
-              isWaiting.set(true);
-              MONITOR.wait(millisToWait);
-            }
-          }
-
-          if (log.isDebugEnabled()) {
-            log.debug("async job acquisition thread woke up");
-          }
-        } catch (InterruptedException e) {
-          if (log.isDebugEnabled()) {
-            log.debug("async job acquisition wait interrupted");
-          }
-        } finally {
-          isWaiting.set(false);
-        }
-      }
-    }
-
-    log.info("{} stopped async job due acquisition");
-  }
-
-  public void stop() {
-    synchronized (MONITOR) {
-      isInterrupted = true;
-      if (isWaiting.compareAndSet(true, false)) {
-        MONITOR.notifyAll();
-      }
-    }
-  }
-
-  public long getMillisToWait() {
-    return millisToWait;
-  }
-
-  public void setMillisToWait(long millisToWait) {
-    this.millisToWait = millisToWait;
-  }
-}
+/* Licensed under the Apache License, Version 2.0 (the "License");
+ * you may not use this file except in compliance with the License.
+ * You may obtain a copy of the License at
+ * 
+ *      http://www.apache.org/licenses/LICENSE-2.0
+ * 
+ * Unless required by applicable law or agreed to in writing, software
+ * distributed under the License is distributed on an "AS IS" BASIS,
+ * WITHOUT WARRANTIES OR CONDITIONS OF ANY KIND, either express or implied.
+ * See the License for the specific language governing permissions and
+ * limitations under the License.
+ */
+package org.activiti.engine.impl.asyncexecutor;
+
+import java.util.concurrent.atomic.AtomicBoolean;
+
+import org.activiti.engine.ActivitiOptimisticLockingException;
+import org.activiti.engine.impl.cmd.AcquireAsyncJobsDueCmd;
+import org.activiti.engine.impl.interceptor.CommandExecutor;
+import org.activiti.engine.impl.persistence.entity.JobEntity;
+import org.slf4j.Logger;
+import org.slf4j.LoggerFactory;
+
+/**
+ * 
+ * @author Tijs Rademakers
+ */
+public class AcquireAsyncJobsDueRunnable implements Runnable {
+
+  private static Logger log = LoggerFactory.getLogger(AcquireAsyncJobsDueRunnable.class);
+
+  protected final AsyncExecutor asyncExecutor;
+
+  protected volatile boolean isInterrupted;
+  protected final Object MONITOR = new Object();
+  protected final AtomicBoolean isWaiting = new AtomicBoolean(false);
+
+  protected long millisToWait;
+
+  public AcquireAsyncJobsDueRunnable(AsyncExecutor asyncExecutor) {
+    this.asyncExecutor = asyncExecutor;
+  }
+
+  public synchronized void run() {
+    log.info("{} starting to acquire async jobs due");
+
+    final CommandExecutor commandExecutor = asyncExecutor.getCommandExecutor();
+
+    while (!isInterrupted) {
+
+      try {
+        AcquiredJobEntities acquiredJobs = commandExecutor.execute(new AcquireAsyncJobsDueCmd(asyncExecutor));
+
+        for (JobEntity job : acquiredJobs.getJobs()) {
+          asyncExecutor.executeAsyncJob(job);
+        }
+
+        // if all jobs were executed
+        millisToWait = asyncExecutor.getDefaultAsyncJobAcquireWaitTimeInMillis();
+        int jobsAcquired = acquiredJobs.size();
+        if (jobsAcquired >= asyncExecutor.getMaxAsyncJobsDuePerAcquisition()) {
+          millisToWait = 0;
+        }
+
+      } catch (ActivitiOptimisticLockingException optimisticLockingException) {
+        if (log.isDebugEnabled()) {
+          log.debug("Optimistic locking exception during async job acquisition. If you have multiple async executors running against the same database, "
+              + "this exception means that this thread tried to acquire a due async job, which already was acquired by another async executor acquisition thread."
+              + "This is expected behavior in a clustered environment. "
+              + "You can ignore this message if you indeed have multiple async executor acquisition threads running against the same database. " + "Exception message: {}",
+              optimisticLockingException.getMessage());
+        }
+      } catch (Throwable e) {
+        log.error("exception during async job acquisition: {}", e.getMessage(), e);
+        millisToWait = asyncExecutor.getDefaultAsyncJobAcquireWaitTimeInMillis();
+      }
+
+      if (millisToWait > 0) {
+        try {
+          if (log.isDebugEnabled()) {
+            log.debug("async job acquisition thread sleeping for {} millis", millisToWait);
+          }
+          synchronized (MONITOR) {
+            if (!isInterrupted) {
+              isWaiting.set(true);
+              MONITOR.wait(millisToWait);
+            }
+          }
+
+          if (log.isDebugEnabled()) {
+            log.debug("async job acquisition thread woke up");
+          }
+        } catch (InterruptedException e) {
+          if (log.isDebugEnabled()) {
+            log.debug("async job acquisition wait interrupted");
+          }
+        } finally {
+          isWaiting.set(false);
+        }
+      }
+    }
+
+    log.info("{} stopped async job due acquisition");
+  }
+
+  public void stop() {
+    synchronized (MONITOR) {
+      isInterrupted = true;
+      if (isWaiting.compareAndSet(true, false)) {
+        MONITOR.notifyAll();
+      }
+    }
+  }
+
+  public long getMillisToWait() {
+    return millisToWait;
+  }
+
+  public void setMillisToWait(long millisToWait) {
+    this.millisToWait = millisToWait;
+  }
+}