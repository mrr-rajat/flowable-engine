--- conflicted
+++ resolved
@@ -1,71 +1,62 @@
-/* Licensed under the Apache License, Version 2.0 (the "License");
- * you may not use this file except in compliance with the License.
- * You may obtain a copy of the License at
- * 
- *      http://www.apache.org/licenses/LICENSE-2.0
- * 
- * Unless required by applicable law or agreed to in writing, software
- * distributed under the License is distributed on an "AS IS" BASIS,
- * WITHOUT WARRANTIES OR CONDITIONS OF ANY KIND, either express or implied.
- * See the License for the specific language governing permissions and
- * limitations under the License.
- */
-
-package org.activiti.engine.impl.persistence.entity;
-
-import java.text.MessageFormat;
-
-import org.activiti.bpmn.model.Signal;
-
-/**
- * @author Joram Barrez
- * @author Tijs Rademakers
- */
-public class SignalEventSubscriptionEntity extends EventSubscriptionEntity {
-
-  private static final long serialVersionUID = 1L;
-
-  // Using json here, but not worth of adding json dependency lib for this
-  private static final String CONFIGURATION_TEMPLATE = "'{'\"scope\":\"{0}\"'}'";
-<<<<<<< HEAD
-
-=======
-  
-  public SignalEventSubscriptionEntity(ExecutionEntity executionEntity) {
-    super(executionEntity);
-    eventType = "signal";
-  }
-  
->>>>>>> ad0c9e10
-  public SignalEventSubscriptionEntity() {
-    eventType = "signal";
-  }
-
-  @Override
-  public void setConfiguration(String configuration) {
-    if (configuration != null && configuration.contains("{\"scope\":")) {
-      this.configuration = configuration;
-    } else {
-      this.configuration = MessageFormat.format(CONFIGURATION_TEMPLATE, configuration);
-    }
-  }
-
-  public boolean isProcessInstanceScoped() {
-    String scope = extractScopeFormConfiguration();
-    return (scope != null) && (Signal.SCOPE_PROCESS_INSTANCE.equals(scope));
-  }
-
-  public boolean isGlobalScoped() {
-    String scope = extractScopeFormConfiguration();
-    return (scope == null) || (Signal.SCOPE_GLOBAL.equals(scope));
-  }
-
-  protected String extractScopeFormConfiguration() {
-    if (this.configuration == null) {
-      return null;
-    } else {
-      return this.configuration.substring(10, this.configuration.length() - 2); // 10 --> length of {"scope": and -2 for removing"}
-    }
-  }
-
-}
+/* Licensed under the Apache License, Version 2.0 (the "License");
+ * you may not use this file except in compliance with the License.
+ * You may obtain a copy of the License at
+ * 
+ *      http://www.apache.org/licenses/LICENSE-2.0
+ * 
+ * Unless required by applicable law or agreed to in writing, software
+ * distributed under the License is distributed on an "AS IS" BASIS,
+ * WITHOUT WARRANTIES OR CONDITIONS OF ANY KIND, either express or implied.
+ * See the License for the specific language governing permissions and
+ * limitations under the License.
+ */
+
+package org.activiti.engine.impl.persistence.entity;
+
+import java.text.MessageFormat;
+
+import org.activiti.bpmn.model.Signal;
+
+/**
+ * @author Joram Barrez
+ * @author Tijs Rademakers
+ */
+public class SignalEventSubscriptionEntity extends EventSubscriptionEntity {
+
+  private static final long serialVersionUID = 1L;
+
+  // Using json here, but not worth of adding json dependency lib for this
+  private static final String CONFIGURATION_TEMPLATE = "'{'\"scope\":\"{0}\"'}'";
+
+  public SignalEventSubscriptionEntity() {
+    eventType = "signal";
+  }
+  
+  @Override
+  public void setConfiguration(String configuration) {
+    if (configuration != null && configuration.contains("{\"scope\":")) {
+      this.configuration = configuration;
+    } else {
+      this.configuration = MessageFormat.format(CONFIGURATION_TEMPLATE, configuration);
+    }
+  }
+
+  public boolean isProcessInstanceScoped() {
+    String scope = extractScopeFormConfiguration();
+    return (scope != null) && (Signal.SCOPE_PROCESS_INSTANCE.equals(scope));
+  }
+
+  public boolean isGlobalScoped() {
+    String scope = extractScopeFormConfiguration();
+    return (scope == null) || (Signal.SCOPE_GLOBAL.equals(scope));
+  }
+
+  protected String extractScopeFormConfiguration() {
+    if (this.configuration == null) {
+      return null;
+    } else {
+      return this.configuration.substring(10, this.configuration.length() - 2); // 10 --> length of {"scope": and -2 for removing"}
+    }
+  }
+
+}