/* Licensed under the Apache License, Version 2.0 (the "License");
 * you may not use this file except in compliance with the License.
 * You may obtain a copy of the License at
 * 
 *      http://www.apache.org/licenses/LICENSE-2.0
 * 
 * Unless required by applicable law or agreed to in writing, software
 * distributed under the License is distributed on an "AS IS" BASIS,
 * WITHOUT WARRANTIES OR CONDITIONS OF ANY KIND, either express or implied.
 * See the License for the specific language governing permissions and
 * limitations under the License.
 */
package org.activiti.engine.delegate.event.impl;

import java.util.Map;

import org.activiti.bpmn.model.FlowElement;
import org.activiti.bpmn.model.FlowNode;
import org.activiti.engine.delegate.DelegateExecution;
import org.activiti.engine.delegate.event.ActivitiActivityCancelledEvent;
import org.activiti.engine.delegate.event.ActivitiActivityEvent;
import org.activiti.engine.delegate.event.ActivitiCancelledEvent;
import org.activiti.engine.delegate.event.ActivitiEntityEvent;
import org.activiti.engine.delegate.event.ActivitiEntityWithVariablesEvent;
import org.activiti.engine.delegate.event.ActivitiErrorEvent;
import org.activiti.engine.delegate.event.ActivitiEvent;
import org.activiti.engine.delegate.event.ActivitiEventType;
import org.activiti.engine.delegate.event.ActivitiExceptionEvent;
import org.activiti.engine.delegate.event.ActivitiMembershipEvent;
import org.activiti.engine.delegate.event.ActivitiMessageEvent;
<<<<<<< HEAD
=======
import org.activiti.engine.delegate.event.ActivitiProcessStartedEvent;
>>>>>>> d626ccd8
import org.activiti.engine.delegate.event.ActivitiSequenceFlowTakenEvent;
import org.activiti.engine.delegate.event.ActivitiSignalEvent;
import org.activiti.engine.delegate.event.ActivitiVariableEvent;
import org.activiti.engine.impl.context.Context;
import org.activiti.engine.impl.context.ExecutionContext;
import org.activiti.engine.impl.persistence.entity.ExecutionEntity;
import org.activiti.engine.impl.persistence.entity.IdentityLinkEntity;
import org.activiti.engine.impl.variable.VariableType;
import org.activiti.engine.repository.ProcessDefinition;
import org.activiti.engine.runtime.Job;
import org.activiti.engine.task.Task;

/**
 * Builder class used to create {@link ActivitiEvent} implementations.
 * 
 * @author Frederik Heremans
 */
public class ActivitiEventBuilder {

  /**
   * @param type
   *          type of event
   * @return an {@link ActivitiEvent} that doesn't have it's execution context-fields filled, as the event is a global event, independent of any running execution.
   */
  public static ActivitiEvent createGlobalEvent(ActivitiEventType type) {
    ActivitiEventImpl newEvent = new ActivitiEventImpl(type);
    return newEvent;
  }

  public static ActivitiEvent createEvent(ActivitiEventType type, String executionId, String processInstanceId, String processDefinitionId) {
    ActivitiEventImpl newEvent = new ActivitiEventImpl(type);
    newEvent.setExecutionId(executionId);
    newEvent.setProcessDefinitionId(processDefinitionId);
    newEvent.setProcessInstanceId(processInstanceId);
    return newEvent;
  }

  /**
   * @param type
   *          type of event
   * @param entity
   *          the entity this event targets
   * @return an {@link ActivitiEntityEvent}. In case an {@link ExecutionContext} is active, the execution related event fields will be populated. If not, execution details will be retrieved from the
   *         {@link Object} if possible.
   */
  public static ActivitiEntityEvent createEntityEvent(ActivitiEventType type, Object entity) {
    ActivitiEntityEventImpl newEvent = new ActivitiEntityEventImpl(entity, type);

<<<<<<< HEAD
    // In case an execution-context is active, populate the event fields
    // related to the execution
    populateEventWithCurrentContext(newEvent);
    return newEvent;
  }

  /**
   * @param type
   *          type of event
   * @param entity
   *          the entity this event targets
   * @param variables
   *          the variables associated with this entity
   * @return an {@link ActivitiEntityEvent}. In case an {@link ExecutionContext} is active, the execution related event fields will be populated. If not, execution details will be retrieved from the
   *         {@link Object} if possible.
=======
		// In case an execution-context is active, populate the event fields related to the execution
		populateEventWithCurrentContext(newEvent);
		return newEvent;
	}

    /**
     * @param entity
     *            the entity this event targets
     * @param variables
     *            the variables associated with this entity
     * @return an {@link ActivitiEntityEvent}. In case an {@link ExecutionContext} is active, the execution related
     *         event fields will be populated. If not, execution details will be reteived from the {@link Object} if
     *         possible.
     */
    @SuppressWarnings("rawtypes")
    public static ActivitiProcessStartedEvent createProcessStartedEvent(final Object entity,
            final Map variables, final boolean localScope) {
        final ActivitiProcessStartedEventImpl newEvent = new ActivitiProcessStartedEventImpl(entity, variables, localScope);

        // In case an execution-context is active, populate the event fields related to the execution
        populateEventWithCurrentContext(newEvent);
        return newEvent;
    }
	
	/**
   * @param type type of event
   * @param entity the entity this event targets
   * @param variables the variables associated with this entity
   * @return an {@link ActivitiEntityEvent}. In case an {@link ExecutionContext} is active, the execution related
   * event fields will be populated. If not, execution details will be reteived from the {@link Object} if possible.
>>>>>>> d626ccd8
   */
  @SuppressWarnings("rawtypes")
  public static ActivitiEntityWithVariablesEvent createEntityWithVariablesEvent(ActivitiEventType type, Object entity, Map variables, boolean localScope) {
    ActivitiEntityWithVariablesEventImpl newEvent = new ActivitiEntityWithVariablesEventImpl(entity, variables, localScope, type);

    // In case an execution-context is active, populate the event fields
    // related to the execution
    populateEventWithCurrentContext(newEvent);
    return newEvent;
  }

  public static ActivitiSequenceFlowTakenEvent createSequenceFlowTakenEvent(ExecutionEntity executionEntity, ActivitiEventType type, 
      String sequenceFlowId, String sourceActivityId, String sourceActivityName, String sourceActivityType, Object sourceActivityBehavior, 
      String targetActivityId, String targetActivityName, String targetActivityType, Object targetActivityBehavior) {
    
    ActivitiSequenceFlowTakenEventImpl newEvent = new ActivitiSequenceFlowTakenEventImpl(type);

    if (executionEntity != null) {
      newEvent.setExecutionId(executionEntity.getId());
      newEvent.setProcessInstanceId(executionEntity.getProcessInstanceId());
      newEvent.setProcessDefinitionId(executionEntity.getProcessDefinitionId());
    }

    newEvent.setId(sequenceFlowId);
    newEvent.setSourceActivityId(sourceActivityId);
    newEvent.setSourceActivityName(sourceActivityName);
    newEvent.setSourceActivityType(sourceActivityType);
    newEvent.setSourceActivityBehaviorClass(sourceActivityBehavior != null ? sourceActivityBehavior.getClass().getCanonicalName() : null);
    newEvent.setTargetActivityId(targetActivityId);
    newEvent.setTargetActivityName(targetActivityName);
    newEvent.setTargetActivityType(targetActivityType);
    newEvent.setTargetActivityBehaviorClass(targetActivityBehavior != null ? targetActivityBehavior.getClass().getCanonicalName() :  null);

    return newEvent;
  }

  /**
   * @param type
   *          type of event
   * @param entity
   *          the entity this event targets
   * @return an {@link ActivitiEntityEvent}
   */
  public static ActivitiEntityEvent createEntityEvent(ActivitiEventType type, Object entity, String executionId, String processInstanceId, String processDefinitionId) {
    ActivitiEntityEventImpl newEvent = new ActivitiEntityEventImpl(entity, type);

    newEvent.setExecutionId(executionId);
    newEvent.setProcessInstanceId(processInstanceId);
    newEvent.setProcessDefinitionId(processDefinitionId);
    return newEvent;
  }

  /**
   * @param type
   *          type of event
   * @param entity
   *          the entity this event targets
   * @param cause
   *          the cause of the event
   * @return an {@link ActivitiEntityEvent} that is also instance of {@link ActivitiExceptionEvent}. In case an {@link ExecutionContext} is active, the execution related event fields will be
   *         populated.
   */
  public static ActivitiEntityEvent createEntityExceptionEvent(ActivitiEventType type, Object entity, Throwable cause) {
    ActivitiEntityExceptionEventImpl newEvent = new ActivitiEntityExceptionEventImpl(entity, type, cause);

    // In case an execution-context is active, populate the event fields
    // related to the execution
    populateEventWithCurrentContext(newEvent);
    return newEvent;
  }

  /**
   * @param type
   *          type of event
   * @param entity
   *          the entity this event targets
   * @param cause
   *          the cause of the event
   * @return an {@link ActivitiEntityEvent} that is also instance of {@link ActivitiExceptionEvent}.
   */
  public static ActivitiEntityEvent createEntityExceptionEvent(ActivitiEventType type, Object entity, Throwable cause, String executionId, String processInstanceId, String processDefinitionId) {
    ActivitiEntityExceptionEventImpl newEvent = new ActivitiEntityExceptionEventImpl(entity, type, cause);

    newEvent.setExecutionId(executionId);
    newEvent.setProcessInstanceId(processInstanceId);
    newEvent.setProcessDefinitionId(processDefinitionId);
    return newEvent;
  }

  public static ActivitiActivityEvent createActivityEvent(ActivitiEventType type, String activityId, String activityName, String executionId, 
      String processInstanceId, String processDefinitionId, FlowElement flowElement) {
    
    ActivitiActivityEventImpl newEvent = new ActivitiActivityEventImpl(type);
    newEvent.setActivityId(activityId);
    newEvent.setActivityName(activityName);
    newEvent.setExecutionId(executionId);
    newEvent.setProcessDefinitionId(processDefinitionId);
    newEvent.setProcessInstanceId(processInstanceId);
    
    if (flowElement instanceof FlowNode) {
      FlowNode flowNode = (FlowNode) flowElement;
      newEvent.setActivityType(parseActivityType(flowNode));
      Object behaviour = flowNode.getBehavior();
      if (behaviour != null) {
        newEvent.setBehaviorClass(behaviour.getClass().getCanonicalName());
      }
    }
    
    return newEvent;
  }
  
  protected static String parseActivityType(FlowNode flowNode) {
    String elementType = flowNode.getClass().getSimpleName();
    elementType = elementType.substring(0, 1).toLowerCase() + elementType.substring(1);
    return elementType;
  }

  public static ActivitiActivityCancelledEvent createActivityCancelledEvent(String activityId, String activityName, String executionId, String processInstanceId, String processDefinitionId,
      String activityType, String behaviourClass, Object cause) {
    
    ActivitiActivityCancelledEventImpl newEvent = new ActivitiActivityCancelledEventImpl();
    newEvent.setActivityId(activityId);
    newEvent.setActivityName(activityName);
    newEvent.setExecutionId(executionId);
    newEvent.setProcessDefinitionId(processDefinitionId);
    newEvent.setProcessInstanceId(processInstanceId);
    newEvent.setActivityType(activityType);
    newEvent.setCause(cause);
    return newEvent;
  }

  public static ActivitiCancelledEvent createCancelledEvent(String executionId, String processInstanceId, String processDefinitionId, Object cause) {
    ActivitiProcessCancelledEventImpl newEvent = new ActivitiProcessCancelledEventImpl();
    newEvent.setExecutionId(executionId);
    newEvent.setProcessDefinitionId(processDefinitionId);
    newEvent.setProcessInstanceId(processInstanceId);
    newEvent.setCause(cause);
    return newEvent;
  }

  public static ActivitiSignalEvent createSignalEvent(ActivitiEventType type, String activityId, String signalName, Object signalData, String executionId, String processInstanceId,
      String processDefinitionId) {
    ActivitiSignalEventImpl newEvent = new ActivitiSignalEventImpl(type);
    newEvent.setActivityId(activityId);
    newEvent.setExecutionId(executionId);
    newEvent.setProcessDefinitionId(processDefinitionId);
    newEvent.setProcessInstanceId(processInstanceId);
    newEvent.setSignalName(signalName);
    newEvent.setSignalData(signalData);
    return newEvent;
  }

  public static ActivitiMessageEvent createMessageEvent(ActivitiEventType type, String activityId, String messageName, Object payload, String executionId, String processInstanceId,
      String processDefinitionId) {
    ActivitiMessageEventImpl newEvent = new ActivitiMessageEventImpl(type);
    newEvent.setActivityId(activityId);
    newEvent.setExecutionId(executionId);
    newEvent.setProcessDefinitionId(processDefinitionId);
    newEvent.setProcessInstanceId(processInstanceId);
    newEvent.setMessageName(messageName);
    newEvent.setMessageData(payload);
    return newEvent;
  }

  public static ActivitiErrorEvent createErrorEvent(ActivitiEventType type, String activityId, String errorId, String errorCode, 
      String executionId, String processInstanceId, String processDefinitionId) {
    ActivitiErrorEventImpl newEvent = new ActivitiErrorEventImpl(type);
    newEvent.setActivityId(activityId);
    newEvent.setExecutionId(executionId);
    newEvent.setProcessDefinitionId(processDefinitionId);
    newEvent.setProcessInstanceId(processInstanceId);
    newEvent.setErrorId(errorId);
    newEvent.setErrorCode(errorCode);
    return newEvent;
  }

  public static ActivitiVariableEvent createVariableEvent(ActivitiEventType type, String variableName, Object variableValue, VariableType variableType, String taskId, String executionId,
      String processInstanceId, String processDefinitionId) {
    ActivitiVariableEventImpl newEvent = new ActivitiVariableEventImpl(type);
    newEvent.setVariableName(variableName);
    newEvent.setVariableValue(variableValue);
    newEvent.setVariableType(variableType);
    newEvent.setTaskId(taskId);
    newEvent.setExecutionId(executionId);
    newEvent.setProcessDefinitionId(processDefinitionId);
    newEvent.setProcessInstanceId(processInstanceId);
    return newEvent;
  }

  public static ActivitiMembershipEvent createMembershipEvent(ActivitiEventType type, String groupId, String userId) {
    ActivitiMembershipEventImpl newEvent = new ActivitiMembershipEventImpl(type);
    newEvent.setUserId(userId);
    newEvent.setGroupId(groupId);
    return newEvent;
  }

  protected static void populateEventWithCurrentContext(ActivitiEventImpl event) {
    boolean extractedFromContext = false;
    if (Context.isExecutionContextActive()) {
      ExecutionContext executionContext = Context.getExecutionContext();
      if (executionContext != null) {
        extractedFromContext = true;
        event.setExecutionId(executionContext.getExecution().getId());
        event.setProcessInstanceId(executionContext.getExecution().getProcessInstanceId());
        event.setProcessDefinitionId(executionContext.getExecution().getProcessDefinitionId());
      }
    }

    // Fallback to fetching context from the object itself
    if (!extractedFromContext) {
      if (event instanceof ActivitiEntityEvent) {
        Object persistendObject = ((ActivitiEntityEvent) event).getEntity();
        if (persistendObject instanceof Job) {
          event.setExecutionId(((Job) persistendObject).getExecutionId());
          event.setProcessInstanceId(((Job) persistendObject).getProcessInstanceId());
          event.setProcessDefinitionId(((Job) persistendObject).getProcessDefinitionId());
        } else if (persistendObject instanceof DelegateExecution) {
          event.setExecutionId(((DelegateExecution) persistendObject).getId());
          event.setProcessInstanceId(((DelegateExecution) persistendObject).getProcessInstanceId());
          event.setProcessDefinitionId(((DelegateExecution) persistendObject).getProcessDefinitionId());
        } else if (persistendObject instanceof IdentityLinkEntity) {
          IdentityLinkEntity idLink = (IdentityLinkEntity) persistendObject;
          if (idLink.getProcessDefinitionId() != null) {
            event.setProcessDefinitionId(idLink.getProcessDefId());
          } else if (idLink.getProcessInstance() != null) {
            event.setProcessDefinitionId(idLink.getProcessInstance().getProcessDefinitionId());
            event.setProcessInstanceId(idLink.getProcessInstanceId());
            event.setExecutionId(idLink.getProcessInstanceId());
          } else if (idLink.getTask() != null) {
            event.setProcessDefinitionId(idLink.getTask().getProcessDefinitionId());
            event.setProcessInstanceId(idLink.getTask().getProcessInstanceId());
            event.setExecutionId(idLink.getTask().getExecutionId());
          }
        } else if (persistendObject instanceof Task) {
          event.setProcessInstanceId(((Task) persistendObject).getProcessInstanceId());
          event.setExecutionId(((Task) persistendObject).getExecutionId());
          event.setProcessDefinitionId(((Task) persistendObject).getProcessDefinitionId());
        } else if (persistendObject instanceof ProcessDefinition) {
          event.setProcessDefinitionId(((ProcessDefinition) persistendObject).getId());
        }
      }
    }
  }
}<|MERGE_RESOLUTION|>--- conflicted
+++ resolved
@@ -28,10 +28,7 @@
 import org.activiti.engine.delegate.event.ActivitiExceptionEvent;
 import org.activiti.engine.delegate.event.ActivitiMembershipEvent;
 import org.activiti.engine.delegate.event.ActivitiMessageEvent;
-<<<<<<< HEAD
-=======
 import org.activiti.engine.delegate.event.ActivitiProcessStartedEvent;
->>>>>>> d626ccd8
 import org.activiti.engine.delegate.event.ActivitiSequenceFlowTakenEvent;
 import org.activiti.engine.delegate.event.ActivitiSignalEvent;
 import org.activiti.engine.delegate.event.ActivitiVariableEvent;
@@ -80,11 +77,29 @@
   public static ActivitiEntityEvent createEntityEvent(ActivitiEventType type, Object entity) {
     ActivitiEntityEventImpl newEvent = new ActivitiEntityEventImpl(entity, type);
 
-<<<<<<< HEAD
     // In case an execution-context is active, populate the event fields
     // related to the execution
     populateEventWithCurrentContext(newEvent);
     return newEvent;
+  }
+  
+  /**
+   * @param entity
+   *            the entity this event targets
+   * @param variables
+   *            the variables associated with this entity
+   * @return an {@link ActivitiEntityEvent}. In case an {@link ExecutionContext} is active, the execution related
+   *         event fields will be populated. If not, execution details will be reteived from the {@link Object} if
+   *         possible.
+   */
+  @SuppressWarnings("rawtypes")
+  public static ActivitiProcessStartedEvent createProcessStartedEvent(final Object entity,
+          final Map variables, final boolean localScope) {
+      final ActivitiProcessStartedEventImpl newEvent = new ActivitiProcessStartedEventImpl(entity, variables, localScope);
+
+      // In case an execution-context is active, populate the event fields related to the execution
+      populateEventWithCurrentContext(newEvent);
+      return newEvent;
   }
 
   /**
@@ -96,38 +111,6 @@
    *          the variables associated with this entity
    * @return an {@link ActivitiEntityEvent}. In case an {@link ExecutionContext} is active, the execution related event fields will be populated. If not, execution details will be retrieved from the
    *         {@link Object} if possible.
-=======
-		// In case an execution-context is active, populate the event fields related to the execution
-		populateEventWithCurrentContext(newEvent);
-		return newEvent;
-	}
-
-    /**
-     * @param entity
-     *            the entity this event targets
-     * @param variables
-     *            the variables associated with this entity
-     * @return an {@link ActivitiEntityEvent}. In case an {@link ExecutionContext} is active, the execution related
-     *         event fields will be populated. If not, execution details will be reteived from the {@link Object} if
-     *         possible.
-     */
-    @SuppressWarnings("rawtypes")
-    public static ActivitiProcessStartedEvent createProcessStartedEvent(final Object entity,
-            final Map variables, final boolean localScope) {
-        final ActivitiProcessStartedEventImpl newEvent = new ActivitiProcessStartedEventImpl(entity, variables, localScope);
-
-        // In case an execution-context is active, populate the event fields related to the execution
-        populateEventWithCurrentContext(newEvent);
-        return newEvent;
-    }
-	
-	/**
-   * @param type type of event
-   * @param entity the entity this event targets
-   * @param variables the variables associated with this entity
-   * @return an {@link ActivitiEntityEvent}. In case an {@link ExecutionContext} is active, the execution related
-   * event fields will be populated. If not, execution details will be reteived from the {@link Object} if possible.
->>>>>>> d626ccd8
    */
   @SuppressWarnings("rawtypes")
   public static ActivitiEntityWithVariablesEvent createEntityWithVariablesEvent(ActivitiEventType type, Object entity, Map variables, boolean localScope) {
