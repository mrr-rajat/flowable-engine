package org.activiti.engine.impl.util;

import java.text.SimpleDateFormat;
import java.util.Date;

import org.activiti.bpmn.model.FlowElement;
import org.activiti.bpmn.model.IntermediateCatchEvent;
import org.activiti.bpmn.model.TimerEventDefinition;
import org.activiti.engine.ActivitiException;
import org.activiti.engine.delegate.Expression;
import org.activiti.engine.delegate.VariableScope;
import org.activiti.engine.impl.calendar.BusinessCalendar;
import org.activiti.engine.impl.calendar.CycleBusinessCalendar;
import org.activiti.engine.impl.calendar.DueDateBusinessCalendar;
import org.activiti.engine.impl.calendar.DurationBusinessCalendar;
import org.activiti.engine.impl.cfg.ProcessEngineConfigurationImpl;
import org.activiti.engine.impl.context.Context;
import org.activiti.engine.impl.el.ExpressionManager;
import org.activiti.engine.impl.el.NoExecutionVariableScope;
import org.activiti.engine.impl.persistence.entity.ExecutionEntity;
import org.activiti.engine.impl.persistence.entity.JobEntity;
import org.activiti.engine.impl.persistence.entity.TimerJobEntity;
import org.apache.commons.lang3.StringUtils;
import org.joda.time.DateTime;

/**
 * @author Joram Barrez
 */
public class TimerUtil {

  /**
   * The event definition on which the timer is based.
   * 
   * Takes in an optional execution, if missing the {@link NoExecutionVariableScope} will be used (eg Timer start event)
   */
  public static TimerJobEntity createTimerEntityForTimerEventDefinition(TimerEventDefinition timerEventDefinition, boolean isInterruptingTimer, 
      ExecutionEntity executionEntity, String jobHandlerType, String jobHandlerConfig) {

    ProcessEngineConfigurationImpl processEngineConfiguration = Context.getProcessEngineConfiguration();
    
    String businessCalendarRef = null;
    Expression expression = null;
<<<<<<< HEAD
    ExpressionManager expressionManager = processEngineConfiguration.getExpressionManager();
=======
    ExpressionManager expressionManager = Context.getProcessEngineConfiguration().getExpressionManager();
    
    // ACT-1415: timer-declaration on start-event may contain expressions NOT
    // evaluating variables but other context, evaluating should happen nevertheless
    VariableScope scopeForExpression = executionEntity;
    if (scopeForExpression == null) {
      scopeForExpression = NoExecutionVariableScope.getSharedInstance();
    }
    
>>>>>>> 702d550e
    if (StringUtils.isNotEmpty(timerEventDefinition.getTimeDate())) {

      businessCalendarRef = DueDateBusinessCalendar.NAME;
      expression = expressionManager.createExpression(timerEventDefinition.getTimeDate());

    } else if (StringUtils.isNotEmpty(timerEventDefinition.getTimeCycle())) {

      businessCalendarRef = CycleBusinessCalendar.NAME;
      expression = expressionManager.createExpression(timerEventDefinition.getTimeCycle());

    } else if (StringUtils.isNotEmpty(timerEventDefinition.getTimeDuration())) {

      businessCalendarRef = DurationBusinessCalendar.NAME;
      expression = expressionManager.createExpression(timerEventDefinition.getTimeDuration());
    }
    
    if (StringUtils.isNotEmpty(timerEventDefinition.getCalendarName())) {
      businessCalendarRef = timerEventDefinition.getCalendarName();
      Expression businessCalendarExpression = expressionManager.createExpression(businessCalendarRef);
      businessCalendarRef = businessCalendarExpression.getValue(scopeForExpression).toString();
    }

    if (expression == null) {
      throw new ActivitiException("Timer needs configuration (either timeDate, timeCycle or timeDuration is needed) (" + timerEventDefinition.getId() + ")");
    }

    BusinessCalendar businessCalendar = processEngineConfiguration.getBusinessCalendarManager().getBusinessCalendar(businessCalendarRef);

    String dueDateString = null;
    Date duedate = null;

<<<<<<< HEAD
    // ACT-1415: timer-declaration on start-event may contain expressions NOT
    // evaluating variables but other context, evaluation should happen nevertheless
    VariableScope scopeForExpression = executionEntity;
    if (scopeForExpression == null) {
      scopeForExpression = NoExecutionVariableScope.getSharedInstance();
    }

=======
>>>>>>> 702d550e
    Object dueDateValue = expression.getValue(scopeForExpression);
    if (dueDateValue instanceof String) {
      dueDateString = (String) dueDateValue;
      
    } else if (dueDateValue instanceof Date) {
      duedate = (Date) dueDateValue;
      
    } else if (dueDateValue instanceof DateTime) {
      //JodaTime support
      duedate = ((DateTime) dueDateValue).toDate();
      
    } else if (dueDateValue != null) {
      throw new ActivitiException("Timer '" + executionEntity.getActivityId()
          + "' was not configured with a valid duration/time, either hand in a java.util.Date or a String in format 'yyyy-MM-dd'T'hh:mm:ss'");
    }
    
    if (duedate == null && dueDateString != null) {
      duedate = businessCalendar.resolveDuedate(dueDateString);
    }

    TimerJobEntity timer = null;
    if (duedate != null) {
      timer = Context.getCommandContext().getTimerJobEntityManager().create();
      timer.setJobType(JobEntity.JOB_TYPE_TIMER);
      timer.setRevision(1);
      timer.setJobHandlerType(jobHandlerType);
      timer.setJobHandlerConfiguration(jobHandlerConfig);
      timer.setExclusive(true);
      timer.setRetries(processEngineConfiguration.getAsyncExecutorNumberOfRetries());
      timer.setDuedate(duedate);
      if (executionEntity != null) {
        timer.setExecution(executionEntity);
        timer.setProcessDefinitionId(executionEntity.getProcessDefinitionId());
        timer.setProcessInstanceId(executionEntity.getProcessInstanceId());

        // Inherit tenant identifier (if applicable)
        if (executionEntity.getTenantId() != null) {
          timer.setTenantId(executionEntity.getTenantId());
        }
      }
    }

    if (StringUtils.isNotEmpty(timerEventDefinition.getTimeCycle())) {
      // See ACT-1427: A boundary timer with a cancelActivity='true', doesn't need to repeat itself
      boolean repeat = !isInterruptingTimer;

      // ACT-1951: intermediate catching timer events shouldn't repeat according to spec
      if (executionEntity != null) {
        FlowElement currentElement = executionEntity.getCurrentFlowElement();
        if (currentElement != null && currentElement instanceof IntermediateCatchEvent) {
          repeat = false;
        }
      }

      if (repeat) {
        String prepared = prepareRepeat(dueDateString);
        timer.setRepeat(prepared);
      }
    }

    if (timer != null && executionEntity != null) {
      timer.setExecution(executionEntity);
      timer.setProcessDefinitionId(executionEntity.getProcessDefinitionId());

      // Inherit tenant identifier (if applicable)
      if (executionEntity != null && executionEntity.getTenantId() != null) {
        timer.setTenantId(executionEntity.getTenantId());
      }
    }

    return timer;
  }

  public static String prepareRepeat(String dueDate) {
    if (dueDate.startsWith("R") && dueDate.split("/").length == 2) {
      SimpleDateFormat sdf = new SimpleDateFormat("yyyy-MM-dd'T'HH:mm:ss");
      return dueDate.replace("/", "/" + sdf.format(Context.getProcessEngineConfiguration().getClock().getCurrentTime()) + "/");
    }
    return dueDate;
  }

}<|MERGE_RESOLUTION|>--- conflicted
+++ resolved
@@ -40,10 +40,7 @@
     
     String businessCalendarRef = null;
     Expression expression = null;
-<<<<<<< HEAD
     ExpressionManager expressionManager = processEngineConfiguration.getExpressionManager();
-=======
-    ExpressionManager expressionManager = Context.getProcessEngineConfiguration().getExpressionManager();
     
     // ACT-1415: timer-declaration on start-event may contain expressions NOT
     // evaluating variables but other context, evaluating should happen nevertheless
@@ -52,7 +49,6 @@
       scopeForExpression = NoExecutionVariableScope.getSharedInstance();
     }
     
->>>>>>> 702d550e
     if (StringUtils.isNotEmpty(timerEventDefinition.getTimeDate())) {
 
       businessCalendarRef = DueDateBusinessCalendar.NAME;
@@ -83,17 +79,7 @@
 
     String dueDateString = null;
     Date duedate = null;
-
-<<<<<<< HEAD
-    // ACT-1415: timer-declaration on start-event may contain expressions NOT
-    // evaluating variables but other context, evaluation should happen nevertheless
-    VariableScope scopeForExpression = executionEntity;
-    if (scopeForExpression == null) {
-      scopeForExpression = NoExecutionVariableScope.getSharedInstance();
-    }
-
-=======
->>>>>>> 702d550e
+    
     Object dueDateValue = expression.getValue(scopeForExpression);
     if (dueDateValue instanceof String) {
       dueDateString = (String) dueDateValue;
