/* Licensed under the Apache License, Version 2.0 (the "License");
 * you may not use this file except in compliance with the License.
 * You may obtain a copy of the License at
 * 
 *      http://www.apache.org/licenses/LICENSE-2.0
 * 
 * Unless required by applicable law or agreed to in writing, software
 * distributed under the License is distributed on an "AS IS" BASIS,
 * WITHOUT WARRANTIES OR CONDITIONS OF ANY KIND, either express or implied.
 * See the License for the specific language governing permissions and
 * limitations under the License.
 */
package org.activiti.engine.impl.cmd;

import java.util.Collection;
import java.util.List;

import org.activiti.engine.ActivitiException;
import org.activiti.engine.ActivitiIllegalArgumentException;
import org.activiti.engine.ActivitiObjectNotFoundException;
import org.activiti.engine.impl.interceptor.Command;
import org.activiti.engine.impl.interceptor.CommandContext;
import org.activiti.engine.impl.persistence.entity.ExecutionEntity;
import org.activiti.engine.impl.persistence.entity.JobEntity;
import org.activiti.engine.impl.persistence.entity.SuspendedJobEntity;
import org.activiti.engine.impl.persistence.entity.SuspensionState;
import org.activiti.engine.impl.persistence.entity.SuspensionState.SuspensionStateUtil;
import org.activiti.engine.impl.persistence.entity.TaskEntity;
import org.activiti.engine.impl.persistence.entity.TimerJobEntity;
import org.activiti.engine.impl.util.Activiti5Util;
import org.activiti.engine.runtime.Execution;

/**
 * @author Daniel Meyer
 * @author Joram Barrez
 */
public abstract class AbstractSetProcessInstanceStateCmd implements Command<Void> {

  protected final String processInstanceId;

  public AbstractSetProcessInstanceStateCmd(String processInstanceId) {
    this.processInstanceId = processInstanceId;
  }

  public Void execute(CommandContext commandContext) {

    if (processInstanceId == null) {
      throw new ActivitiIllegalArgumentException("ProcessInstanceId cannot be null.");
    }

    ExecutionEntity executionEntity = commandContext.getExecutionEntityManager().findById(processInstanceId);

    if (executionEntity == null) {
      throw new ActivitiObjectNotFoundException("Cannot find processInstance for id '" + processInstanceId + "'.", Execution.class);
    }
    if (!executionEntity.isProcessInstanceType()) {
      throw new ActivitiException("Cannot set suspension state for execution '" + processInstanceId + "': not a process instance.");
    }
    
    if (Activiti5Util.isActiviti5ProcessDefinitionId(commandContext, executionEntity.getProcessDefinitionId())) {
      if (getNewState() == SuspensionState.ACTIVE) {
        commandContext.getProcessEngineConfiguration().getActiviti5CompatibilityHandler().activateProcessInstance(processInstanceId);
      } else {
        commandContext.getProcessEngineConfiguration().getActiviti5CompatibilityHandler().suspendProcessInstance(processInstanceId);
      }
      return null;
    }

    SuspensionStateUtil.setSuspensionState(executionEntity, getNewState());
    commandContext.getExecutionEntityManager().update(executionEntity, false);

    // All child executions are suspended
    Collection<ExecutionEntity> childExecutions = commandContext.getExecutionEntityManager().findChildExecutionsByProcessInstanceId(processInstanceId);
    for (ExecutionEntity childExecution : childExecutions) {
      if (!childExecution.getId().equals(processInstanceId)) {
        SuspensionStateUtil.setSuspensionState(childExecution, getNewState());
        commandContext.getExecutionEntityManager().update(childExecution, false);
      }
    }

    // All tasks are suspended
    List<TaskEntity> tasks = commandContext.getTaskEntityManager().findTasksByProcessInstanceId(processInstanceId);
    for (TaskEntity taskEntity : tasks) {
      SuspensionStateUtil.setSuspensionState(taskEntity, getNewState());
      commandContext.getTaskEntityManager().update(taskEntity, false);
<<<<<<< HEAD
    }
    
    // All jobs are suspended
    if (getNewState() == SuspensionState.ACTIVE) {
      List<SuspendedJobEntity> suspendedJobs = commandContext.getSuspendedJobEntityManager().findJobsByProcessInstanceId(processInstanceId);
      for (SuspendedJobEntity suspendedJob : suspendedJobs) {
        commandContext.getJobManager().activateSuspendedJob(suspendedJob);
      }
      
    } else {
      List<TimerJobEntity> timerJobs = commandContext.getTimerJobEntityManager().findJobsByProcessInstanceId(processInstanceId);
      for (TimerJobEntity timerJob : timerJobs) {
        commandContext.getJobManager().moveJobToSuspendedJob(timerJob);
      }
      
      List<JobEntity> jobs = commandContext.getJobEntityManager().findJobsByProcessInstanceId(processInstanceId);
      for (JobEntity job : jobs) {
        commandContext.getJobManager().moveJobToSuspendedJob(job);
      }
=======
>>>>>>> 6367b8cd
    }

    return null;
  }

  protected abstract SuspensionState getNewState();

}
<|MERGE_RESOLUTION|>--- conflicted
+++ resolved
@@ -1,115 +1,112 @@
-/* Licensed under the Apache License, Version 2.0 (the "License");
- * you may not use this file except in compliance with the License.
- * You may obtain a copy of the License at
- * 
- *      http://www.apache.org/licenses/LICENSE-2.0
- * 
- * Unless required by applicable law or agreed to in writing, software
- * distributed under the License is distributed on an "AS IS" BASIS,
- * WITHOUT WARRANTIES OR CONDITIONS OF ANY KIND, either express or implied.
- * See the License for the specific language governing permissions and
- * limitations under the License.
- */
-package org.activiti.engine.impl.cmd;
-
-import java.util.Collection;
-import java.util.List;
-
-import org.activiti.engine.ActivitiException;
-import org.activiti.engine.ActivitiIllegalArgumentException;
-import org.activiti.engine.ActivitiObjectNotFoundException;
-import org.activiti.engine.impl.interceptor.Command;
-import org.activiti.engine.impl.interceptor.CommandContext;
-import org.activiti.engine.impl.persistence.entity.ExecutionEntity;
-import org.activiti.engine.impl.persistence.entity.JobEntity;
-import org.activiti.engine.impl.persistence.entity.SuspendedJobEntity;
-import org.activiti.engine.impl.persistence.entity.SuspensionState;
-import org.activiti.engine.impl.persistence.entity.SuspensionState.SuspensionStateUtil;
-import org.activiti.engine.impl.persistence.entity.TaskEntity;
-import org.activiti.engine.impl.persistence.entity.TimerJobEntity;
-import org.activiti.engine.impl.util.Activiti5Util;
-import org.activiti.engine.runtime.Execution;
-
-/**
- * @author Daniel Meyer
- * @author Joram Barrez
- */
-public abstract class AbstractSetProcessInstanceStateCmd implements Command<Void> {
-
-  protected final String processInstanceId;
-
-  public AbstractSetProcessInstanceStateCmd(String processInstanceId) {
-    this.processInstanceId = processInstanceId;
-  }
-
-  public Void execute(CommandContext commandContext) {
-
-    if (processInstanceId == null) {
-      throw new ActivitiIllegalArgumentException("ProcessInstanceId cannot be null.");
-    }
-
-    ExecutionEntity executionEntity = commandContext.getExecutionEntityManager().findById(processInstanceId);
-
-    if (executionEntity == null) {
-      throw new ActivitiObjectNotFoundException("Cannot find processInstance for id '" + processInstanceId + "'.", Execution.class);
-    }
-    if (!executionEntity.isProcessInstanceType()) {
-      throw new ActivitiException("Cannot set suspension state for execution '" + processInstanceId + "': not a process instance.");
-    }
-    
-    if (Activiti5Util.isActiviti5ProcessDefinitionId(commandContext, executionEntity.getProcessDefinitionId())) {
-      if (getNewState() == SuspensionState.ACTIVE) {
-        commandContext.getProcessEngineConfiguration().getActiviti5CompatibilityHandler().activateProcessInstance(processInstanceId);
-      } else {
-        commandContext.getProcessEngineConfiguration().getActiviti5CompatibilityHandler().suspendProcessInstance(processInstanceId);
+/* Licensed under the Apache License, Version 2.0 (the "License");
+ * you may not use this file except in compliance with the License.
+ * You may obtain a copy of the License at
+ * 
+ *      http://www.apache.org/licenses/LICENSE-2.0
+ * 
+ * Unless required by applicable law or agreed to in writing, software
+ * distributed under the License is distributed on an "AS IS" BASIS,
+ * WITHOUT WARRANTIES OR CONDITIONS OF ANY KIND, either express or implied.
+ * See the License for the specific language governing permissions and
+ * limitations under the License.
+ */
+package org.activiti.engine.impl.cmd;
+
+import java.util.Collection;
+import java.util.List;
+
+import org.activiti.engine.ActivitiException;
+import org.activiti.engine.ActivitiIllegalArgumentException;
+import org.activiti.engine.ActivitiObjectNotFoundException;
+import org.activiti.engine.impl.interceptor.Command;
+import org.activiti.engine.impl.interceptor.CommandContext;
+import org.activiti.engine.impl.persistence.entity.ExecutionEntity;
+import org.activiti.engine.impl.persistence.entity.JobEntity;
+import org.activiti.engine.impl.persistence.entity.SuspendedJobEntity;
+import org.activiti.engine.impl.persistence.entity.SuspensionState;
+import org.activiti.engine.impl.persistence.entity.SuspensionState.SuspensionStateUtil;
+import org.activiti.engine.impl.persistence.entity.TaskEntity;
+import org.activiti.engine.impl.persistence.entity.TimerJobEntity;
+import org.activiti.engine.impl.util.Activiti5Util;
+import org.activiti.engine.runtime.Execution;
+
+/**
+ * @author Joram Barrez
+ * @author Tijs Rademakers
+ */
+public abstract class AbstractSetProcessInstanceStateCmd implements Command<Void> {
+
+  protected final String processInstanceId;
+
+  public AbstractSetProcessInstanceStateCmd(String processInstanceId) {
+    this.processInstanceId = processInstanceId;
+  }
+
+  public Void execute(CommandContext commandContext) {
+
+    if (processInstanceId == null) {
+      throw new ActivitiIllegalArgumentException("ProcessInstanceId cannot be null.");
+    }
+
+    ExecutionEntity executionEntity = commandContext.getExecutionEntityManager().findById(processInstanceId);
+
+    if (executionEntity == null) {
+      throw new ActivitiObjectNotFoundException("Cannot find processInstance for id '" + processInstanceId + "'.", Execution.class);
+    }
+    if (!executionEntity.isProcessInstanceType()) {
+      throw new ActivitiException("Cannot set suspension state for execution '" + processInstanceId + "': not a process instance.");
+    }
+    
+    if (Activiti5Util.isActiviti5ProcessDefinitionId(commandContext, executionEntity.getProcessDefinitionId())) {
+      if (getNewState() == SuspensionState.ACTIVE) {
+        commandContext.getProcessEngineConfiguration().getActiviti5CompatibilityHandler().activateProcessInstance(processInstanceId);
+      } else {
+        commandContext.getProcessEngineConfiguration().getActiviti5CompatibilityHandler().suspendProcessInstance(processInstanceId);
+      }
+      return null;
+    }
+
+    SuspensionStateUtil.setSuspensionState(executionEntity, getNewState());
+    commandContext.getExecutionEntityManager().update(executionEntity, false);
+
+    // All child executions are suspended
+    Collection<ExecutionEntity> childExecutions = commandContext.getExecutionEntityManager().findChildExecutionsByProcessInstanceId(processInstanceId);
+    for (ExecutionEntity childExecution : childExecutions) {
+      if (!childExecution.getId().equals(processInstanceId)) {
+        SuspensionStateUtil.setSuspensionState(childExecution, getNewState());
+        commandContext.getExecutionEntityManager().update(childExecution, false);
+      }
+    }
+
+    // All tasks are suspended
+    List<TaskEntity> tasks = commandContext.getTaskEntityManager().findTasksByProcessInstanceId(processInstanceId);
+    for (TaskEntity taskEntity : tasks) {
+      SuspensionStateUtil.setSuspensionState(taskEntity, getNewState());
+      commandContext.getTaskEntityManager().update(taskEntity, false);
+    }
+    
+    // All jobs are suspended
+    if (getNewState() == SuspensionState.ACTIVE) {
+      List<SuspendedJobEntity> suspendedJobs = commandContext.getSuspendedJobEntityManager().findJobsByProcessInstanceId(processInstanceId);
+      for (SuspendedJobEntity suspendedJob : suspendedJobs) {
+        commandContext.getJobManager().activateSuspendedJob(suspendedJob);
+      }
+      
+    } else {
+      List<TimerJobEntity> timerJobs = commandContext.getTimerJobEntityManager().findJobsByProcessInstanceId(processInstanceId);
+      for (TimerJobEntity timerJob : timerJobs) {
+        commandContext.getJobManager().moveJobToSuspendedJob(timerJob);
+      }
+      
+      List<JobEntity> jobs = commandContext.getJobEntityManager().findJobsByProcessInstanceId(processInstanceId);
+      for (JobEntity job : jobs) {
+        commandContext.getJobManager().moveJobToSuspendedJob(job);
       }
-      return null;
-    }
-
-    SuspensionStateUtil.setSuspensionState(executionEntity, getNewState());
-    commandContext.getExecutionEntityManager().update(executionEntity, false);
-
-    // All child executions are suspended
-    Collection<ExecutionEntity> childExecutions = commandContext.getExecutionEntityManager().findChildExecutionsByProcessInstanceId(processInstanceId);
-    for (ExecutionEntity childExecution : childExecutions) {
-      if (!childExecution.getId().equals(processInstanceId)) {
-        SuspensionStateUtil.setSuspensionState(childExecution, getNewState());
-        commandContext.getExecutionEntityManager().update(childExecution, false);
-      }
-    }
-
-    // All tasks are suspended
-    List<TaskEntity> tasks = commandContext.getTaskEntityManager().findTasksByProcessInstanceId(processInstanceId);
-    for (TaskEntity taskEntity : tasks) {
-      SuspensionStateUtil.setSuspensionState(taskEntity, getNewState());
-      commandContext.getTaskEntityManager().update(taskEntity, false);
-<<<<<<< HEAD
-    }
-    
-    // All jobs are suspended
-    if (getNewState() == SuspensionState.ACTIVE) {
-      List<SuspendedJobEntity> suspendedJobs = commandContext.getSuspendedJobEntityManager().findJobsByProcessInstanceId(processInstanceId);
-      for (SuspendedJobEntity suspendedJob : suspendedJobs) {
-        commandContext.getJobManager().activateSuspendedJob(suspendedJob);
-      }
-      
-    } else {
-      List<TimerJobEntity> timerJobs = commandContext.getTimerJobEntityManager().findJobsByProcessInstanceId(processInstanceId);
-      for (TimerJobEntity timerJob : timerJobs) {
-        commandContext.getJobManager().moveJobToSuspendedJob(timerJob);
-      }
-      
-      List<JobEntity> jobs = commandContext.getJobEntityManager().findJobsByProcessInstanceId(processInstanceId);
-      for (JobEntity job : jobs) {
-        commandContext.getJobManager().moveJobToSuspendedJob(job);
-      }
-=======
->>>>>>> 6367b8cd
-    }
-
-    return null;
-  }
-
-  protected abstract SuspensionState getNewState();
-
-}
+    }
+
+    return null;
+  }
+
+  protected abstract SuspensionState getNewState();
+
+}