--- conflicted
+++ resolved
@@ -10,12 +10,11 @@
 alter table ACT_RE_PROCDEF
     add DESCRIPTION_ varchar(4000);
     
-<<<<<<< HEAD
 alter table ACT_RU_TASK
     add SUSPENSION_STATE_ integer;
     
 update ACT_RU_TASK set SUSPENSION_STATE= 1; 
-=======
+
 create table ACT_RE_MODEL (
     ID_ varchar(64) not null,
     NAME_ varchar(255),
@@ -40,5 +39,4 @@
 
 delete from ACT_GE_PROPERTY where NAME_ = 'historyLevel';
 
-update ACT_GE_PROPERTY set VALUE_ = '5.11' where NAME_ = 'schema.version';
->>>>>>> d027886c
+update ACT_GE_PROPERTY set VALUE_ = '5.11' where NAME_ = 'schema.version';