<?xml version="1.0" encoding="UTF-8" ?> 

<!DOCTYPE mapper PUBLIC "-//mybatis.org//DTD Mapper 3.0//EN" "http://mybatis.org/dtd/mybatis-3-mapper.dtd">

<mapper namespace="org.activiti.engine.impl.persistence.entity.EvenLogEntryEntityImpl">

  <!-- INSERT -->

  <insert id="insertEventLogEntry" parameterType="org.activiti.engine.impl.persistence.entity.EventLogEntryEntityImpl">
    insert into ${prefix}ACT_EVT_LOG(TYPE_, PROC_DEF_ID_, PROC_INST_ID_, EXECUTION_ID_, TASK_ID_, TIME_STAMP_, USER_ID_, DATA_, LOCK_OWNER_, LOCK_TIME_, IS_PROCESSED_)
    values (
      #{type, jdbcType=VARCHAR}, 
      #{processDefinitionId, jdbcType=VARCHAR}, 
      #{processInstanceId, jdbcType=VARCHAR},
      #{executionId, jdbcType=VARCHAR},
      #{taskId, jdbcType=VARCHAR},   
      #{timeStamp, jdbcType=TIMESTAMP}, 
      #{userId, jdbcType=VARCHAR},
<<<<<<< HEAD
      #{data, jdbcType=BLOB},
      #{lockOwner, jdbcType=VARCHAR},
      #{lockTime, jdbcType=TIMESTAMP},
      #{isProcessed, jdbcType=INTEGER} 
    )  
  </insert>
  
    <insert id="insertEventLogEntry_postgres" parameterType="org.activiti.engine.impl.persistence.entity.EventLogEntryEntityImpl">
    insert into ${prefix}ACT_EVT_LOG(TYPE_, PROC_DEF_ID_, PROC_INST_ID_, EXECUTION_ID_, TASK_ID_, TIME_STAMP_, USER_ID_, DATA_, LOCK_OWNER_, LOCK_TIME_, IS_PROCESSED_)
    values (
      #{type, jdbcType=VARCHAR}, 
      #{processDefinitionId, jdbcType=VARCHAR}, 
      #{processInstanceId, jdbcType=VARCHAR},
      #{executionId, jdbcType=VARCHAR},
      #{taskId, jdbcType=VARCHAR},   
      #{timeStamp, jdbcType=TIMESTAMP}, 
      #{userId, jdbcType=VARCHAR},
      #{data, jdbcType=BINARY},
=======
      #{data, jdbcType=${blobType}},
>>>>>>> d5ce0814
      #{lockOwner, jdbcType=VARCHAR},
      #{lockTime, jdbcType=TIMESTAMP},
      #{isProcessed, jdbcType=INTEGER} 
    )  
  </insert>

  <insert id="bulkInsertEventLogEntry" parameterType="java.util.List">
    insert into ${prefix}ACT_EVT_LOG(TYPE_, PROC_DEF_ID_, PROC_INST_ID_, EXECUTION_ID_, TASK_ID_, TIME_STAMP_, USER_ID_, DATA_, LOCK_OWNER_, LOCK_TIME_, IS_PROCESSED_)
    values 
      <foreach collection="list" item="eventLogEntry" index="index" separator=",">
        (#{eventLogEntry.type, jdbcType=VARCHAR}, 
         #{eventLogEntry.processDefinitionId, jdbcType=VARCHAR}, 
         #{eventLogEntry.processInstanceId, jdbcType=VARCHAR},
         #{eventLogEntry.executionId, jdbcType=VARCHAR},
         #{eventLogEntry.taskId, jdbcType=VARCHAR},   
         #{eventLogEntry.timeStamp, jdbcType=TIMESTAMP}, 
         #{eventLogEntry.userId, jdbcType=VARCHAR},
         #{eventLogEntry.data, jdbcType=BLOB},
         #{eventLogEntry.lockOwner, jdbcType=VARCHAR},
         #{eventLogEntry.lockTime, jdbcType=TIMESTAMP},
         #{eventLogEntry.isProcessed, jdbcType=INTEGER})
      </foreach>
  </insert>

  <insert id="bulkInsertEventLogEntry_postgres" parameterType="java.util.List">
    insert into ${prefix}ACT_EVT_LOG(TYPE_, PROC_DEF_ID_, PROC_INST_ID_, EXECUTION_ID_, TASK_ID_, TIME_STAMP_, USER_ID_, DATA_, LOCK_OWNER_, LOCK_TIME_, IS_PROCESSED_)
    values 
      <foreach collection="list" item="eventLogEntry" index="index" separator=",">
        (#{eventLogEntry.type, jdbcType=VARCHAR}, 
         #{eventLogEntry.processDefinitionId, jdbcType=VARCHAR}, 
         #{eventLogEntry.processInstanceId, jdbcType=VARCHAR},
         #{eventLogEntry.executionId, jdbcType=VARCHAR},
         #{eventLogEntry.taskId, jdbcType=VARCHAR},   
         #{eventLogEntry.timeStamp, jdbcType=TIMESTAMP}, 
         #{eventLogEntry.userId, jdbcType=VARCHAR},
         #{eventLogEntry.data, jdbcType=BINARY},
         #{eventLogEntry.lockOwner, jdbcType=VARCHAR},
         #{eventLogEntry.lockTime, jdbcType=TIMESTAMP},
         #{eventLogEntry.isProcessed, jdbcType=INTEGER})
      </foreach>
  </insert>
  
<<<<<<< HEAD
  <insert id="insertEventLogEntry_oracle" parameterType="org.activiti.engine.impl.persistence.entity.EventLogEntryEntityImpl">
=======
  <insert id="insertEventLogEntry" databaseId="oracle" parameterType="org.activiti.engine.impl.persistence.entity.EventLogEntryEntity">
>>>>>>> d5ce0814
    insert into ${prefix}ACT_EVT_LOG(LOG_NR_, TYPE_, PROC_DEF_ID_, PROC_INST_ID_, EXECUTION_ID_, TASK_ID_, TIME_STAMP_, USER_ID_, DATA_, LOCK_OWNER_, LOCK_TIME_, IS_PROCESSED_)
    values (
      ${prefix}ACT_EVT_LOG_seq.nextVal,
      #{type, jdbcType=VARCHAR}, 
      #{processDefinitionId, jdbcType=VARCHAR}, 
      #{processInstanceId, jdbcType=VARCHAR},
      #{executionId, jdbcType=VARCHAR},
      #{taskId, jdbcType=VARCHAR},   
      #{timeStamp, jdbcType=TIMESTAMP}, 
      #{userId, jdbcType=VARCHAR},
      #{data, jdbcType=BLOB},
      #{lockOwner, jdbcType=VARCHAR},
      #{lockTime, jdbcType=TIMESTAMP},
      #{isProcessed, jdbcType=INTEGER} 
    )  
  </insert>

  <insert id="bulkInsertEventLogEntry_oracle" parameterType="java.util.List">
    INSERT ALL 
      <foreach collection="list" item="eventLogEntry" index="index">
        into ${prefix}ACT_EVT_LOG(LOG_NR_, TYPE_, PROC_DEF_ID_, PROC_INST_ID_, EXECUTION_ID_, TASK_ID_,
        TIME_STAMP_, USER_ID_, DATA_, LOCK_OWNER_, LOCK_TIME_, IS_PROCESSED_) VALUES 
            (${prefix}ACT_EVT_LOG_seq.nextVal,
             #{eventLogEntry.type, jdbcType=VARCHAR}, 
             #{eventLogEntry.processDefinitionId, jdbcType=VARCHAR}, 
             #{eventLogEntry.processInstanceId, jdbcType=VARCHAR},
             #{eventLogEntry.executionId, jdbcType=VARCHAR},
             #{eventLogEntry.taskId, jdbcType=VARCHAR},   
             #{eventLogEntry.timeStamp, jdbcType=TIMESTAMP}, 
             #{eventLogEntry.userId, jdbcType=VARCHAR},
             #{eventLogEntry.data, jdbcType=BLOB},
             #{eventLogEntry.lockOwner, jdbcType=VARCHAR},
             #{eventLogEntry.lockTime, jdbcType=TIMESTAMP},
             #{eventLogEntry.isProcessed, jdbcType=INTEGER})
      </foreach>
    SELECT * FROM dual
  </insert>
  
  <!-- RESULTMAP -->
  
  <resultMap id="eventLogEntryResultMap" type="org.activiti.engine.impl.persistence.entity.EventLogEntryEntityImpl">
    <id property="logNumber" column="LOG_NR_" jdbcType="BIGINT" />
    <result property="type" column="TYPE_" jdbcType="VARCHAR"/>
    <result property="processDefinitionId" column="PROC_DEF_ID_" jdbcType="VARCHAR"/>
    <result property="processInstanceId" column="PROC_INST_ID_" jdbcType="VARCHAR"/>
    <result property="executionId" column="EXECUTION_ID_" jdbcType="VARCHAR"/>
    <result property="taskId" column="TASK_ID_" jdbcType="VARCHAR"/>
    <result property="timeStamp" column="TIME_STAMP_" jdbcType="TIMESTAMP"/>
    <result property="userId" column="USER_ID_" jdbcType="VARCHAR" />
<<<<<<< HEAD
    <result property="data" column="DATA_" jdbcType="BLOB"/>
    <result property="lockOwner" column="LOCK_OWNER_" jdbcType="VARCHAR"/>
    <result property="lockTime" column="LOCK_TIME_" jdbcType="TIMESTAMP"/>
    <result property="isProcessed" column="IS_PROCESSED_" jdbcType="INTEGER"/>
  </resultMap>
  
  <resultMap id="eventLogEntryResultMap_postgres" type="org.activiti.engine.impl.persistence.entity.EventLogEntryEntityImpl">
    <id property="logNumber" column="LOG_NR_" jdbcType="BIGINT" />
    <result property="type" column="TYPE_" jdbcType="VARCHAR"/>
    <result property="processDefinitionId" column="PROC_DEF_ID_" jdbcType="VARCHAR"/>
    <result property="processInstanceId" column="PROC_INST_ID_" jdbcType="VARCHAR"/>
    <result property="executionId" column="EXECUTION_ID_" jdbcType="VARCHAR"/>
    <result property="taskId" column="TASK_ID_" jdbcType="VARCHAR"/>
    <result property="timeStamp" column="TIME_STAMP_" jdbcType="TIMESTAMP"/>
    <result property="userId" column="USER_ID_" jdbcType="VARCHAR" />
    <result property="data" column="DATA_" jdbcType="BINARY"/>
=======
    <result property="data" column="DATA_" jdbcType="${blobType}"/>
>>>>>>> d5ce0814
    <result property="lockOwner" column="LOCK_OWNER_" jdbcType="VARCHAR"/>
    <result property="lockTime" column="LOCK_TIME_" jdbcType="TIMESTAMP"/>
    <result property="isProcessed" column="IS_PROCESSED_" jdbcType="INTEGER"/>
  </resultMap>
  
  <!-- SELECTS -->
  
  <select id="selectAllEventLogEntries" resultMap="eventLogEntryResultMap">
    select * from ${prefix}ACT_EVT_LOG ORDER BY LOG_NR_
  </select>
  
  <select id="selectEventLogEntries" parameterType="org.activiti.engine.impl.db.ListQueryParameterObject" resultMap="eventLogEntryResultMap">
    select * from ${prefix}ACT_EVT_LOG 
    WHERE LOG_NR_ &gt; #{parameter.startLogNr}
    AND LOG_NR_ &lt; #{parameter.endLogNr}
    ORDER BY LOG_NR_ 
  </select>
  
  <select id="selectEventLogEntriesByProcessInstanceId" parameterType="org.activiti.engine.impl.db.ListQueryParameterObject" resultMap="eventLogEntryResultMap">
    select * from ${prefix}ACT_EVT_LOG 
    WHERE PROC_INST_ID_ = #{parameter.processInstanceId}
    ORDER BY LOG_NR_ 
  </select>
  
  <!-- DELETE -->
  <delete id="deleteEventLogEntry" parameterType="long">
    delete from ${prefix}ACT_EVT_LOG where LOG_NR_ = #{logNr}
  </delete>

</mapper><|MERGE_RESOLUTION|>--- conflicted
+++ resolved
@@ -16,34 +16,13 @@
       #{taskId, jdbcType=VARCHAR},   
       #{timeStamp, jdbcType=TIMESTAMP}, 
       #{userId, jdbcType=VARCHAR},
-<<<<<<< HEAD
-      #{data, jdbcType=BLOB},
+      #{data, jdbcType=${blobType}},
       #{lockOwner, jdbcType=VARCHAR},
       #{lockTime, jdbcType=TIMESTAMP},
       #{isProcessed, jdbcType=INTEGER} 
     )  
   </insert>
   
-    <insert id="insertEventLogEntry_postgres" parameterType="org.activiti.engine.impl.persistence.entity.EventLogEntryEntityImpl">
-    insert into ${prefix}ACT_EVT_LOG(TYPE_, PROC_DEF_ID_, PROC_INST_ID_, EXECUTION_ID_, TASK_ID_, TIME_STAMP_, USER_ID_, DATA_, LOCK_OWNER_, LOCK_TIME_, IS_PROCESSED_)
-    values (
-      #{type, jdbcType=VARCHAR}, 
-      #{processDefinitionId, jdbcType=VARCHAR}, 
-      #{processInstanceId, jdbcType=VARCHAR},
-      #{executionId, jdbcType=VARCHAR},
-      #{taskId, jdbcType=VARCHAR},   
-      #{timeStamp, jdbcType=TIMESTAMP}, 
-      #{userId, jdbcType=VARCHAR},
-      #{data, jdbcType=BINARY},
-=======
-      #{data, jdbcType=${blobType}},
->>>>>>> d5ce0814
-      #{lockOwner, jdbcType=VARCHAR},
-      #{lockTime, jdbcType=TIMESTAMP},
-      #{isProcessed, jdbcType=INTEGER} 
-    )  
-  </insert>
-
   <insert id="bulkInsertEventLogEntry" parameterType="java.util.List">
     insert into ${prefix}ACT_EVT_LOG(TYPE_, PROC_DEF_ID_, PROC_INST_ID_, EXECUTION_ID_, TASK_ID_, TIME_STAMP_, USER_ID_, DATA_, LOCK_OWNER_, LOCK_TIME_, IS_PROCESSED_)
     values 
@@ -55,36 +34,14 @@
          #{eventLogEntry.taskId, jdbcType=VARCHAR},   
          #{eventLogEntry.timeStamp, jdbcType=TIMESTAMP}, 
          #{eventLogEntry.userId, jdbcType=VARCHAR},
-         #{eventLogEntry.data, jdbcType=BLOB},
+         #{eventLogEntry.data, jdbcType=${blobType}},
          #{eventLogEntry.lockOwner, jdbcType=VARCHAR},
          #{eventLogEntry.lockTime, jdbcType=TIMESTAMP},
          #{eventLogEntry.isProcessed, jdbcType=INTEGER})
       </foreach>
   </insert>
 
-  <insert id="bulkInsertEventLogEntry_postgres" parameterType="java.util.List">
-    insert into ${prefix}ACT_EVT_LOG(TYPE_, PROC_DEF_ID_, PROC_INST_ID_, EXECUTION_ID_, TASK_ID_, TIME_STAMP_, USER_ID_, DATA_, LOCK_OWNER_, LOCK_TIME_, IS_PROCESSED_)
-    values 
-      <foreach collection="list" item="eventLogEntry" index="index" separator=",">
-        (#{eventLogEntry.type, jdbcType=VARCHAR}, 
-         #{eventLogEntry.processDefinitionId, jdbcType=VARCHAR}, 
-         #{eventLogEntry.processInstanceId, jdbcType=VARCHAR},
-         #{eventLogEntry.executionId, jdbcType=VARCHAR},
-         #{eventLogEntry.taskId, jdbcType=VARCHAR},   
-         #{eventLogEntry.timeStamp, jdbcType=TIMESTAMP}, 
-         #{eventLogEntry.userId, jdbcType=VARCHAR},
-         #{eventLogEntry.data, jdbcType=BINARY},
-         #{eventLogEntry.lockOwner, jdbcType=VARCHAR},
-         #{eventLogEntry.lockTime, jdbcType=TIMESTAMP},
-         #{eventLogEntry.isProcessed, jdbcType=INTEGER})
-      </foreach>
-  </insert>
-  
-<<<<<<< HEAD
-  <insert id="insertEventLogEntry_oracle" parameterType="org.activiti.engine.impl.persistence.entity.EventLogEntryEntityImpl">
-=======
   <insert id="insertEventLogEntry" databaseId="oracle" parameterType="org.activiti.engine.impl.persistence.entity.EventLogEntryEntity">
->>>>>>> d5ce0814
     insert into ${prefix}ACT_EVT_LOG(LOG_NR_, TYPE_, PROC_DEF_ID_, PROC_INST_ID_, EXECUTION_ID_, TASK_ID_, TIME_STAMP_, USER_ID_, DATA_, LOCK_OWNER_, LOCK_TIME_, IS_PROCESSED_)
     values (
       ${prefix}ACT_EVT_LOG_seq.nextVal,
@@ -102,7 +59,7 @@
     )  
   </insert>
 
-  <insert id="bulkInsertEventLogEntry_oracle" parameterType="java.util.List">
+  <insert id="bulkInsertEventLogEntry" databaseId="oracle" parameterType="java.util.List">
     INSERT ALL 
       <foreach collection="list" item="eventLogEntry" index="index">
         into ${prefix}ACT_EVT_LOG(LOG_NR_, TYPE_, PROC_DEF_ID_, PROC_INST_ID_, EXECUTION_ID_, TASK_ID_,
@@ -134,26 +91,7 @@
     <result property="taskId" column="TASK_ID_" jdbcType="VARCHAR"/>
     <result property="timeStamp" column="TIME_STAMP_" jdbcType="TIMESTAMP"/>
     <result property="userId" column="USER_ID_" jdbcType="VARCHAR" />
-<<<<<<< HEAD
-    <result property="data" column="DATA_" jdbcType="BLOB"/>
-    <result property="lockOwner" column="LOCK_OWNER_" jdbcType="VARCHAR"/>
-    <result property="lockTime" column="LOCK_TIME_" jdbcType="TIMESTAMP"/>
-    <result property="isProcessed" column="IS_PROCESSED_" jdbcType="INTEGER"/>
-  </resultMap>
-  
-  <resultMap id="eventLogEntryResultMap_postgres" type="org.activiti.engine.impl.persistence.entity.EventLogEntryEntityImpl">
-    <id property="logNumber" column="LOG_NR_" jdbcType="BIGINT" />
-    <result property="type" column="TYPE_" jdbcType="VARCHAR"/>
-    <result property="processDefinitionId" column="PROC_DEF_ID_" jdbcType="VARCHAR"/>
-    <result property="processInstanceId" column="PROC_INST_ID_" jdbcType="VARCHAR"/>
-    <result property="executionId" column="EXECUTION_ID_" jdbcType="VARCHAR"/>
-    <result property="taskId" column="TASK_ID_" jdbcType="VARCHAR"/>
-    <result property="timeStamp" column="TIME_STAMP_" jdbcType="TIMESTAMP"/>
-    <result property="userId" column="USER_ID_" jdbcType="VARCHAR" />
-    <result property="data" column="DATA_" jdbcType="BINARY"/>
-=======
     <result property="data" column="DATA_" jdbcType="${blobType}"/>
->>>>>>> d5ce0814
     <result property="lockOwner" column="LOCK_OWNER_" jdbcType="VARCHAR"/>
     <result property="lockTime" column="LOCK_TIME_" jdbcType="TIMESTAMP"/>
     <result property="isProcessed" column="IS_PROCESSED_" jdbcType="INTEGER"/>
