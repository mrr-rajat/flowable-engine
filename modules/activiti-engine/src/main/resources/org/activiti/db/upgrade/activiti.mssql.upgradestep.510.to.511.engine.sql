--- conflicted
+++ resolved
@@ -10,7 +10,6 @@
 
 alter table ACT_RE_DEPLOYMENT add CATEGORY_ nvarchar(255);
     
-<<<<<<< HEAD
 alter table ACT_RE_PROCDEF
     add DESCRIPTION_ nvarchar(4000);
     
@@ -18,14 +17,11 @@
     add SUSPENSION_STATE_ int;
     
 update ACT_RU_TASK set SUSPENSION_STATE= 1; 
-=======
-alter table ACT_RE_PROCDEF add DESCRIPTION_ nvarchar(4000);
 
 alter table ACT_RU_EXECUTION
     add constraint ACT_FK_EXE_PROCDEF 
     foreign key (PROC_DEF_ID_) 
     references ACT_RE_PROCDEF (ID_);
->>>>>>> b949dde8
 
 create table ACT_RE_MODEL (
     ID_ nvarchar(64) not null,
