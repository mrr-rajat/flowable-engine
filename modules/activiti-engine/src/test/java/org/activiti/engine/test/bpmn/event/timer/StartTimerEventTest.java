/* Licensed under the Apache License, Version 2.0 (the "License");
 * you may not use this file except in compliance with the License.
 * You may obtain a copy of the License at
 *
 *      http://www.apache.org/licenses/LICENSE-2.0
 *
 * Unless required by applicable law or agreed to in writing, software
 * distributed under the License is distributed on an "AS IS" BASIS,
 * WITHOUT WARRANTIES OR CONDITIONS OF ANY KIND, either express or implied.
 * See the License for the specific language governing permissions and
 * limitations under the License.
 */
package org.activiti.engine.test.bpmn.event.timer;

import java.io.ByteArrayInputStream;
import java.text.SimpleDateFormat;
import java.util.Date;
import java.util.List;
import java.util.concurrent.Callable;

import org.activiti.engine.impl.cmd.CancelJobsCmd;
import org.activiti.engine.impl.interceptor.CommandExecutor;
import org.activiti.engine.impl.test.PluggableActivitiTestCase;
import org.activiti.engine.impl.util.IoUtil;
import org.activiti.engine.repository.ProcessDefinition;
import org.activiti.engine.runtime.Execution;
<<<<<<< HEAD
=======
import org.activiti.engine.runtime.Job;
import org.activiti.engine.runtime.JobQuery;
>>>>>>> 6367b8cd
import org.activiti.engine.runtime.ProcessInstance;
import org.activiti.engine.runtime.ProcessInstanceQuery;
import org.activiti.engine.runtime.TimerJobQuery;
import org.activiti.engine.test.Deployment;

/**
 * @author Joram Barrez
 */
public class StartTimerEventTest extends PluggableActivitiTestCase {

  @Deployment
  public void testDurationStartTimerEvent() throws Exception {

    // Set the clock fixed
    Date startTime = new Date();

    // After process start, there should be timer created
    TimerJobQuery jobQuery = managementService.createTimerJobQuery();
    assertEquals(1, jobQuery.count());

    // After setting the clock to time '50 minutes and 5 seconds', the second timer should fire
    processEngineConfiguration.getClock().setCurrentTime(new Date(startTime.getTime() + ((50 * 60 * 1000) + 5000)));
    waitForJobExecutorToProcessAllJobs(5000L, 200L);

    List<ProcessInstance> pi = runtimeService.createProcessInstanceQuery().processDefinitionKey("startTimerEventExample").list();
    assertEquals(1, pi.size());

    assertEquals(0, jobQuery.count());

  }

  @Deployment
  public void testFixedDateStartTimerEvent() throws Exception {
    // After process start, there should be timer created
    TimerJobQuery jobQuery = managementService.createTimerJobQuery();
    assertEquals(1, jobQuery.count());

    processEngineConfiguration.getClock().setCurrentTime(new SimpleDateFormat("dd/MM/yyyy hh:mm:ss").parse("15/11/2036 11:12:30"));
    waitForJobExecutorToProcessAllJobs(5000L, 200L);

    List<ProcessInstance> pi = runtimeService.createProcessInstanceQuery().processDefinitionKey("startTimerEventExample").list();
    assertEquals(1, pi.size());

    assertEquals(0, jobQuery.count());
  }

  // FIXME: This test likes to run in an endless loop when invoking the
  // waitForJobExecutorOnCondition method
  @Deployment
  public void testCycleDateStartTimerEvent() throws Exception {
    processEngineConfiguration.getClock().setCurrentTime(new Date());

    // After process start, there should be timer created
    TimerJobQuery jobQuery = managementService.createTimerJobQuery();
    assertEquals(1, jobQuery.count());

    final ProcessInstanceQuery piq = runtimeService.createProcessInstanceQuery().processDefinitionKey("startTimerEventExample");

    moveByMinutes(5);
    waitForJobExecutorOnCondition(10000, 500, new Callable<Boolean>() {
      public Boolean call() throws Exception {
        return 1 == piq.count();
      }
    });

    assertEquals(1, jobQuery.count());

    moveByMinutes(5);
    waitForJobExecutorOnCondition(10000, 500, new Callable<Boolean>() {
      public Boolean call() throws Exception {
        return 2 == piq.count();
      }
    });

    assertEquals(1, jobQuery.count());
    // have to manually delete pending timer
    cleanDB();
  }

  private void moveByMinutes(int minutes) throws Exception {
    processEngineConfiguration.getClock().setCurrentTime(new Date(processEngineConfiguration.getClock().getCurrentTime().getTime() + ((minutes * 60 * 1000) + 5000)));
  }

  @Deployment
  public void testCycleWithLimitStartTimerEvent() throws Exception {
    processEngineConfiguration.getClock().setCurrentTime(new Date());

    // After process start, there should be timer created
    TimerJobQuery jobQuery = managementService.createTimerJobQuery();
    assertEquals(1, jobQuery.count());

    moveByMinutes(6);
    String jobId = managementService.createTimerJobQuery().executable().singleResult().getId();
    managementService.moveTimerToExecutableJob(jobId);
    managementService.executeJob(jobId);
    assertEquals(1, jobQuery.count());

    moveByMinutes(6);
    jobId = managementService.createTimerJobQuery().executable().singleResult().getId();
    managementService.moveTimerToExecutableJob(jobId);
    managementService.executeJob(jobId);
    assertEquals(0, jobQuery.count());
  }

  @Deployment
  public void testExpressionStartTimerEvent() throws Exception {
    // ACT-1415: fixed start-date is an expression
    TimerJobQuery jobQuery = managementService.createTimerJobQuery();
    assertEquals(1, jobQuery.count());

    processEngineConfiguration.getClock().setCurrentTime(new SimpleDateFormat("dd/MM/yyyy hh:mm:ss").parse("15/11/2036 11:12:30"));
    waitForJobExecutorToProcessAllJobs(5000L, 200L);

    List<ProcessInstance> pi = runtimeService.createProcessInstanceQuery().processDefinitionKey("startTimerEventExample").list();
    assertEquals(1, pi.size());

    assertEquals(0, jobQuery.count());
  }

  @Deployment
  public void testVersionUpgradeShouldCancelJobs() throws Exception {
    processEngineConfiguration.getClock().setCurrentTime(new Date());

    // After process start, there should be timer created
    TimerJobQuery jobQuery = managementService.createTimerJobQuery();
    assertEquals(1, jobQuery.count());

    // we deploy new process version, with some small change
    String process = new String(IoUtil.readInputStream(getClass().getResourceAsStream("StartTimerEventTest.testVersionUpgradeShouldCancelJobs.bpmn20.xml"), "")).replaceAll("beforeChange", "changed");
    String id = repositoryService.createDeployment().addInputStream("StartTimerEventTest.testVersionUpgradeShouldCancelJobs.bpmn20.xml", new ByteArrayInputStream(process.getBytes())).deploy().getId();

    assertEquals(1, jobQuery.count());

    moveByMinutes(5);
    waitForJobExecutorOnCondition(10000, 500, new Callable<Boolean>() {
      public Boolean call() throws Exception {
        // we check that correct version was started
        ProcessInstance processInstance = runtimeService.createProcessInstanceQuery().processDefinitionKey("startTimerEventExample").singleResult();
        if (processInstance != null) {
          String pi = processInstance.getId();
          List<Execution> executions = runtimeService.createExecutionQuery().processInstanceId(pi).list();
          Execution activityExecution = null;
          for (Execution execution : executions) {
            if (execution.getProcessInstanceId().equals(execution.getId()) == false) {
              activityExecution = execution;
              break;
            }
          }
          if (activityExecution != null) {
            return "changed".equals(activityExecution.getActivityId());
          } else {
            return false;
          }
        } else {
          return false;
        }
      }
    });
    assertEquals(1, jobQuery.count());

    cleanDB();
    repositoryService.deleteDeployment(id, true);
  }

  @Deployment
  public void testTimerShouldNotBeRecreatedOnDeploymentCacheReboot() {

    // Just to be sure, I added this test. Sounds like something that could easily happen
    // when the order of deploy/parsing is altered.

    // After process start, there should be timer created
    TimerJobQuery jobQuery = managementService.createTimerJobQuery();
    assertEquals(1, jobQuery.count());

    // Reset deployment cache
    processEngineConfiguration.getProcessDefinitionCache().clear();

    // Start one instance of the process definition, this will trigger a
    // cache reload
    runtimeService.startProcessInstanceByKey("startTimer");

    // No new jobs should have been created
    assertEquals(1, jobQuery.count());
  }

  // Test for ACT-1533
  public void testTimerShouldNotBeRemovedWhenUndeployingOldVersion() throws Exception {
    // Deploy test process
    String processXml = new String(IoUtil.readInputStream(getClass().getResourceAsStream("StartTimerEventTest.testTimerShouldNotBeRemovedWhenUndeployingOldVersion.bpmn20.xml"), ""));
    String firstDeploymentId = repositoryService.createDeployment().addInputStream("StartTimerEventTest.testVersionUpgradeShouldCancelJobs.bpmn20.xml",
            new ByteArrayInputStream(processXml.getBytes())).deploy().getId();
    
    // After process start, there should be timer created
    TimerJobQuery jobQuery = managementService.createTimerJobQuery();
    assertEquals(1, jobQuery.count());

    //we deploy new process version, with some small change
    String processChanged = processXml.replaceAll("beforeChange","changed");
    String secondDeploymentId = repositoryService.createDeployment().addInputStream("StartTimerEventTest.testVersionUpgradeShouldCancelJobs.bpmn20.xml",
        new ByteArrayInputStream(processChanged.getBytes())).deploy().getId();
    assertEquals(1, jobQuery.count());

    // Remove the first deployment
    repositoryService.deleteDeployment(firstDeploymentId, true);

    // The removal of an old version should not affect timer deletion
    // ACT-1533: this was a bug, and the timer was deleted!
    assertEquals(1, jobQuery.count());

    // Cleanup
    cleanDB();
    repositoryService.deleteDeployment(secondDeploymentId, true);
  }
  
  public void testOldJobsDeletedOnRedeploy() {
  	
  	for (int i=0; i<3; i++) {
  	
	  	repositoryService.createDeployment()
	  		.addClasspathResource("org/activiti/engine/test/bpmn/event/timer/StartTimerEventTest.testOldJobsDeletedOnRedeploy.bpmn20.xml")
	  		.deploy();
  	
	  	assertEquals(i+1, repositoryService.createDeploymentQuery().count());
	  	assertEquals(i+1, repositoryService.createProcessDefinitionQuery().count());
	  	assertEquals(1, managementService.createTimerJobQuery().count());

  	}
  	
  	// Cleanup
  	for (ProcessDefinition processDefinition : repositoryService.createProcessDefinitionQuery().processDefinitionKey("timer").orderByProcessDefinitionVersion().desc().list()) {
  		repositoryService.deleteDeployment(processDefinition.getDeploymentId(), true);
  	}
  	
  	assertEquals(0, managementService.createTimerJobQuery().count());
  	assertEquals(0, managementService.createJobQuery().count());
  	
  }

  public void testTimersRecreatedOnDeploymentDelete() {
  	
  	// v1 has timer
  	// v2 has no timer
  	// v3 has no timer
  	// v4 has no timer
  	
  	// Deploy v1
  	String deployment1 = repositoryService.createDeployment()
			.addClasspathResource("org/activiti/engine/test/bpmn/event/timer/StartTimerEventTest.testTimersRecreatedOnDeploymentDelete_v1.bpmn20.xml")
			.deploy().getId();
  	
  	assertEquals(1, repositoryService.createDeploymentQuery().count());
  	assertEquals(1, repositoryService.createProcessDefinitionQuery().count());
  	assertEquals(1, managementService.createTimerJobQuery().count());
  	
  	// Deploy v2: no timer -> previous should be deleted
  	String deployment2 = repositoryService.createDeployment()
			.addClasspathResource("org/activiti/engine/test/bpmn/event/timer/StartTimerEventTest.testTimersRecreatedOnDeploymentDelete_v2.bpmn20.xml")
			.deploy().getId();
	
  	assertEquals(2, repositoryService.createDeploymentQuery().count());
  	assertEquals(2, repositoryService.createProcessDefinitionQuery().count());
  	assertEquals(0, managementService.createTimerJobQuery().count());
  	
    // Deploy v3: no timer 
  	String deployment3 = repositoryService.createDeployment()
 			.addClasspathResource("org/activiti/engine/test/bpmn/event/timer/StartTimerEventTest.testTimersRecreatedOnDeploymentDelete_v3.bpmn20.xml")
 			.deploy().getId();
 	
   	assertEquals(3, repositoryService.createDeploymentQuery().count());
   	assertEquals(3, repositoryService.createProcessDefinitionQuery().count());
   	assertEquals(0, managementService.createTimerJobQuery().count());
   	
    // Deploy v4: no timer 
   	String deployment4 = repositoryService.createDeployment()
 			.addClasspathResource("org/activiti/engine/test/bpmn/event/timer/StartTimerEventTest.testTimersRecreatedOnDeploymentDelete_v4.bpmn20.xml")
 			.deploy().getId();
 	
   	assertEquals(4, repositoryService.createDeploymentQuery().count());
   	assertEquals(4, repositoryService.createProcessDefinitionQuery().count());
   	assertEquals(1, managementService.createTimerJobQuery().count());
   	
   	// Delete v4 -> V3 active. No timer active anymore (v3 doesn't have a timer)
   	repositoryService.deleteDeployment(deployment4, true);
  	assertEquals(3, repositoryService.createDeploymentQuery().count());
   	assertEquals(3, repositoryService.createProcessDefinitionQuery().count());
   	assertEquals(0, managementService.createTimerJobQuery().count());
   	
  	// Delete v2 --> V3 still active, nothing changed there
   	repositoryService.deleteDeployment(deployment2, true);
  	assertEquals(2, repositoryService.createDeploymentQuery().count());
   	assertEquals(2, repositoryService.createProcessDefinitionQuery().count());
   	assertEquals(0, managementService.createTimerJobQuery().count()); // v3 is still active
   	
   	// Delete v3 -> fallback to v1
  	repositoryService.deleteDeployment(deployment3, true);
  	assertEquals(1, repositoryService.createDeploymentQuery().count());
   	assertEquals(1, repositoryService.createProcessDefinitionQuery().count());
   	assertEquals(1, managementService.createTimerJobQuery().count());
  	
  	// Cleanup
  	for (ProcessDefinition processDefinition : repositoryService.createProcessDefinitionQuery().processDefinitionKey("timer").orderByProcessDefinitionVersion().desc().list()) {
  		repositoryService.deleteDeployment(processDefinition.getDeploymentId(), true);
  	}
  	
  	assertEquals(0, managementService.createTimerJobQuery().count());
  	
  }
  
  // Same test as above, but now with tenants
  public void testTimersRecreatedOnDeploymentDeleteWithTenantId() {

  	// Deploy 4 versions without tenantId
  	for (int i=1; i<=4; i++) {
  		repositoryService.createDeployment()
				.addClasspathResource("org/activiti/engine/test/bpmn/event/timer/StartTimerEventTest.testTimersRecreatedOnDeploymentDelete_v" + i + ".bpmn20.xml")
				.deploy();
  	}
  	
  	String testTenant = "Activiti-tenant";
  	
  	// Deploy v1
  	String deployment1 = repositoryService.createDeployment()
			.addClasspathResource("org/activiti/engine/test/bpmn/event/timer/StartTimerEventTest.testTimersRecreatedOnDeploymentDelete_v1.bpmn20.xml")
			.tenantId(testTenant)
			.deploy().getId();
  	
  	assertEquals(1, repositoryService.createDeploymentQuery().deploymentTenantId(testTenant).count());
  	assertEquals(1, repositoryService.createProcessDefinitionQuery().processDefinitionTenantId(testTenant).count());
  	assertEquals(1, managementService.createTimerJobQuery().jobTenantId(testTenant).count());
  	
  	// Deploy v2: no timer -> previous should be deleted
  	String deployment2 = repositoryService.createDeployment()
			.addClasspathResource("org/activiti/engine/test/bpmn/event/timer/StartTimerEventTest.testTimersRecreatedOnDeploymentDelete_v2.bpmn20.xml")
			.tenantId(testTenant)
			.deploy().getId();
  	
  	assertEquals(2, repositoryService.createDeploymentQuery().deploymentTenantId(testTenant).count());
  	assertEquals(2, repositoryService.createProcessDefinitionQuery().processDefinitionTenantId(testTenant).count());
  	assertEquals(0, managementService.createTimerJobQuery().jobTenantId(testTenant).count());
	
    // Deploy v3: no timer 
  	String deployment3 = repositoryService.createDeployment()
 			.addClasspathResource("org/activiti/engine/test/bpmn/event/timer/StartTimerEventTest.testTimersRecreatedOnDeploymentDelete_v3.bpmn20.xml")
 			.tenantId(testTenant)
 			.deploy().getId();
  	
  	assertEquals(3, repositoryService.createDeploymentQuery().deploymentTenantId(testTenant).count());
  	assertEquals(3, repositoryService.createProcessDefinitionQuery().processDefinitionTenantId(testTenant).count());
  	assertEquals(0, managementService.createTimerJobQuery().jobTenantId(testTenant).count());
 	
    // Deploy v4: no timer 
   	String deployment4 = repositoryService.createDeployment()
 			.addClasspathResource("org/activiti/engine/test/bpmn/event/timer/StartTimerEventTest.testTimersRecreatedOnDeploymentDelete_v4.bpmn20.xml")
 			.tenantId(testTenant)
 			.deploy().getId();
   	
  	assertEquals(4, repositoryService.createDeploymentQuery().deploymentTenantId(testTenant).count());
  	assertEquals(4, repositoryService.createProcessDefinitionQuery().processDefinitionTenantId(testTenant).count());
  	assertEquals(1, managementService.createTimerJobQuery().jobTenantId(testTenant).count());
 	
   	// Delete v4 -> V3 active. No timer active anymore (v3 doesn't have a timer)
   	repositoryService.deleteDeployment(deployment4, true);
  	assertEquals(3, repositoryService.createDeploymentQuery().deploymentTenantId(testTenant).count());
  	assertEquals(3, repositoryService.createProcessDefinitionQuery().processDefinitionTenantId(testTenant).count());
  	assertEquals(0, managementService.createTimerJobQuery().jobTenantId(testTenant).count());
   	
  	// Delete v2 --> V3 still active, nothing changed there
   	repositoryService.deleteDeployment(deployment2, true);
  	assertEquals(2, repositoryService.createDeploymentQuery().deploymentTenantId(testTenant).count());
  	assertEquals(2, repositoryService.createProcessDefinitionQuery().processDefinitionTenantId(testTenant).count());
  	assertEquals(0, managementService.createTimerJobQuery().jobTenantId(testTenant).count());
   	
   	// Delete v3 -> fallback to v1
  	repositoryService.deleteDeployment(deployment3, true);
  	assertEquals(1, repositoryService.createDeploymentQuery().deploymentTenantId(testTenant).count());
  	assertEquals(1, repositoryService.createProcessDefinitionQuery().processDefinitionTenantId(testTenant).count());
  	assertEquals(1, managementService.createTimerJobQuery().jobTenantId(testTenant).count());
  	
  	// Cleanup
  	for (ProcessDefinition processDefinition : repositoryService.createProcessDefinitionQuery().processDefinitionKey("timer").orderByProcessDefinitionVersion().desc().list()) {
  		repositoryService.deleteDeployment(processDefinition.getDeploymentId(), true);
  	}
  	
  	assertEquals(0, managementService.createTimerJobQuery().count());
  	
  }
  
  // Can't use @Deployment, we need to control the clock very strict to have a good test
  public void testMultipleStartEvents() {

    // Human time (GMT): Tue, 10 May 2016 18:50:01 GMT
    Date startTime = new Date(1462906201000L);
    processEngineConfiguration.getClock().setCurrentTime(startTime);
    
    String deploymentId = repositoryService.createDeployment()
        .addClasspathResource("org/activiti/engine/test/bpmn/event/timer/StartTimerEventTest.testMultipleStartEvents.bpmn20.xml")
        .deploy().getId();
    
    // After deployment, should have 4 jobs for the 4 timer events
    assertEquals(4, managementService.createJobQuery().count());
    assertEquals(0, managementService.createJobQuery().executable().count());
    
    // Path A : triggered at start + 10 seconds (18:50:11) (R2)
    // Path B: triggered at start + 5 seconds (18:50:06) (R3)
    // Path C: triggered at start + 15 seconds (18:50:16) (R1)
    // path D: triggerd at 18:50:20 (Cron)
    
    // Moving 7 seconds (18:50:08) should trigger one timer (the second start timer in the process diagram)
    Date newDate = new Date(startTime.getTime() + (7 * 1000));
    processEngineConfiguration.getClock().setCurrentTime(newDate);
    List<Job> executableTimers = managementService.createJobQuery().executable().list();
    assertEquals(1,executableTimers.size());
    
    executeJobs(executableTimers);
    validateTaskCounts(0, 1, 0, 0);
    assertEquals(4, managementService.createJobQuery().count());
    assertEquals(0, managementService.createJobQuery().executable().count());
    
    // New situation:
    // Path A : triggered at start + 10 seconds (18:50:11) (R2)
    // Path B: triggered at start + 2*5 seconds (18:50:11) (R2 - was R3) [CHANGED]
    // Path C: triggered at start + 15 seconds (18:50:16) (R1)
    // path D: triggerd at 18:50:20 (Cron)
    
    // Moving 4 seconds (18:50:12) should trigger both path A and B
    newDate = new Date(newDate.getTime() + (4 * 1000));
    processEngineConfiguration.getClock().setCurrentTime(newDate);
    
    executableTimers = managementService.createJobQuery().executable().list();
    assertEquals(2,executableTimers.size());
    executeJobs(executableTimers);
    validateTaskCounts(1, 2, 0, 0);
    assertEquals(4, managementService.createJobQuery().count());
    assertEquals(0, managementService.createJobQuery().executable().count());
    
    // New situation:
    // Path A : triggered at start + 2*10 seconds (18:50:21) (R1 - was R2) [CHANGED]
    // Path B: triggered at start + 3*5 seconds (18:50:16) (R1 - was R2) [CHANGED]
    // Path C: triggered at start + 15 seconds (18:50:16) (R1)
    // path D: triggerd at 18:50:20 (Cron)
    
    // Moving 6 seconds (18:50:18) should trigger B and C
    newDate = new Date(newDate.getTime() + (6 * 1000));
    processEngineConfiguration.getClock().setCurrentTime(newDate);
    
    executableTimers = managementService.createJobQuery().executable().list();
    assertEquals(2,executableTimers.size());
    executeJobs(executableTimers);
    validateTaskCounts(1, 3, 1, 0);
    assertEquals(2, managementService.createJobQuery().count());
    assertEquals(0, managementService.createJobQuery().executable().count());
    
    // New situation:
    // Path A : triggered at start + 2*10 seconds (18:50:21) (R1 - was R2) [CHANGED]
    // Path B: all repeats used up
    // Path C: all repeats used up
    // path D: triggerd at 18:50:20 (Cron)
    
    // Moving 10 seconds (18:50:28) should trigger A and D
    newDate = new Date(newDate.getTime() + (6 * 1000));
    processEngineConfiguration.getClock().setCurrentTime(newDate);
    
    executableTimers = managementService.createJobQuery().executable().list();
    assertEquals(2,executableTimers.size());
    executeJobs(executableTimers);
    validateTaskCounts(2, 3, 1, 1);
    assertEquals(1, managementService.createJobQuery().count());
    assertEquals(0, managementService.createJobQuery().executable().count());
    
    // New situation:
    // Path A : all repeats used up
    // Path B: all repeats used up
    // Path C: all repeats used up
    // path D: triggerd at 18:50:40 (Cron)
    
    // Clean up
    repositoryService.deleteDeployment(deploymentId, true);
  }
  
  private void validateTaskCounts(long taskACount, long taskBCount, long taskCCount, long taskDCount) {
    assertEquals("task A counts are incorrect", taskACount, taskService.createTaskQuery().taskName("Task A").count());
    assertEquals("task B counts are incorrect", taskBCount, taskService.createTaskQuery().taskName("Task B").count());
    assertEquals("task C counts are incorrect", taskCCount, taskService.createTaskQuery().taskName("Task C").count());
    assertEquals("task D counts are incorrect", taskDCount, taskService.createTaskQuery().taskName("Task D").count());
  }
  
  private void executeJobs(List<Job> jobs) {
    for (Job job : jobs) {
      managementService.executeJob(job.getId());
    }
  }
  
  private void cleanDB() {
    String jobId = managementService.createTimerJobQuery().singleResult().getId();
    CommandExecutor commandExecutor = processEngineConfiguration.getCommandExecutor();
    commandExecutor.execute(new CancelJobsCmd(jobId));
  }

}<|MERGE_RESOLUTION|>--- conflicted
+++ resolved
@@ -24,11 +24,7 @@
 import org.activiti.engine.impl.util.IoUtil;
 import org.activiti.engine.repository.ProcessDefinition;
 import org.activiti.engine.runtime.Execution;
-<<<<<<< HEAD
-=======
 import org.activiti.engine.runtime.Job;
-import org.activiti.engine.runtime.JobQuery;
->>>>>>> 6367b8cd
 import org.activiti.engine.runtime.ProcessInstance;
 import org.activiti.engine.runtime.ProcessInstanceQuery;
 import org.activiti.engine.runtime.TimerJobQuery;
@@ -428,8 +424,8 @@
         .deploy().getId();
     
     // After deployment, should have 4 jobs for the 4 timer events
-    assertEquals(4, managementService.createJobQuery().count());
-    assertEquals(0, managementService.createJobQuery().executable().count());
+    assertEquals(4, managementService.createTimerJobQuery().count());
+    assertEquals(0, managementService.createTimerJobQuery().executable().count());
     
     // Path A : triggered at start + 10 seconds (18:50:11) (R2)
     // Path B: triggered at start + 5 seconds (18:50:06) (R3)
@@ -439,13 +435,13 @@
     // Moving 7 seconds (18:50:08) should trigger one timer (the second start timer in the process diagram)
     Date newDate = new Date(startTime.getTime() + (7 * 1000));
     processEngineConfiguration.getClock().setCurrentTime(newDate);
-    List<Job> executableTimers = managementService.createJobQuery().executable().list();
-    assertEquals(1,executableTimers.size());
+    List<Job> executableTimers = managementService.createTimerJobQuery().executable().list();
+    assertEquals(1, executableTimers.size());
     
     executeJobs(executableTimers);
     validateTaskCounts(0, 1, 0, 0);
-    assertEquals(4, managementService.createJobQuery().count());
-    assertEquals(0, managementService.createJobQuery().executable().count());
+    assertEquals(4, managementService.createTimerJobQuery().count());
+    assertEquals(0, managementService.createTimerJobQuery().executable().count());
     
     // New situation:
     // Path A : triggered at start + 10 seconds (18:50:11) (R2)
@@ -457,12 +453,12 @@
     newDate = new Date(newDate.getTime() + (4 * 1000));
     processEngineConfiguration.getClock().setCurrentTime(newDate);
     
-    executableTimers = managementService.createJobQuery().executable().list();
-    assertEquals(2,executableTimers.size());
+    executableTimers = managementService.createTimerJobQuery().executable().list();
+    assertEquals(2, executableTimers.size());
     executeJobs(executableTimers);
     validateTaskCounts(1, 2, 0, 0);
-    assertEquals(4, managementService.createJobQuery().count());
-    assertEquals(0, managementService.createJobQuery().executable().count());
+    assertEquals(4, managementService.createTimerJobQuery().count());
+    assertEquals(0, managementService.createTimerJobQuery().executable().count());
     
     // New situation:
     // Path A : triggered at start + 2*10 seconds (18:50:21) (R1 - was R2) [CHANGED]
@@ -474,12 +470,12 @@
     newDate = new Date(newDate.getTime() + (6 * 1000));
     processEngineConfiguration.getClock().setCurrentTime(newDate);
     
-    executableTimers = managementService.createJobQuery().executable().list();
-    assertEquals(2,executableTimers.size());
+    executableTimers = managementService.createTimerJobQuery().executable().list();
+    assertEquals(2, executableTimers.size());
     executeJobs(executableTimers);
     validateTaskCounts(1, 3, 1, 0);
-    assertEquals(2, managementService.createJobQuery().count());
-    assertEquals(0, managementService.createJobQuery().executable().count());
+    assertEquals(2, managementService.createTimerJobQuery().count());
+    assertEquals(0, managementService.createTimerJobQuery().executable().count());
     
     // New situation:
     // Path A : triggered at start + 2*10 seconds (18:50:21) (R1 - was R2) [CHANGED]
@@ -491,12 +487,12 @@
     newDate = new Date(newDate.getTime() + (6 * 1000));
     processEngineConfiguration.getClock().setCurrentTime(newDate);
     
-    executableTimers = managementService.createJobQuery().executable().list();
-    assertEquals(2,executableTimers.size());
+    executableTimers = managementService.createTimerJobQuery().executable().list();
+    assertEquals(2, executableTimers.size());
     executeJobs(executableTimers);
     validateTaskCounts(2, 3, 1, 1);
-    assertEquals(1, managementService.createJobQuery().count());
-    assertEquals(0, managementService.createJobQuery().executable().count());
+    assertEquals(1, managementService.createTimerJobQuery().count());
+    assertEquals(0, managementService.createTimerJobQuery().executable().count());
     
     // New situation:
     // Path A : all repeats used up
@@ -517,6 +513,7 @@
   
   private void executeJobs(List<Job> jobs) {
     for (Job job : jobs) {
+      managementService.moveTimerToExecutableJob(job.getId());
       managementService.executeJob(job.getId());
     }
   }
