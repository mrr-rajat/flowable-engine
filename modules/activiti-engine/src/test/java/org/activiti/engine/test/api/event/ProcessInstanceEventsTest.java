/* Licensed under the Apache License, Version 2.0 (the "License");
 * you may not use this file except in compliance with the License.
 * You may obtain a copy of the License at
 * 
 *      http://www.apache.org/licenses/LICENSE-2.0
 * 
 * Unless required by applicable law or agreed to in writing, software
 * distributed under the License is distributed on an "AS IS" BASIS,
 * WITHOUT WARRANTIES OR CONDITIONS OF ANY KIND, either express or implied.
 * See the License for the specific language governing permissions and
 * limitations under the License.
 */
package org.activiti.engine.test.api.event;

import static org.hamcrest.CoreMatchers.containsString;
import static org.hamcrest.CoreMatchers.is;
import static org.hamcrest.MatcherAssert.assertThat;
import static org.junit.Assert.assertNotEquals;

import java.util.ArrayList;
import java.util.List;

<<<<<<< HEAD
import org.activiti.bpmn.model.FlowNode;
=======
>>>>>>> d626ccd8
import org.activiti.engine.delegate.event.ActivitiActivityCancelledEvent;
import org.activiti.engine.delegate.event.ActivitiCancelledEvent;
import org.activiti.engine.delegate.event.ActivitiEntityEvent;
import org.activiti.engine.delegate.event.ActivitiEvent;
import org.activiti.engine.delegate.event.ActivitiEventListener;
import org.activiti.engine.delegate.event.ActivitiEventType;
<<<<<<< HEAD
=======
import org.activiti.engine.delegate.event.ActivitiProcessStartedEvent;
>>>>>>> d626ccd8
import org.activiti.engine.delegate.event.impl.ActivitiActivityCancelledEventImpl;
import org.activiti.engine.delegate.event.impl.ActivitiProcessCancelledEventImpl;
import org.activiti.engine.impl.persistence.entity.ExecutionEntity;
import org.activiti.engine.impl.test.PluggableActivitiTestCase;
import org.activiti.engine.repository.ProcessDefinition;
import org.activiti.engine.runtime.ProcessInstance;
import org.activiti.engine.task.Task;
import org.activiti.engine.test.Deployment;

/**
 * Test case for all {@link ActivitiEvent}s related to process instances.
 * 
 * @author Tijs Rademakers
 */
public class ProcessInstanceEventsTest extends PluggableActivitiTestCase {

<<<<<<< HEAD
  private TestInitializedEntityEventListener listener;
=======
	private TestInitializedEntityEventListener listener;
	
	/**
	 * Test create, update and delete events of process instances.
	 */
	@Deployment(resources= {"org/activiti/engine/test/api/runtime/oneTaskProcess.bpmn20.xml"})
	public void testProcessInstanceEvents() throws Exception {
			ProcessInstance processInstance = runtimeService.startProcessInstanceByKey("oneTaskProcess");

			assertNotNull(processInstance);

			// Check create-event
			assertEquals(3, listener.getEventsReceived().size());
			assertTrue(listener.getEventsReceived().get(0) instanceof ActivitiEntityEvent);
			
			ActivitiEntityEvent event = (ActivitiEntityEvent) listener.getEventsReceived().get(0);
			assertEquals(ActivitiEventType.ENTITY_CREATED, event.getType());
			assertEquals(processInstance.getId(), ((ProcessInstance) event.getEntity()).getId());
			assertEquals(processInstance.getId(), event.getProcessInstanceId());
			assertEquals(processInstance.getId(), event.getExecutionId());
			assertEquals(processInstance.getProcessDefinitionId(), event.getProcessDefinitionId());
			
			event = (ActivitiEntityEvent) listener.getEventsReceived().get(1);
            assertEquals(ActivitiEventType.ENTITY_INITIALIZED, event.getType());
            assertEquals(processInstance.getId(), ((ProcessInstance) event.getEntity()).getId());
            assertEquals(processInstance.getId(), event.getProcessInstanceId());
            assertEquals(processInstance.getId(), event.getExecutionId());
            assertEquals(processInstance.getProcessDefinitionId(), event.getProcessDefinitionId());
            
            event = (ActivitiEntityEvent) listener.getEventsReceived().get(2);
            assertEquals(ActivitiEventType.PROCESS_STARTED, event.getType());
            assertEquals(processInstance.getId(), ((ProcessInstance) event.getEntity()).getId());
            assertEquals(processInstance.getId(), event.getProcessInstanceId());
            assertEquals(processInstance.getId(), event.getExecutionId());
            assertEquals(processInstance.getProcessDefinitionId(), event.getProcessDefinitionId());
            assertTrue(event instanceof ActivitiProcessStartedEvent);
            assertNull(((ActivitiProcessStartedEvent)event).getNestedProcessDefinitionId());
            assertNull(((ActivitiProcessStartedEvent)event).getNestedProcessInstanceId());
			listener.clearEventsReceived();

			// Check update event when suspended/activated
			runtimeService.suspendProcessInstanceById(processInstance.getId());
			runtimeService.activateProcessInstanceById(processInstance.getId());
			
			assertEquals(2, listener.getEventsReceived().size());
			event = (ActivitiEntityEvent) listener.getEventsReceived().get(0);
			assertEquals(processInstance.getId(), ((ProcessInstance) event.getEntity()).getId());
			assertEquals(ActivitiEventType.ENTITY_SUSPENDED, event.getType());
			assertEquals(processInstance.getId(), event.getProcessInstanceId());
			assertEquals(processInstance.getId(), event.getExecutionId());
			assertEquals(processInstance.getProcessDefinitionId(), event.getProcessDefinitionId());
			event = (ActivitiEntityEvent) listener.getEventsReceived().get(1);
			assertEquals(ActivitiEventType.ENTITY_ACTIVATED, event.getType());
			assertEquals(processInstance.getId(), ((ProcessInstance) event.getEntity()).getId());
			assertEquals(processInstance.getId(), event.getProcessInstanceId());
			assertEquals(processInstance.getId(), event.getExecutionId());
			assertEquals(processInstance.getProcessDefinitionId(), event.getProcessDefinitionId());
			listener.clearEventsReceived();
			
			// Check update event when process-definition is supended (should cascade suspend/activate all process instances)
			repositoryService.suspendProcessDefinitionById(processInstance.getProcessDefinitionId(), true, null);
			repositoryService.activateProcessDefinitionById(processInstance.getProcessDefinitionId(), true, null);
			
			assertEquals(2, listener.getEventsReceived().size());
			event = (ActivitiEntityEvent) listener.getEventsReceived().get(0);
			assertEquals(processInstance.getId(), ((ProcessInstance) event.getEntity()).getId());
			assertEquals(ActivitiEventType.ENTITY_SUSPENDED, event.getType());
			assertEquals(processInstance.getId(), event.getProcessInstanceId());
			assertEquals(processInstance.getId(), event.getExecutionId());
			assertEquals(processInstance.getProcessDefinitionId(), event.getProcessDefinitionId());
			event = (ActivitiEntityEvent) listener.getEventsReceived().get(1);
			assertEquals(ActivitiEventType.ENTITY_ACTIVATED, event.getType());
			assertEquals(processInstance.getId(), ((ProcessInstance) event.getEntity()).getId());
			assertEquals(processInstance.getId(), event.getProcessInstanceId());
			assertEquals(processInstance.getId(), event.getExecutionId());
			assertEquals(processInstance.getProcessDefinitionId(), event.getProcessDefinitionId());
			listener.clearEventsReceived();
			
			// Check update-event when business-key is updated
			runtimeService.updateBusinessKey(processInstance.getId(), "thekey");
			assertEquals(1, listener.getEventsReceived().size());
			event = (ActivitiEntityEvent) listener.getEventsReceived().get(0);
			assertEquals(processInstance.getId(), ((ProcessInstance) event.getEntity()).getId());
			assertEquals(ActivitiEventType.ENTITY_UPDATED, event.getType());
			assertEquals(processInstance.getId(), event.getProcessInstanceId());
			assertEquals(processInstance.getId(), event.getExecutionId());
			assertEquals(processInstance.getProcessDefinitionId(), event.getProcessDefinitionId());
			listener.clearEventsReceived();
			
			runtimeService.deleteProcessInstance(processInstance.getId(), "Testing events");

      List<ActivitiEvent> processCancelledEvents = listener.filterEvents(ActivitiEventType.PROCESS_CANCELLED);
      assertEquals(1, processCancelledEvents.size());
      ActivitiCancelledEvent cancelledEvent = (ActivitiCancelledEvent) processCancelledEvents.get(0);
      assertEquals(ActivitiEventType.PROCESS_CANCELLED, cancelledEvent.getType());
      assertEquals(processInstance.getId(), cancelledEvent.getProcessInstanceId());
      assertEquals(processInstance.getId(), cancelledEvent.getExecutionId());
      listener.clearEventsReceived();
  }
>>>>>>> d626ccd8

  /**
   * Test create, update and delete events of process instances.
   */
  @Deployment(resources = { "org/activiti/engine/test/api/runtime/oneTaskProcess.bpmn20.xml" })
  public void testProcessInstanceEvents() throws Exception {
    ProcessInstance processInstance = runtimeService.startProcessInstanceByKey("oneTaskProcess");

    assertNotNull(processInstance);

<<<<<<< HEAD
    // Check create-event
    assertEquals(4, listener.getEventsReceived().size());
=======
    // Check create-event one main process the second one Scope execution, and the third one subprocess
    assertEquals(8, listener.getEventsReceived().size());
>>>>>>> d626ccd8
    assertTrue(listener.getEventsReceived().get(0) instanceof ActivitiEntityEvent);

    // process instance create event
    ActivitiEntityEvent event = (ActivitiEntityEvent) listener.getEventsReceived().get(0);
    assertEquals(ActivitiEventType.ENTITY_CREATED, event.getType());
    assertEquals(processInstance.getId(), ((ProcessInstance) event.getEntity()).getId());
    assertEquals(processInstance.getId(), event.getProcessInstanceId());
    assertEquals(processInstance.getId(), event.getExecutionId());
    assertEquals(processInstance.getProcessDefinitionId(), event.getProcessDefinitionId());
    
    event = (ActivitiEntityEvent) listener.getEventsReceived().get(1);
    assertEquals(ActivitiEventType.ENTITY_INITIALIZED, event.getType());
    assertEquals(processInstance.getId(), event.getProcessInstanceId());
    assertEquals(processInstance.getId(), event.getExecutionId());
    assertEquals(processInstance.getProcessDefinitionId(), event.getProcessDefinitionId());

    // start event create event
    event = (ActivitiEntityEvent) listener.getEventsReceived().get(2);
    assertEquals(ActivitiEventType.ENTITY_CREATED, event.getType());
    assertEquals(processInstance.getId(), event.getProcessInstanceId());
    assertNotEquals(processInstance.getId(), event.getExecutionId());
    assertEquals(processInstance.getProcessDefinitionId(), event.getProcessDefinitionId());

    // start event create initialized
    event = (ActivitiEntityEvent) listener.getEventsReceived().get(3);
    assertEquals(ActivitiEventType.ENTITY_INITIALIZED, event.getType());
    assertEquals(processInstance.getId(), event.getProcessInstanceId());
    assertNotEquals(processInstance.getId(), event.getExecutionId());
    assertEquals(processInstance.getProcessDefinitionId(), event.getProcessDefinitionId());
    
    listener.clearEventsReceived();

    // Check update event when suspended/activated
    runtimeService.suspendProcessInstanceById(processInstance.getId());
    runtimeService.activateProcessInstanceById(processInstance.getId());

    assertEquals(4, listener.getEventsReceived().size());
    event = (ActivitiEntityEvent) listener.getEventsReceived().get(0);
    assertEquals(processInstance.getId(), ((ProcessInstance) event.getEntity()).getId());
    assertEquals(ActivitiEventType.ENTITY_SUSPENDED, event.getType());
    assertEquals(processInstance.getId(), event.getProcessInstanceId());
    assertEquals(processInstance.getId(), event.getExecutionId());
    assertEquals(processInstance.getProcessDefinitionId(), event.getProcessDefinitionId());
    event = (ActivitiEntityEvent) listener.getEventsReceived().get(1);
    assertEquals(ActivitiEventType.ENTITY_SUSPENDED, event.getType());
    assertEquals(processInstance.getId(), event.getProcessInstanceId());
    assertNotEquals(processInstance.getId(), event.getExecutionId());
    assertEquals(processInstance.getProcessDefinitionId(), event.getProcessDefinitionId());
    event = (ActivitiEntityEvent) listener.getEventsReceived().get(2);
    assertEquals(ActivitiEventType.ENTITY_ACTIVATED, event.getType());
    assertEquals(processInstance.getId(), ((ProcessInstance) event.getEntity()).getId());
    assertEquals(processInstance.getId(), event.getProcessInstanceId());
    assertEquals(processInstance.getId(), event.getExecutionId());
    assertEquals(processInstance.getProcessDefinitionId(), event.getProcessDefinitionId());
    event = (ActivitiEntityEvent) listener.getEventsReceived().get(3);
    assertEquals(ActivitiEventType.ENTITY_ACTIVATED, event.getType());
    assertEquals(processInstance.getId(), event.getProcessInstanceId());
    assertNotEquals(processInstance.getId(), event.getExecutionId());
    assertEquals(processInstance.getProcessDefinitionId(), event.getProcessDefinitionId());
    listener.clearEventsReceived();

    // Check update event when process-definition is suspended (should
    // cascade suspend/activate all process instances)
    repositoryService.suspendProcessDefinitionById(processInstance.getProcessDefinitionId(), true, null);
    repositoryService.activateProcessDefinitionById(processInstance.getProcessDefinitionId(), true, null);

    assertEquals(4, listener.getEventsReceived().size());
    event = (ActivitiEntityEvent) listener.getEventsReceived().get(0);
    assertEquals(processInstance.getId(), ((ProcessInstance) event.getEntity()).getId());
    assertEquals(ActivitiEventType.ENTITY_SUSPENDED, event.getType());
    assertEquals(processInstance.getId(), event.getProcessInstanceId());
    assertEquals(processInstance.getId(), event.getExecutionId());
    assertEquals(processInstance.getProcessDefinitionId(), event.getProcessDefinitionId());
    event = (ActivitiEntityEvent) listener.getEventsReceived().get(1);
    assertEquals(ActivitiEventType.ENTITY_SUSPENDED, event.getType());
    assertEquals(processInstance.getId(), event.getProcessInstanceId());
    assertNotEquals(processInstance.getId(), event.getExecutionId());
    assertEquals(processInstance.getProcessDefinitionId(), event.getProcessDefinitionId());
    event = (ActivitiEntityEvent) listener.getEventsReceived().get(2);
<<<<<<< HEAD
    assertEquals(ActivitiEventType.ENTITY_ACTIVATED, event.getType());
=======
    assertEquals(ActivitiEventType.PROCESS_STARTED, event.getType());
>>>>>>> d626ccd8
    assertEquals(processInstance.getId(), ((ProcessInstance) event.getEntity()).getId());
    assertEquals(processInstance.getId(), event.getProcessInstanceId());
    assertEquals(processInstance.getId(), event.getExecutionId());
    assertEquals(processInstance.getProcessDefinitionId(), event.getProcessDefinitionId());
<<<<<<< HEAD
    event = (ActivitiEntityEvent) listener.getEventsReceived().get(3);
    assertEquals(ActivitiEventType.ENTITY_ACTIVATED, event.getType());
    assertEquals(processInstance.getId(), event.getProcessInstanceId());
    assertNotEquals(processInstance.getId(), event.getExecutionId());
    assertEquals(processInstance.getProcessDefinitionId(), event.getProcessDefinitionId());
    listener.clearEventsReceived();

    // Check update-event when business-key is updated
    runtimeService.updateBusinessKey(processInstance.getId(), "thekey");
    assertEquals(1, listener.getEventsReceived().size());
    event = (ActivitiEntityEvent) listener.getEventsReceived().get(0);
    assertEquals(processInstance.getId(), ((ProcessInstance) event.getEntity()).getId());
    assertEquals(ActivitiEventType.ENTITY_UPDATED, event.getType());
    assertEquals(processInstance.getId(), event.getProcessInstanceId());
    assertEquals(processInstance.getId(), event.getExecutionId());
    assertEquals(processInstance.getProcessDefinitionId(), event.getProcessDefinitionId());
    listener.clearEventsReceived();

    runtimeService.deleteProcessInstance(processInstance.getId(), "Testing events");

    List<ActivitiEvent> processCancelledEvents = listener.filterEvents(ActivitiEventType.PROCESS_CANCELLED);
    assertEquals(1, processCancelledEvents.size());
    ActivitiCancelledEvent cancelledEvent = (ActivitiCancelledEvent) processCancelledEvents.get(0);
    assertEquals(ActivitiEventType.PROCESS_CANCELLED, cancelledEvent.getType());
    assertEquals(processInstance.getId(), cancelledEvent.getProcessInstanceId());
    assertEquals(processInstance.getId(), cancelledEvent.getExecutionId());
    listener.clearEventsReceived();
  }

  /**
   * Test create, update and delete events of process instances.
   */
  @Deployment(resources = { "org/activiti/engine/test/api/runtime/nestedSubProcess.bpmn20.xml", "org/activiti/engine/test/api/runtime/subProcess.bpmn20.xml" })
  public void testSubProcessInstanceEvents() throws Exception {
    ProcessInstance processInstance = runtimeService.startProcessInstanceByKey("nestedSimpleSubProcess");
    assertNotNull(processInstance);
    String processDefinitionId = processInstance.getProcessDefinitionId();

    // Check create-event one main process the second one Scope execution, and the third one subprocess
    assertEquals(7, listener.getEventsReceived().size());
    assertTrue(listener.getEventsReceived().get(0) instanceof ActivitiEntityEvent);

    // process instance created event
    ActivitiEntityEvent event = (ActivitiEntityEvent) listener.getEventsReceived().get(0);
=======
    assertTrue(event instanceof ActivitiProcessStartedEvent);
    assertNull(((ActivitiProcessStartedEvent)event).getNestedProcessDefinitionId());
    assertNull(((ActivitiProcessStartedEvent)event).getNestedProcessInstanceId());

    event = (ActivitiEntityEvent) listener.getEventsReceived().get(3);
>>>>>>> d626ccd8
    assertEquals(ActivitiEventType.ENTITY_CREATED, event.getType());
    assertEquals(processInstance.getId(), ((ProcessInstance) event.getEntity()).getId());
    assertEquals(processInstance.getId(), event.getProcessInstanceId());
    assertEquals(processInstance.getId(), event.getExecutionId());
    assertEquals(processDefinitionId, event.getProcessDefinitionId());
    
<<<<<<< HEAD
    event = (ActivitiEntityEvent) listener.getEventsReceived().get(1);
    String processExecutionId = event.getExecutionId();
    assertEquals(ActivitiEventType.ENTITY_INITIALIZED, event.getType());
    assertEquals(processInstance.getId(), event.getProcessInstanceId());
    assertEquals(processInstance.getId(), processExecutionId);
    assertEquals(processDefinitionId, event.getProcessDefinitionId());

    // start event created event
    event = (ActivitiEntityEvent) listener.getEventsReceived().get(2);
    processExecutionId = event.getExecutionId();
    assertEquals(ActivitiEventType.ENTITY_CREATED, event.getType());
    assertEquals(processInstance.getId(), event.getProcessInstanceId());
    assertNotEquals(processInstance.getId(), processExecutionId);
    assertEquals(processDefinitionId, event.getProcessDefinitionId());

    // start event initialized event
    event = (ActivitiEntityEvent) listener.getEventsReceived().get(3);
=======
    event = (ActivitiEntityEvent) listener.getEventsReceived().get(4);
>>>>>>> d626ccd8
    assertEquals(ActivitiEventType.ENTITY_INITIALIZED, event.getType());
    assertEquals(processInstance.getId(), event.getProcessInstanceId());
    assertNotEquals(processInstance.getId(), ((ExecutionEntity) event.getEntity()).getId());

<<<<<<< HEAD
    // sub process instance created event
    event = (ActivitiEntityEvent) listener.getEventsReceived().get(4);
=======
    event = (ActivitiEntityEvent) listener.getEventsReceived().get(5);
>>>>>>> d626ccd8
    assertEquals(ActivitiEventType.ENTITY_CREATED, event.getType());
    ExecutionEntity subProcessEntity = (ExecutionEntity) event.getEntity();
    assertEquals(processExecutionId, subProcessEntity.getSuperExecutionId());
    String subProcessInstanceId = subProcessEntity.getProcessInstanceId();

<<<<<<< HEAD
    // sub process instance start created event
    event = (ActivitiEntityEvent) listener.getEventsReceived().get(5);
    assertEquals(ActivitiEventType.ENTITY_CREATED, event.getType());
    assertEquals(subProcessInstanceId, event.getProcessInstanceId());
    assertNotEquals(subProcessInstanceId, event.getExecutionId());
    String subProcessDefinitionId = ((ExecutionEntity) event.getEntity()).getProcessDefinitionId();
    assertNotNull(subProcessDefinitionId);
    ProcessDefinition processDefinition = repositoryService.getProcessDefinition(subProcessDefinitionId);
    assertEquals("simpleSubProcess", processDefinition.getKey());

    // sub process instance start initialized event
=======
>>>>>>> d626ccd8
    event = (ActivitiEntityEvent) listener.getEventsReceived().get(6);
    assertEquals(ActivitiEventType.ENTITY_INITIALIZED, event.getType());
    assertEquals(subProcessInstanceId, event.getProcessInstanceId());
    assertNotEquals(subProcessInstanceId, event.getExecutionId());
    subProcessDefinitionId = ((ExecutionEntity) event.getEntity()).getProcessDefinitionId();
    assertNotNull(subProcessDefinitionId);
    processDefinition = repositoryService.getProcessDefinition(subProcessDefinitionId);
    assertEquals("simpleSubProcess", processDefinition.getKey());

    event = (ActivitiEntityEvent) listener.getEventsReceived().get(7);
    assertEquals(ActivitiEventType.PROCESS_STARTED, event.getType());
    assertEquals("simpleSubProcess", ((ExecutionEntity) event.getEntity()).getProcessDefinition().getKey());
    assertTrue(event instanceof ActivitiProcessStartedEvent);
    assertEquals(processInstance.getProcessDefinitionId(), ((ActivitiProcessStartedEvent)event).getNestedProcessDefinitionId());
    assertEquals(processInstance.getId(), ((ActivitiProcessStartedEvent)event).getNestedProcessInstanceId());

    listener.clearEventsReceived();
  }

  /**
   * Test process with signals start.
   */
  @Deployment(resources = { "org/activiti/engine/test/bpmn/event/signal/SignalEventTest.testSignalWithGlobalScope.bpmn20.xml" })
  public void testSignalProcessInstanceStart() throws Exception {
    this.runtimeService.startProcessInstanceByKey("processWithSignalCatch");
    listener.clearEventsReceived();

    runtimeService.startProcessInstanceByKey("processWithSignalThrow");
    listener.clearEventsReceived();
  }

  /**
   * Test Start->End process on PROCESS_COMPLETED event
   */
  @Deployment(resources = { "org/activiti/engine/test/api/event/ProcessInstanceEventsTest.noneTaskProcess.bpmn20.xml" })
  public void testProcessCompleted_StartEnd() throws Exception {
    this.runtimeService.startProcessInstanceByKey("noneTaskProcess");

    assertEquals("ActivitiEventType.PROCESS_COMPLETED was expected 1 time.", 1, listener.filterEvents(ActivitiEventType.PROCESS_COMPLETED).size());
  }

  /**
   * Test Start->User Task process on PROCESS_COMPLETED event
   */
  @Deployment(resources = { "org/activiti/engine/test/api/event/ProcessInstanceEventsTest.noEndProcess.bpmn20.xml" })
  public void testProcessCompleted_NoEnd() throws Exception {
    ProcessInstance noEndProcess = this.runtimeService.startProcessInstanceByKey("noEndProcess");
    Task task = taskService.createTaskQuery().processInstanceId(noEndProcess.getId()).singleResult();
    taskService.complete(task.getId());

    assertEquals("ActivitiEventType.PROCESS_COMPLETED was expected 1 time.", 1, listener.filterEvents(ActivitiEventType.PROCESS_COMPLETED).size());
  }

  /**
   * Test +-->Task1 Start-<> +-->Task1
   * 
   * process on PROCESS_COMPLETED event
   */
  @Deployment(resources = { "org/activiti/engine/test/api/event/ProcessInstanceEventsTest.parallelGatewayNoEndProcess.bpmn20.xml" })
  public void testProcessCompleted_ParallelGatewayNoEnd() throws Exception {
    this.runtimeService.startProcessInstanceByKey("noEndProcess");

    assertEquals("ActivitiEventType.PROCESS_COMPLETED was expected 1 time.", 1, listener.filterEvents(ActivitiEventType.PROCESS_COMPLETED).size());
  }

  /**
   * Test +-->End1 Start-<> +-->End2
   * <p/>
   * process on PROCESS_COMPLETED event
   */
  @Deployment(resources = { "org/activiti/engine/test/api/event/ProcessInstanceEventsTest.parallelGatewayTwoEndsProcess.bpmn20.xml" })
  public void testProcessCompleted_ParallelGatewayTwoEnds() throws Exception {
    this.runtimeService.startProcessInstanceByKey("noEndProcess");

    List<ActivitiEvent> events = listener.filterEvents(ActivitiEventType.PROCESS_COMPLETED);
    assertEquals("ActivitiEventType.PROCESS_COMPLETED was expected 1 time.", 1, events.size());
  }

  @Deployment(resources = { "org/activiti/engine/test/api/runtime/oneTaskProcess.bpmn20.xml" })
  public void testProcessInstanceCancelledEvents_cancel() throws Exception {
    ProcessInstance processInstance = runtimeService.startProcessInstanceByKey("oneTaskProcess");
    assertNotNull(processInstance);
    listener.clearEventsReceived();

    runtimeService.deleteProcessInstance(processInstance.getId(), "delete_test");

    List<ActivitiEvent> processCancelledEvents = listener.filterEvents(ActivitiEventType.PROCESS_CANCELLED);
    assertEquals("ActivitiEventType.PROCESS_CANCELLED was expected 1 time.", 1, processCancelledEvents.size());
    ActivitiCancelledEvent processCancelledEvent = (ActivitiCancelledEvent) processCancelledEvents.get(0);
    assertTrue("The cause has to be the same as deleteProcessInstance method call", ActivitiCancelledEvent.class.isAssignableFrom(processCancelledEvent.getClass()));
    assertEquals("The process instance has to be the same as in deleteProcessInstance method call", processInstance.getId(), processCancelledEvent.getProcessInstanceId());
    assertEquals("The execution instance has to be the same as in deleteProcessInstance method call", processInstance.getId(), processCancelledEvent.getExecutionId());
    assertEquals("The cause has to be the same as in deleteProcessInstance method call", "delete_test", processCancelledEvent.getCause());

    List<ActivitiEvent> taskCancelledEvents = listener.filterEvents(ActivitiEventType.ACTIVITY_CANCELLED);
    assertEquals("ActivitiEventType.ACTIVITY_CANCELLED was expected 1 time.", 1, taskCancelledEvents.size());
    ActivitiActivityCancelledEvent activityCancelledEvent = (ActivitiActivityCancelledEvent) taskCancelledEvents.get(0);
    assertTrue("The cause has to be the same as deleteProcessInstance method call", ActivitiActivityCancelledEvent.class.isAssignableFrom(activityCancelledEvent.getClass()));
    assertEquals("The process instance has to be the same as in deleteProcessInstance method call", processInstance.getId(), activityCancelledEvent.getProcessInstanceId());
    assertEquals("The cause has to be the same as in deleteProcessInstance method call", "delete_test", activityCancelledEvent.getCause());

    listener.clearEventsReceived();
  }

  @Deployment(resources = { "org/activiti/engine/test/api/runtime/nestedSubProcess.bpmn20.xml", "org/activiti/engine/test/api/runtime/subProcess.bpmn20.xml" })
  public void testProcessInstanceCancelledEvents_cancelProcessHierarchy() throws Exception {
    ProcessInstance processInstance = runtimeService.startProcessInstanceByKey("nestedSimpleSubProcess");
    ProcessInstance subProcess = runtimeService.createProcessInstanceQuery().superProcessInstanceId(processInstance.getId()).singleResult();
    assertNotNull(processInstance);
    listener.clearEventsReceived();

    runtimeService.deleteProcessInstance(processInstance.getId(), "delete_test");

    List<ActivitiEvent> processCancelledEvents = listener.filterEvents(ActivitiEventType.PROCESS_CANCELLED);
    assertEquals("ActivitiEventType.PROCESS_CANCELLED was expected 1 time.", 1, processCancelledEvents.size());
    ActivitiCancelledEvent processCancelledEvent = (ActivitiCancelledEvent) processCancelledEvents.get(0);
    assertTrue("The cause has to be the same as deleteProcessInstance method call", ActivitiCancelledEvent.class.isAssignableFrom(processCancelledEvent.getClass()));
    assertEquals("The process instance has to be the same as in deleteProcessInstance method call", processInstance.getId(), processCancelledEvent.getProcessInstanceId());
    assertEquals("The execution instance has to be the same as in deleteProcessInstance method call", processInstance.getId(), processCancelledEvent.getExecutionId());
    assertEquals("The cause has to be the same as in deleteProcessInstance method call", "delete_test", processCancelledEvent.getCause());

    assertEquals("No task can be active for deleted process.", 0, this.taskService.createTaskQuery().processInstanceId(processInstance.getId()).count());

    List<ActivitiEvent> taskCancelledEvents = listener.filterEvents(ActivitiEventType.ACTIVITY_CANCELLED);
    assertEquals("ActivitiEventType.ACTIVITY_CANCELLED was expected 1 time.", 1, taskCancelledEvents.size());
    ActivitiActivityCancelledEvent activityCancelledEvent = (ActivitiActivityCancelledEvent) taskCancelledEvents.get(0);
    assertTrue("The cause has to be the same as deleteProcessInstance method call", ActivitiActivityCancelledEvent.class.isAssignableFrom(activityCancelledEvent.getClass()));
    assertEquals("The process instance has to point to the subprocess", subProcess.getId(), activityCancelledEvent.getProcessInstanceId());
    assertEquals("The cause has to be the same as in deleteProcessInstance method call", "delete_test", activityCancelledEvent.getCause());

    listener.clearEventsReceived();
  }

  @Deployment(resources = { "org/activiti/engine/test/api/runtime/oneTaskProcess.bpmn20.xml" })
  public void testProcessInstanceCancelledEvents_complete() throws Exception {
    ProcessInstance processInstance = runtimeService.startProcessInstanceByKey("oneTaskProcess");
    assertNotNull(processInstance);

    Task task = taskService.createTaskQuery().processInstanceId(processInstance.getId()).singleResult();
    taskService.complete(task.getId());

    List<ActivitiEvent> processCancelledEvents = listener.filterEvents(ActivitiEventType.PROCESS_CANCELLED);
    assertEquals("There should be no ActivitiEventType.PROCESS_CANCELLED event after process complete.", 0, processCancelledEvents.size());
    List<ActivitiEvent> taskCancelledEvents = listener.filterEvents(ActivitiEventType.ACTIVITY_CANCELLED);
    assertEquals("There should be no ActivitiEventType.ACTIVITY_CANCELLED event.", 0, taskCancelledEvents.size());

  }

  @Deployment(resources = { "org/activiti/engine/test/api/runtime/oneTaskProcess.bpmn20.xml" })
  public void testProcessInstanceTerminatedEvents_complete() throws Exception {
    ProcessInstance processInstance = runtimeService.startProcessInstanceByKey("oneTaskProcess");
    assertNotNull(processInstance);

    Task task = taskService.createTaskQuery().processInstanceId(processInstance.getId()).singleResult();
    taskService.complete(task.getId());

    List<ActivitiEvent> processTerminatedEvents = listener.filterEvents(ActivitiEventType.PROCESS_CANCELLED);
    assertEquals("There should be no ActivitiEventType.PROCESS_TERMINATED event after process complete.", 0, processTerminatedEvents.size());
  }

  @Deployment(resources = "org/activiti/engine/test/bpmn/event/end/TerminateEndEventTest.testProcessTerminate.bpmn")
  public void testProcessInstanceTerminatedEvents() throws Exception {
    ProcessInstance pi = runtimeService.startProcessInstanceByKey("terminateEndEventExample");

    long executionEntities = runtimeService.createExecutionQuery().processInstanceId(pi.getId()).count();
    assertEquals(3, executionEntities);

    Task task = taskService.createTaskQuery().processInstanceId(pi.getId()).taskDefinitionKey("preTerminateTask").singleResult();
    taskService.complete(task.getId());

    List<ActivitiEvent> processTerminatedEvents = listener.filterEvents(ActivitiEventType.PROCESS_CANCELLED);
    assertEquals("There should be exactly one ActivitiEventType.PROCESS_CANCELLED event after the task complete.", 1, processTerminatedEvents.size());
    ActivitiProcessCancelledEventImpl activitiEvent = (ActivitiProcessCancelledEventImpl) processTerminatedEvents.get(0);
    assertThat(activitiEvent.getProcessInstanceId(), is(pi.getProcessInstanceId()));

    List<ActivitiEvent> activityTerminatedEvents = listener.filterEvents(ActivitiEventType.ACTIVITY_CANCELLED);
    assertThat("There should be exactly two ActivitiEventType.ACTIVITY_CANCELLED event after the task complete.", activityTerminatedEvents.size(), is(2));

    for (ActivitiEvent event : activityTerminatedEvents) {
      
      ActivitiActivityCancelledEventImpl activityEvent = (ActivitiActivityCancelledEventImpl) event;
      if (activityEvent.getActivityId().equals("preNormalTerminateTask")) {
        assertThat("The user task must be terminated", activityEvent.getActivityId(), is("preNormalTerminateTask"));
        assertThat("The cause must be terminate end event", ((FlowNode) activityEvent.getCause()).getId(), is("EndEvent_2"));
      } else if (activityEvent.getActivityId().equals("EndEvent_2")) {
        assertThat("The end event must be terminated", activityEvent.getActivityId(), is("EndEvent_2"));
        assertThat("The cause must be terminate end event", ((FlowNode) activityEvent.getCause()).getId(), is("EndEvent_2"));
      }
      
    }
    
  }

  @Deployment(resources = { "org/activiti/engine/test/bpmn/event/end/TerminateEndEventTest.testTerminateInCallActivity.bpmn",
      "org/activiti/engine/test/bpmn/event/end/TerminateEndEventTest.subProcessTerminate.bpmn" })
  public void testProcessInstanceTerminatedEvents_callActivity() throws Exception {
    ProcessInstance pi = runtimeService.startProcessInstanceByKey("terminateEndEventExample");

    Task task = taskService.createTaskQuery().processInstanceId(pi.getId()).taskDefinitionKey("preNormalEnd").singleResult();
    taskService.complete(task.getId());

    assertProcessEnded(pi.getId());
    List<ActivitiEvent> processTerminatedEvents = listener.filterEvents(ActivitiEventType.PROCESS_CANCELLED);
    assertEquals("There should be exactly one ActivitiEventType.PROCESS_CANCELLED event after the task complete.", 1, processTerminatedEvents.size());
    ActivitiProcessCancelledEventImpl processCancelledEvent = (ActivitiProcessCancelledEventImpl) processTerminatedEvents.get(0);
    assertNotEquals(pi.getProcessInstanceId(), processCancelledEvent.getProcessInstanceId());
    assertThat(processCancelledEvent.getProcessDefinitionId(), containsString("terminateEndEventSubprocessExample"));

  }

  @Deployment(resources = { "org/activiti/engine/test/bpmn/event/end/TerminateEndEventTest.testTerminateInParentProcess.bpmn", "org/activiti/engine/test/api/runtime/oneTaskProcess.bpmn20.xml" })
  public void testProcessInstanceTerminatedEvents_terminateInParentProcess() throws Exception {
    ProcessInstance pi = runtimeService.startProcessInstanceByKey("terminateParentProcess");

    // should terminate the called process and continue the parent
    Task task = taskService.createTaskQuery().processInstanceId(pi.getId()).taskDefinitionKey("preTerminateEnd").singleResult();
    taskService.complete(task.getId());

    assertProcessEnded(pi.getId());
    List<ActivitiEvent> processTerminatedEvents = listener.filterEvents(ActivitiEventType.PROCESS_CANCELLED);
    assertEquals("There should be exactly one ActivitiEventType.PROCESS_TERMINATED event after the task complete.", 1, processTerminatedEvents.size());
    ActivitiProcessCancelledEventImpl processCancelledEvent = (ActivitiProcessCancelledEventImpl) processTerminatedEvents.get(0);
    assertThat(processCancelledEvent.getProcessInstanceId(), is(pi.getProcessInstanceId()));
    assertThat(processCancelledEvent.getProcessDefinitionId(), containsString("terminateParentProcess"));

    List<ActivitiEvent> activityTerminatedEvents = listener.filterEvents(ActivitiEventType.ACTIVITY_CANCELLED);
    assertThat("3 activities must be cancelled.", activityTerminatedEvents.size(), is(3));
    
    for (ActivitiEvent event : activityTerminatedEvents) {
      
      ActivitiActivityCancelledEventImpl activityEvent = (ActivitiActivityCancelledEventImpl) event;
      
      if (activityEvent.getActivityId().equals("theTask")) {
        
        assertThat("The user task must be terminated in the called sub process.", activityEvent.getActivityId(), is("theTask"));
        assertThat("The cause must be terminate end event", ((FlowNode) activityEvent.getCause()).getId(), is("EndEvent_3"));
        
      } else if (activityEvent.getActivityId().equals("CallActivity_1")) {
        
        assertThat("The call activity must be terminated", activityEvent.getActivityId(), is("CallActivity_1"));
        assertThat("The cause must be terminate end event", ((FlowNode) activityEvent.getCause()).getId(), is("EndEvent_3"));
        
      } else if (activityEvent.getActivityId().equals("EndEvent_3")) {
        
        assertThat("The end event must be terminated", activityEvent.getActivityId(), is("EndEvent_3"));
        assertThat("The cause must be terminate end event", ((FlowNode) activityEvent.getCause()).getId(), is("EndEvent_3"));
        
      }
      
    }
    
  }

  @Deployment(resources = {
          "org/activiti/engine/test/bpmn/event/error/BoundaryErrorEventTest.testCatchErrorOnCallActivity-parent.bpmn20.xml",
          "org/activiti/engine/test/bpmn/event/error/BoundaryErrorEventTest.subprocess.bpmn20.xml"
  })
  public void testProcessCompletedEvents_callActivityErrorEndEvent() throws Exception {
    ProcessInstance pi = runtimeService.startProcessInstanceByKey("catchErrorOnCallActivity");

    Task task = taskService.createTaskQuery().singleResult();
    assertEquals("Task in subprocess", task.getName());
    List<ProcessInstance> subProcesses = runtimeService.createProcessInstanceQuery().superProcessInstanceId(pi.getId()).list();
    assertEquals(1, subProcesses.size());

    // Completing the task will reach the end error event,
    // which is caught on the call activity boundary
    taskService.complete(task.getId());

    List<ActivitiEvent> processCompletedEvents = listener.filterEvents(ActivitiEventType.PROCESS_COMPLETED);
    assertEquals("There should be exactly an ActivitiEventType.PROCESS_COMPLETE event after the task complete.", 1, processCompletedEvents.size());
    ActivitiEntityEvent processCompletedEvent = (ActivitiEntityEvent) processCompletedEvents.get(0);
    assertEquals(subProcesses.get(0).getId(), processCompletedEvent.getExecutionId());

    task = taskService.createTaskQuery().singleResult();
    assertEquals("Escalated Task", task.getName());

    // Completing the task will end the process instance
    taskService.complete(task.getId());
    assertProcessEnded(pi.getId());
  }

  @Override
  protected void initializeServices() {
    super.initializeServices();
    this.listener = new TestInitializedEntityEventListener();
    processEngineConfiguration.getEventDispatcher().addEventListener(this.listener);
  }

  @Override
  protected void tearDown() throws Exception {
    super.tearDown();

    if (listener != null) {
      listener.clearEventsReceived();
      processEngineConfiguration.getEventDispatcher().removeEventListener(listener);
    }
  }

  private class TestInitializedEntityEventListener implements ActivitiEventListener {

    private List<ActivitiEvent> eventsReceived;

    public TestInitializedEntityEventListener() {

      eventsReceived = new ArrayList<ActivitiEvent>();
    }

    public List<ActivitiEvent> getEventsReceived() {
      return eventsReceived;
    }

    public void clearEventsReceived() {
      eventsReceived.clear();
    }

    @Override
    public void onEvent(ActivitiEvent event) {
      if (event instanceof ActivitiEntityEvent && ProcessInstance.class.isAssignableFrom(((ActivitiEntityEvent) event).getEntity().getClass())) {
        // check whether entity in the event is initialized before
        // adding to the list.
        assertNotNull(((ExecutionEntity) ((ActivitiEntityEvent) event).getEntity()).getId());
        eventsReceived.add(event);
      } else if (ActivitiEventType.PROCESS_CANCELLED.equals(event.getType()) || ActivitiEventType.ACTIVITY_CANCELLED.equals(event.getType())) {
        eventsReceived.add(event);
      }
    }

    @Override
    public boolean isFailOnException() {
      return true;
    }

    public List<ActivitiEvent> filterEvents(ActivitiEventType eventType) {// count
                                                                          // timer
                                                                          // cancelled
                                                                          // events
      List<ActivitiEvent> filteredEvents = new ArrayList<ActivitiEvent>();
      List<ActivitiEvent> eventsReceived = listener.getEventsReceived();
      for (ActivitiEvent eventReceived : eventsReceived) {
        if (eventType.equals(eventReceived.getType())) {
          filteredEvents.add(eventReceived);
        }
      }
      return filteredEvents;
    }

  }
}<|MERGE_RESOLUTION|>--- conflicted
+++ resolved
@@ -20,20 +20,14 @@
 import java.util.ArrayList;
 import java.util.List;
 
-<<<<<<< HEAD
 import org.activiti.bpmn.model.FlowNode;
-=======
->>>>>>> d626ccd8
 import org.activiti.engine.delegate.event.ActivitiActivityCancelledEvent;
 import org.activiti.engine.delegate.event.ActivitiCancelledEvent;
 import org.activiti.engine.delegate.event.ActivitiEntityEvent;
 import org.activiti.engine.delegate.event.ActivitiEvent;
 import org.activiti.engine.delegate.event.ActivitiEventListener;
 import org.activiti.engine.delegate.event.ActivitiEventType;
-<<<<<<< HEAD
-=======
 import org.activiti.engine.delegate.event.ActivitiProcessStartedEvent;
->>>>>>> d626ccd8
 import org.activiti.engine.delegate.event.impl.ActivitiActivityCancelledEventImpl;
 import org.activiti.engine.delegate.event.impl.ActivitiProcessCancelledEventImpl;
 import org.activiti.engine.impl.persistence.entity.ExecutionEntity;
@@ -50,109 +44,7 @@
  */
 public class ProcessInstanceEventsTest extends PluggableActivitiTestCase {
 
-<<<<<<< HEAD
   private TestInitializedEntityEventListener listener;
-=======
-	private TestInitializedEntityEventListener listener;
-	
-	/**
-	 * Test create, update and delete events of process instances.
-	 */
-	@Deployment(resources= {"org/activiti/engine/test/api/runtime/oneTaskProcess.bpmn20.xml"})
-	public void testProcessInstanceEvents() throws Exception {
-			ProcessInstance processInstance = runtimeService.startProcessInstanceByKey("oneTaskProcess");
-
-			assertNotNull(processInstance);
-
-			// Check create-event
-			assertEquals(3, listener.getEventsReceived().size());
-			assertTrue(listener.getEventsReceived().get(0) instanceof ActivitiEntityEvent);
-			
-			ActivitiEntityEvent event = (ActivitiEntityEvent) listener.getEventsReceived().get(0);
-			assertEquals(ActivitiEventType.ENTITY_CREATED, event.getType());
-			assertEquals(processInstance.getId(), ((ProcessInstance) event.getEntity()).getId());
-			assertEquals(processInstance.getId(), event.getProcessInstanceId());
-			assertEquals(processInstance.getId(), event.getExecutionId());
-			assertEquals(processInstance.getProcessDefinitionId(), event.getProcessDefinitionId());
-			
-			event = (ActivitiEntityEvent) listener.getEventsReceived().get(1);
-            assertEquals(ActivitiEventType.ENTITY_INITIALIZED, event.getType());
-            assertEquals(processInstance.getId(), ((ProcessInstance) event.getEntity()).getId());
-            assertEquals(processInstance.getId(), event.getProcessInstanceId());
-            assertEquals(processInstance.getId(), event.getExecutionId());
-            assertEquals(processInstance.getProcessDefinitionId(), event.getProcessDefinitionId());
-            
-            event = (ActivitiEntityEvent) listener.getEventsReceived().get(2);
-            assertEquals(ActivitiEventType.PROCESS_STARTED, event.getType());
-            assertEquals(processInstance.getId(), ((ProcessInstance) event.getEntity()).getId());
-            assertEquals(processInstance.getId(), event.getProcessInstanceId());
-            assertEquals(processInstance.getId(), event.getExecutionId());
-            assertEquals(processInstance.getProcessDefinitionId(), event.getProcessDefinitionId());
-            assertTrue(event instanceof ActivitiProcessStartedEvent);
-            assertNull(((ActivitiProcessStartedEvent)event).getNestedProcessDefinitionId());
-            assertNull(((ActivitiProcessStartedEvent)event).getNestedProcessInstanceId());
-			listener.clearEventsReceived();
-
-			// Check update event when suspended/activated
-			runtimeService.suspendProcessInstanceById(processInstance.getId());
-			runtimeService.activateProcessInstanceById(processInstance.getId());
-			
-			assertEquals(2, listener.getEventsReceived().size());
-			event = (ActivitiEntityEvent) listener.getEventsReceived().get(0);
-			assertEquals(processInstance.getId(), ((ProcessInstance) event.getEntity()).getId());
-			assertEquals(ActivitiEventType.ENTITY_SUSPENDED, event.getType());
-			assertEquals(processInstance.getId(), event.getProcessInstanceId());
-			assertEquals(processInstance.getId(), event.getExecutionId());
-			assertEquals(processInstance.getProcessDefinitionId(), event.getProcessDefinitionId());
-			event = (ActivitiEntityEvent) listener.getEventsReceived().get(1);
-			assertEquals(ActivitiEventType.ENTITY_ACTIVATED, event.getType());
-			assertEquals(processInstance.getId(), ((ProcessInstance) event.getEntity()).getId());
-			assertEquals(processInstance.getId(), event.getProcessInstanceId());
-			assertEquals(processInstance.getId(), event.getExecutionId());
-			assertEquals(processInstance.getProcessDefinitionId(), event.getProcessDefinitionId());
-			listener.clearEventsReceived();
-			
-			// Check update event when process-definition is supended (should cascade suspend/activate all process instances)
-			repositoryService.suspendProcessDefinitionById(processInstance.getProcessDefinitionId(), true, null);
-			repositoryService.activateProcessDefinitionById(processInstance.getProcessDefinitionId(), true, null);
-			
-			assertEquals(2, listener.getEventsReceived().size());
-			event = (ActivitiEntityEvent) listener.getEventsReceived().get(0);
-			assertEquals(processInstance.getId(), ((ProcessInstance) event.getEntity()).getId());
-			assertEquals(ActivitiEventType.ENTITY_SUSPENDED, event.getType());
-			assertEquals(processInstance.getId(), event.getProcessInstanceId());
-			assertEquals(processInstance.getId(), event.getExecutionId());
-			assertEquals(processInstance.getProcessDefinitionId(), event.getProcessDefinitionId());
-			event = (ActivitiEntityEvent) listener.getEventsReceived().get(1);
-			assertEquals(ActivitiEventType.ENTITY_ACTIVATED, event.getType());
-			assertEquals(processInstance.getId(), ((ProcessInstance) event.getEntity()).getId());
-			assertEquals(processInstance.getId(), event.getProcessInstanceId());
-			assertEquals(processInstance.getId(), event.getExecutionId());
-			assertEquals(processInstance.getProcessDefinitionId(), event.getProcessDefinitionId());
-			listener.clearEventsReceived();
-			
-			// Check update-event when business-key is updated
-			runtimeService.updateBusinessKey(processInstance.getId(), "thekey");
-			assertEquals(1, listener.getEventsReceived().size());
-			event = (ActivitiEntityEvent) listener.getEventsReceived().get(0);
-			assertEquals(processInstance.getId(), ((ProcessInstance) event.getEntity()).getId());
-			assertEquals(ActivitiEventType.ENTITY_UPDATED, event.getType());
-			assertEquals(processInstance.getId(), event.getProcessInstanceId());
-			assertEquals(processInstance.getId(), event.getExecutionId());
-			assertEquals(processInstance.getProcessDefinitionId(), event.getProcessDefinitionId());
-			listener.clearEventsReceived();
-			
-			runtimeService.deleteProcessInstance(processInstance.getId(), "Testing events");
-
-      List<ActivitiEvent> processCancelledEvents = listener.filterEvents(ActivitiEventType.PROCESS_CANCELLED);
-      assertEquals(1, processCancelledEvents.size());
-      ActivitiCancelledEvent cancelledEvent = (ActivitiCancelledEvent) processCancelledEvents.get(0);
-      assertEquals(ActivitiEventType.PROCESS_CANCELLED, cancelledEvent.getType());
-      assertEquals(processInstance.getId(), cancelledEvent.getProcessInstanceId());
-      assertEquals(processInstance.getId(), cancelledEvent.getExecutionId());
-      listener.clearEventsReceived();
-  }
->>>>>>> d626ccd8
 
   /**
    * Test create, update and delete events of process instances.
@@ -163,13 +55,8 @@
 
     assertNotNull(processInstance);
 
-<<<<<<< HEAD
     // Check create-event
-    assertEquals(4, listener.getEventsReceived().size());
-=======
-    // Check create-event one main process the second one Scope execution, and the third one subprocess
-    assertEquals(8, listener.getEventsReceived().size());
->>>>>>> d626ccd8
+    assertEquals(5, listener.getEventsReceived().size());
     assertTrue(listener.getEventsReceived().get(0) instanceof ActivitiEntityEvent);
 
     // process instance create event
@@ -199,6 +86,14 @@
     assertEquals(processInstance.getId(), event.getProcessInstanceId());
     assertNotEquals(processInstance.getId(), event.getExecutionId());
     assertEquals(processInstance.getProcessDefinitionId(), event.getProcessDefinitionId());
+    
+    event = (ActivitiEntityEvent) listener.getEventsReceived().get(4);
+   assertEquals(ActivitiEventType.PROCESS_STARTED, event.getType());
+   assertEquals(processInstance.getId(), event.getProcessInstanceId());
+   assertEquals(processInstance.getProcessDefinitionId(), event.getProcessDefinitionId());
+   assertTrue(event instanceof ActivitiProcessStartedEvent);
+   assertNull(((ActivitiProcessStartedEvent)event).getNestedProcessDefinitionId());
+   assertNull(((ActivitiProcessStartedEvent)event).getNestedProcessInstanceId());
     
     listener.clearEventsReceived();
 
@@ -249,16 +144,11 @@
     assertNotEquals(processInstance.getId(), event.getExecutionId());
     assertEquals(processInstance.getProcessDefinitionId(), event.getProcessDefinitionId());
     event = (ActivitiEntityEvent) listener.getEventsReceived().get(2);
-<<<<<<< HEAD
     assertEquals(ActivitiEventType.ENTITY_ACTIVATED, event.getType());
-=======
-    assertEquals(ActivitiEventType.PROCESS_STARTED, event.getType());
->>>>>>> d626ccd8
-    assertEquals(processInstance.getId(), ((ProcessInstance) event.getEntity()).getId());
-    assertEquals(processInstance.getId(), event.getProcessInstanceId());
-    assertEquals(processInstance.getId(), event.getExecutionId());
-    assertEquals(processInstance.getProcessDefinitionId(), event.getProcessDefinitionId());
-<<<<<<< HEAD
+    assertEquals(processInstance.getId(), ((ProcessInstance) event.getEntity()).getId());
+    assertEquals(processInstance.getId(), event.getProcessInstanceId());
+    assertEquals(processInstance.getId(), event.getExecutionId());
+    assertEquals(processInstance.getProcessDefinitionId(), event.getProcessDefinitionId());
     event = (ActivitiEntityEvent) listener.getEventsReceived().get(3);
     assertEquals(ActivitiEventType.ENTITY_ACTIVATED, event.getType());
     assertEquals(processInstance.getId(), event.getProcessInstanceId());
@@ -298,25 +188,17 @@
     String processDefinitionId = processInstance.getProcessDefinitionId();
 
     // Check create-event one main process the second one Scope execution, and the third one subprocess
-    assertEquals(7, listener.getEventsReceived().size());
+    assertEquals(8, listener.getEventsReceived().size());
     assertTrue(listener.getEventsReceived().get(0) instanceof ActivitiEntityEvent);
 
     // process instance created event
     ActivitiEntityEvent event = (ActivitiEntityEvent) listener.getEventsReceived().get(0);
-=======
-    assertTrue(event instanceof ActivitiProcessStartedEvent);
-    assertNull(((ActivitiProcessStartedEvent)event).getNestedProcessDefinitionId());
-    assertNull(((ActivitiProcessStartedEvent)event).getNestedProcessInstanceId());
-
-    event = (ActivitiEntityEvent) listener.getEventsReceived().get(3);
->>>>>>> d626ccd8
     assertEquals(ActivitiEventType.ENTITY_CREATED, event.getType());
     assertEquals(processInstance.getId(), ((ProcessInstance) event.getEntity()).getId());
     assertEquals(processInstance.getId(), event.getProcessInstanceId());
     assertEquals(processInstance.getId(), event.getExecutionId());
     assertEquals(processDefinitionId, event.getProcessDefinitionId());
     
-<<<<<<< HEAD
     event = (ActivitiEntityEvent) listener.getEventsReceived().get(1);
     String processExecutionId = event.getExecutionId();
     assertEquals(ActivitiEventType.ENTITY_INITIALIZED, event.getType());
@@ -334,27 +216,28 @@
 
     // start event initialized event
     event = (ActivitiEntityEvent) listener.getEventsReceived().get(3);
-=======
+    assertEquals(ActivitiEventType.ENTITY_INITIALIZED, event.getType());
+    assertEquals(processInstance.getId(), event.getProcessInstanceId());
+    assertNotEquals(processInstance.getId(), ((ExecutionEntity) event.getEntity()).getId());
+    
+    // Process start
     event = (ActivitiEntityEvent) listener.getEventsReceived().get(4);
->>>>>>> d626ccd8
-    assertEquals(ActivitiEventType.ENTITY_INITIALIZED, event.getType());
-    assertEquals(processInstance.getId(), event.getProcessInstanceId());
-    assertNotEquals(processInstance.getId(), ((ExecutionEntity) event.getEntity()).getId());
-
-<<<<<<< HEAD
+    assertEquals(ActivitiEventType.PROCESS_STARTED, event.getType());
+    assertEquals(processInstance.getId(), event.getProcessInstanceId());
+    assertEquals(processInstance.getProcessDefinitionId(), event.getProcessDefinitionId());
+    assertTrue(event instanceof ActivitiProcessStartedEvent);
+    assertNull(((ActivitiProcessStartedEvent)event).getNestedProcessDefinitionId());
+    assertNull(((ActivitiProcessStartedEvent)event).getNestedProcessInstanceId());
+
     // sub process instance created event
-    event = (ActivitiEntityEvent) listener.getEventsReceived().get(4);
-=======
     event = (ActivitiEntityEvent) listener.getEventsReceived().get(5);
->>>>>>> d626ccd8
     assertEquals(ActivitiEventType.ENTITY_CREATED, event.getType());
     ExecutionEntity subProcessEntity = (ExecutionEntity) event.getEntity();
     assertEquals(processExecutionId, subProcessEntity.getSuperExecutionId());
     String subProcessInstanceId = subProcessEntity.getProcessInstanceId();
 
-<<<<<<< HEAD
     // sub process instance start created event
-    event = (ActivitiEntityEvent) listener.getEventsReceived().get(5);
+    event = (ActivitiEntityEvent) listener.getEventsReceived().get(6);
     assertEquals(ActivitiEventType.ENTITY_CREATED, event.getType());
     assertEquals(subProcessInstanceId, event.getProcessInstanceId());
     assertNotEquals(subProcessInstanceId, event.getExecutionId());
@@ -364,9 +247,7 @@
     assertEquals("simpleSubProcess", processDefinition.getKey());
 
     // sub process instance start initialized event
-=======
->>>>>>> d626ccd8
-    event = (ActivitiEntityEvent) listener.getEventsReceived().get(6);
+    event = (ActivitiEntityEvent) listener.getEventsReceived().get(7);
     assertEquals(ActivitiEventType.ENTITY_INITIALIZED, event.getType());
     assertEquals(subProcessInstanceId, event.getProcessInstanceId());
     assertNotEquals(subProcessInstanceId, event.getExecutionId());
@@ -374,13 +255,6 @@
     assertNotNull(subProcessDefinitionId);
     processDefinition = repositoryService.getProcessDefinition(subProcessDefinitionId);
     assertEquals("simpleSubProcess", processDefinition.getKey());
-
-    event = (ActivitiEntityEvent) listener.getEventsReceived().get(7);
-    assertEquals(ActivitiEventType.PROCESS_STARTED, event.getType());
-    assertEquals("simpleSubProcess", ((ExecutionEntity) event.getEntity()).getProcessDefinition().getKey());
-    assertTrue(event instanceof ActivitiProcessStartedEvent);
-    assertEquals(processInstance.getProcessDefinitionId(), ((ActivitiProcessStartedEvent)event).getNestedProcessDefinitionId());
-    assertEquals(processInstance.getId(), ((ActivitiProcessStartedEvent)event).getNestedProcessInstanceId());
 
     listener.clearEventsReceived();
   }
