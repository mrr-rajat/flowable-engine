/* Licensed under the Apache License, Version 2.0 (the "License");
 * you may not use this file except in compliance with the License.
 * You may obtain a copy of the License at
 * 
 *      http://www.apache.org/licenses/LICENSE-2.0
 * 
 * Unless required by applicable law or agreed to in writing, software
 * distributed under the License is distributed on an "AS IS" BASIS,
 * WITHOUT WARRANTIES OR CONDITIONS OF ANY KIND, either express or implied.
 * See the License for the specific language governing permissions and
 * limitations under the License.
 */

package org.activiti.engine.test.bpmn.usertask;

<<<<<<< HEAD
import java.util.ArrayList;
import java.util.HashSet;
import java.util.List;
import java.util.Set;
=======
import java.util.List;
>>>>>>> b6465428

import org.activiti.engine.impl.history.HistoryLevel;
import org.activiti.engine.impl.test.PluggableActivitiTestCase;
import org.activiti.engine.runtime.Execution;
import org.activiti.engine.runtime.ProcessInstance;
import org.activiti.engine.task.Task;
import org.activiti.engine.test.Deployment;


/**
 * @author Joram Barrez
 */
public class UserTaskTest extends PluggableActivitiTestCase {
  
  @Deployment
  public void testTaskPropertiesNotNull() {
    ProcessInstance processInstance = runtimeService.startProcessInstanceByKey("oneTaskProcess");
    
    Task task = taskService.createTaskQuery().singleResult();
    assertNotNull(task.getId());
    assertEquals("my task", task.getName());
    assertEquals("Very important", task.getDescription());
    assertTrue(task.getPriority() > 0);
    assertEquals("kermit", task.getAssignee());
    assertEquals(processInstance.getId(), task.getProcessInstanceId());
    assertEquals(processInstance.getId(), task.getExecutionId());
    assertNotNull(task.getProcessDefinitionId());
    assertNotNull(task.getTaskDefinitionKey());
    assertNotNull(task.getCreateTime());
    
    // the next test verifies that if an execution creates a task, that no events are created during creation of the task.
    if (processEngineConfiguration.getHistoryLevel().isAtLeast(HistoryLevel.ACTIVITY)) {
      assertEquals(0, taskService.getTaskEvents(task.getId()).size());
    }
  }
  
  @Deployment
  public void testQuerySortingWithParameter() {
    ProcessInstance processInstance = runtimeService.startProcessInstanceByKey("oneTaskProcess");
    assertEquals(1, taskService.createTaskQuery().processInstanceId(processInstance.getId()).list().size());
  }
  
  @Deployment
  public void testCompleteAfterParallelGateway() throws InterruptedException {
	  // related to http://jira.codehaus.org/browse/ACT-1054
	  
	  // start the process
<<<<<<< HEAD
	ProcessInstance processInstance = runtimeService.startProcessInstanceByKey("ForkProcess");
	List<Execution> executions = runtimeService.createExecutionQuery().processInstanceId(processInstance.getId()).list();
	Set<String> executionIds = new HashSet<String>();
	for (Execution execution: executions)
		executionIds.add(execution.getId());
	
	  // make sure user task exists
	List<Task> tasks = taskService.createTaskQuery().taskDefinitionKey("SimpleUser").list();
	
	List<Task> selectedTasks = new ArrayList<Task>();
	for (Task t: tasks)
		if (executionIds.contains(t.getExecutionId()))
			selectedTasks.add(t);
			
	assertEquals(selectedTasks.size(), 1);
	
	// attempt to complete the task and get PersistenceException pointing to "referential integrity constraint violation"
	taskService.complete(selectedTasks.get(0).getId());
	}
	
  
=======
    runtimeService.startProcessInstanceByKey("ForkProcess");
    List<Task> taskList = taskService.createTaskQuery().list();
    assertNotNull(taskList);
    assertEquals(2, taskList.size());
	
    // make sure user task exists
    Task task = taskService.createTaskQuery().taskDefinitionKey("SimpleUser").singleResult();
  	assertNotNull(task);
	
  	// attempt to complete the task and get PersistenceException pointing to "referential integrity constraint violation"
  	taskService.complete(task.getId());
	}
>>>>>>> b6465428
}<|MERGE_RESOLUTION|>--- conflicted
+++ resolved
@@ -13,18 +13,10 @@
 
 package org.activiti.engine.test.bpmn.usertask;
 
-<<<<<<< HEAD
-import java.util.ArrayList;
-import java.util.HashSet;
 import java.util.List;
-import java.util.Set;
-=======
-import java.util.List;
->>>>>>> b6465428
 
 import org.activiti.engine.impl.history.HistoryLevel;
 import org.activiti.engine.impl.test.PluggableActivitiTestCase;
-import org.activiti.engine.runtime.Execution;
 import org.activiti.engine.runtime.ProcessInstance;
 import org.activiti.engine.task.Task;
 import org.activiti.engine.test.Deployment;
@@ -68,29 +60,6 @@
 	  // related to http://jira.codehaus.org/browse/ACT-1054
 	  
 	  // start the process
-<<<<<<< HEAD
-	ProcessInstance processInstance = runtimeService.startProcessInstanceByKey("ForkProcess");
-	List<Execution> executions = runtimeService.createExecutionQuery().processInstanceId(processInstance.getId()).list();
-	Set<String> executionIds = new HashSet<String>();
-	for (Execution execution: executions)
-		executionIds.add(execution.getId());
-	
-	  // make sure user task exists
-	List<Task> tasks = taskService.createTaskQuery().taskDefinitionKey("SimpleUser").list();
-	
-	List<Task> selectedTasks = new ArrayList<Task>();
-	for (Task t: tasks)
-		if (executionIds.contains(t.getExecutionId()))
-			selectedTasks.add(t);
-			
-	assertEquals(selectedTasks.size(), 1);
-	
-	// attempt to complete the task and get PersistenceException pointing to "referential integrity constraint violation"
-	taskService.complete(selectedTasks.get(0).getId());
-	}
-	
-  
-=======
     runtimeService.startProcessInstanceByKey("ForkProcess");
     List<Task> taskList = taskService.createTaskQuery().list();
     assertNotNull(taskList);
@@ -103,5 +72,4 @@
   	// attempt to complete the task and get PersistenceException pointing to "referential integrity constraint violation"
   	taskService.complete(task.getId());
 	}
->>>>>>> b6465428
 }