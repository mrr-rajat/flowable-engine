--- conflicted
+++ resolved
@@ -11,11 +11,7 @@
 		<groupId>org.flowable</groupId>
 		<artifactId>flowable-root</artifactId>
 		<relativePath>../..</relativePath>
-<<<<<<< HEAD
-		<version>6.4.3.23</version>
-=======
 		<version>6.4.3.24</version>
->>>>>>> 3367d5dd
 	</parent>
 
 	<properties>
