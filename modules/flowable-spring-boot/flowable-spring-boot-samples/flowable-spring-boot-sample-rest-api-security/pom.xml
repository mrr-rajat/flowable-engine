--- conflicted
+++ resolved
@@ -5,11 +5,7 @@
     <parent>
         <groupId>org.flowable</groupId>
         <artifactId>flowable-spring-boot-samples</artifactId>
-<<<<<<< HEAD
-        <version>6.7.2.1</version>
-=======
-        <version>6.7.3-SNAPSHOT</version>
->>>>>>> 06f86547
+        <version>6.7.2.2</version>
     </parent>
 
     <artifactId>flowable-spring-boot-sample-rest-api-security</artifactId>
