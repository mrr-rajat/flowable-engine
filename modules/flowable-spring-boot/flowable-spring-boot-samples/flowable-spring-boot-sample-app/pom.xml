<project xmlns="http://maven.apache.org/POM/4.0.0" xmlns:xsi="http://www.w3.org/2001/XMLSchema-instance"
	xsi:schemaLocation="http://maven.apache.org/POM/4.0.0 http://maven.apache.org/xsd/maven-4.0.0.xsd">
	<modelVersion>4.0.0</modelVersion>

	<parent>
		<groupId>org.flowable</groupId>
		<artifactId>flowable-spring-boot-samples</artifactId>
<<<<<<< HEAD
		<version>6.5.0.3</version>
=======
		<version>6.5.0.4</version>
>>>>>>> cac8e086
	</parent>

	<artifactId>flowable-spring-boot-sample-app</artifactId>

	<dependencies>
		<dependency>
			<groupId>org.flowable</groupId>
			<artifactId>flowable-spring-boot-starter-app</artifactId>
<<<<<<< HEAD
			<version>6.5.0.3</version>
=======
			<version>6.5.0.4</version>
>>>>>>> cac8e086
		</dependency>
	</dependencies>


</project><|MERGE_RESOLUTION|>--- conflicted
+++ resolved
@@ -5,11 +5,7 @@
 	<parent>
 		<groupId>org.flowable</groupId>
 		<artifactId>flowable-spring-boot-samples</artifactId>
-<<<<<<< HEAD
-		<version>6.5.0.3</version>
-=======
 		<version>6.5.0.4</version>
->>>>>>> cac8e086
 	</parent>
 
 	<artifactId>flowable-spring-boot-sample-app</artifactId>
@@ -18,11 +14,7 @@
 		<dependency>
 			<groupId>org.flowable</groupId>
 			<artifactId>flowable-spring-boot-starter-app</artifactId>
-<<<<<<< HEAD
-			<version>6.5.0.3</version>
-=======
 			<version>6.5.0.4</version>
->>>>>>> cac8e086
 		</dependency>
 	</dependencies>
 
