--- conflicted
+++ resolved
@@ -5,11 +5,7 @@
 	<parent>
 		<groupId>org.flowable</groupId>
 		<artifactId>flowable-spring-boot-samples</artifactId>
-<<<<<<< HEAD
-		<version>6.4.3.23</version>
-=======
 		<version>6.4.3.24</version>
->>>>>>> 3367d5dd
 	</parent>
 
 	<artifactId>flowable-spring-boot-sample-app</artifactId>
@@ -18,11 +14,7 @@
 		<dependency>
 			<groupId>org.flowable</groupId>
 			<artifactId>flowable-spring-boot-starter-app</artifactId>
-<<<<<<< HEAD
-			<version>6.4.3.23</version>
-=======
 			<version>6.4.3.24</version>
->>>>>>> 3367d5dd
 		</dependency>
 	</dependencies>
 
