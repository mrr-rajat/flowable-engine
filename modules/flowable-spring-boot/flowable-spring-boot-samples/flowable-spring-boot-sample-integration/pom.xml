<project xmlns="http://maven.apache.org/POM/4.0.0" xmlns:xsi="http://www.w3.org/2001/XMLSchema-instance"
         xsi:schemaLocation="http://maven.apache.org/POM/4.0.0 http://maven.apache.org/xsd/maven-4.0.0.xsd">
    <modelVersion>4.0.0</modelVersion>


    <parent>
        <groupId>org.flowable</groupId>
        <artifactId>flowable-spring-boot-samples</artifactId>
<<<<<<< HEAD
        <version>6.5.0.3</version>
=======
        <version>6.5.0.4</version>
>>>>>>> cac8e086
    </parent>

    <artifactId>flowable-spring-boot-sample-integration</artifactId>

    <dependencies>
        <dependency>
            <groupId>org.flowable</groupId>
            <artifactId>flowable-spring-boot-starter-integration</artifactId>
<<<<<<< HEAD
            <version>6.5.0.3</version>
=======
            <version>6.5.0.4</version>
>>>>>>> cac8e086
        </dependency>
        <dependency>
			<groupId>junit</groupId>
			<artifactId>junit</artifactId>
			<scope>test</scope>
		</dependency>
    </dependencies>

</project><|MERGE_RESOLUTION|>--- conflicted
+++ resolved
@@ -6,11 +6,7 @@
     <parent>
         <groupId>org.flowable</groupId>
         <artifactId>flowable-spring-boot-samples</artifactId>
-<<<<<<< HEAD
-        <version>6.5.0.3</version>
-=======
         <version>6.5.0.4</version>
->>>>>>> cac8e086
     </parent>
 
     <artifactId>flowable-spring-boot-sample-integration</artifactId>
@@ -19,11 +15,7 @@
         <dependency>
             <groupId>org.flowable</groupId>
             <artifactId>flowable-spring-boot-starter-integration</artifactId>
-<<<<<<< HEAD
-            <version>6.5.0.3</version>
-=======
             <version>6.5.0.4</version>
->>>>>>> cac8e086
         </dependency>
         <dependency>
 			<groupId>junit</groupId>
