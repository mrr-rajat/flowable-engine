<?xml version="1.0" encoding="UTF-8"?>
<project xmlns="http://maven.apache.org/POM/4.0.0"
         xmlns:xsi="http://www.w3.org/2001/XMLSchema-instance"
         xsi:schemaLocation="http://maven.apache.org/POM/4.0.0 http://maven.apache.org/xsd/maven-4.0.0.xsd">
    <parent>
        <groupId>org.flowable</groupId>
        <artifactId>flowable-spring-boot-samples</artifactId>
<<<<<<< HEAD
        <version>6.4.3.23</version>
=======
        <version>6.4.3.24</version>
>>>>>>> 3367d5dd
    </parent>
    <modelVersion>4.0.0</modelVersion>

    <artifactId>flowable-spring-boot-sample-starter</artifactId>

    <dependencies>
        <dependency>
            <groupId>org.flowable</groupId>
            <artifactId>flowable-spring-boot-starter</artifactId>
        </dependency>
    </dependencies>

</project><|MERGE_RESOLUTION|>--- conflicted
+++ resolved
@@ -5,11 +5,7 @@
     <parent>
         <groupId>org.flowable</groupId>
         <artifactId>flowable-spring-boot-samples</artifactId>
-<<<<<<< HEAD
-        <version>6.4.3.23</version>
-=======
         <version>6.4.3.24</version>
->>>>>>> 3367d5dd
     </parent>
     <modelVersion>4.0.0</modelVersion>
 
