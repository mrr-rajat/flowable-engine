--- conflicted
+++ resolved
@@ -6,11 +6,7 @@
     <parent>
         <groupId>org.flowable</groupId>
         <artifactId>flowable-spring-boot-starters</artifactId>
-<<<<<<< HEAD
-        <version>6.5.0.3</version>
-=======
         <version>6.5.0.4</version>
->>>>>>> cac8e086
     </parent>
 
     <artifactId>flowable-spring-boot-starter-rest-api</artifactId>
