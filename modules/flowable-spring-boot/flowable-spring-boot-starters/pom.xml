<project xmlns="http://maven.apache.org/POM/4.0.0" xmlns:xsi="http://www.w3.org/2001/XMLSchema-instance"
         xsi:schemaLocation="http://maven.apache.org/POM/4.0.0 http://maven.apache.org/xsd/maven-4.0.0.xsd">
    <modelVersion>4.0.0</modelVersion>


    <parent>
        <groupId>org.flowable</groupId>
        <artifactId>flowable-spring-boot</artifactId>
        <relativePath>../</relativePath>
<<<<<<< HEAD
        <version>6.7.2.18</version>
=======
        <version>6.7.2.20</version>
>>>>>>> b0cfbf09
    </parent>

    <artifactId>flowable-spring-boot-starters</artifactId>

    <packaging>pom</packaging>
    <modules>
        <module>flowable-spring-boot-autoconfigure</module>
        <module>flowable-spring-boot-starter-basic</module>
        <module>flowable-spring-boot-starter-integration</module>
        <module>flowable-spring-boot-starter-actuator</module>
        <module>flowable-spring-boot-starter</module>
        <module>flowable-spring-boot-starter-cmmn</module>
        <module>flowable-spring-boot-starter-cmmn-rest</module>
        <module>flowable-spring-boot-starter-dmn</module>
        <module>flowable-spring-boot-starter-dmn-rest</module>
        <module>flowable-spring-boot-starter-process</module>
        <module>flowable-spring-boot-starter-process-rest</module>
        <module>flowable-spring-boot-starter-app</module>
        <module>flowable-spring-boot-starter-app-rest</module>
        <module>flowable-spring-boot-starter-rest-api</module>
        <module>flowable-spring-boot-starter-rest</module>
    </modules>
    <dependencies>
        <dependency>
            <groupId>org.springframework.boot</groupId>
            <artifactId>spring-boot-starter-test</artifactId>
            <scope>test</scope>
        </dependency>
    </dependencies>
</project><|MERGE_RESOLUTION|>--- conflicted
+++ resolved
@@ -7,11 +7,7 @@
         <groupId>org.flowable</groupId>
         <artifactId>flowable-spring-boot</artifactId>
         <relativePath>../</relativePath>
-<<<<<<< HEAD
-        <version>6.7.2.18</version>
-=======
         <version>6.7.2.20</version>
->>>>>>> b0cfbf09
     </parent>
 
     <artifactId>flowable-spring-boot-starters</artifactId>
