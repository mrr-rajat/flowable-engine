<project xmlns="http://maven.apache.org/POM/4.0.0" xmlns:xsi="http://www.w3.org/2001/XMLSchema-instance"
	xsi:schemaLocation="http://maven.apache.org/POM/4.0.0 http://maven.apache.org/xsd/maven-4.0.0.xsd">

  <modelVersion>4.0.0</modelVersion>

  <name>Flowable - Camel</name>
  <artifactId>flowable-camel</artifactId>
  <packaging>bundle</packaging>

  <parent>
    <groupId>org.flowable</groupId>
    <artifactId>flowable-root</artifactId>
    <relativePath>../..</relativePath>
<<<<<<< HEAD
    <version>6.7.2.1</version>
=======
    <version>6.7.3-SNAPSHOT</version>
>>>>>>> 06f86547
  </parent>


  <dependencies>
    <dependency>
      <groupId>org.flowable</groupId>
      <artifactId>flowable-spring</artifactId>
    </dependency>
    <dependency>
      <groupId>org.apache.camel</groupId>
      <artifactId>camel-spring</artifactId>
    </dependency>
    <dependency>
      <groupId>com.sun.xml.bind</groupId>
      <artifactId>jaxb-impl</artifactId>
    </dependency>
    <dependency>
      <groupId>org.springframework</groupId>
      <artifactId>spring-test</artifactId>
      <scope>provided</scope>
    </dependency>
    <dependency>
      <groupId>org.slf4j</groupId>
      <artifactId>slf4j-api</artifactId>
    </dependency>
    <dependency>
      <groupId>org.slf4j</groupId>
      <artifactId>jcl-over-slf4j</artifactId>
    </dependency>
    <dependency>
      <groupId>javax.xml.bind</groupId>
      <artifactId>jaxb-api</artifactId>
      <scope>test</scope>
    </dependency>
    <dependency>
      <groupId>org.slf4j</groupId>
      <artifactId>slf4j-log4j12</artifactId>
      <scope>test</scope>
    </dependency>
    <dependency>
      <groupId>junit</groupId>
      <artifactId>junit</artifactId>
      <scope>test</scope>
    </dependency>
    <dependency>
      <groupId>org.junit.jupiter</groupId>
      <artifactId>junit-jupiter-api</artifactId>
      <scope>test</scope>
    </dependency>
    <dependency>
      <groupId>org.junit.jupiter</groupId>
      <artifactId>junit-jupiter-engine</artifactId>
      <scope>test</scope>
    </dependency>
    <dependency>
      <groupId>org.junit.vintage</groupId>
      <artifactId>junit-vintage-engine</artifactId>
      <scope>test</scope>
    </dependency>
    <dependency>
      <groupId>org.assertj</groupId>
      <artifactId>assertj-core</artifactId>
      <scope>test</scope>
    </dependency>

    <dependency>
      <groupId>com.h2database</groupId>
      <artifactId>h2</artifactId>
      <scope>test</scope>
    </dependency>
    <dependency>
      <groupId>org.apache.camel</groupId>
      <artifactId>camel-mvel</artifactId>
      <scope>test</scope>
    </dependency>
    <dependency>
      <groupId>com.fasterxml.uuid</groupId>
      <artifactId>java-uuid-generator</artifactId>
      <scope>test</scope>
    </dependency>

  </dependencies>


  <properties>
    <flowable.osgi.import.pkg>*</flowable.osgi.import.pkg>
    <flowable.artifact>
      org.flowable.camel
    </flowable.artifact>
  </properties>

</project><|MERGE_RESOLUTION|>--- conflicted
+++ resolved
@@ -11,11 +11,7 @@
     <groupId>org.flowable</groupId>
     <artifactId>flowable-root</artifactId>
     <relativePath>../..</relativePath>
-<<<<<<< HEAD
-    <version>6.7.2.1</version>
-=======
-    <version>6.7.3-SNAPSHOT</version>
->>>>>>> 06f86547
+    <version>6.7.2.2</version>
   </parent>
 
 
