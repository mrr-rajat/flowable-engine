<project xmlns="http://maven.apache.org/POM/4.0.0" xmlns:xsi="http://www.w3.org/2001/XMLSchema-instance"
	xsi:schemaLocation="http://maven.apache.org/POM/4.0.0 http://maven.apache.org/xsd/maven-4.0.0.xsd">

  <modelVersion>4.0.0</modelVersion>

  <name>Flowable 5 - Camel - Compatability tests</name>
  <artifactId>flowable5-camel-test</artifactId>
  <packaging>jar</packaging>

  <parent>
    <groupId>org.flowable</groupId>
    <artifactId>flowable-root</artifactId>
    <relativePath>../..</relativePath>
<<<<<<< HEAD
    <version>6.7.2.18</version>
=======
    <version>6.7.2.20</version>
>>>>>>> b0cfbf09
  </parent>


  <dependencies>
  	<dependency>
      <groupId>org.flowable</groupId>
      <artifactId>flowable-engine</artifactId>
    </dependency>
    <dependency>
      <groupId>org.flowable</groupId>
      <artifactId>flowable5-engine</artifactId>
    </dependency>
  	<dependency>
      <groupId>org.flowable</groupId>
      <artifactId>flowable-camel</artifactId>
    </dependency>
    <dependency>
      <groupId>org.flowable</groupId>
      <artifactId>flowable-spring</artifactId>
    </dependency>
    <dependency>
      <groupId>org.flowable</groupId>
      <artifactId>flowable5-spring</artifactId>
    </dependency>
    <dependency>
      <groupId>org.flowable</groupId>
      <artifactId>flowable5-compatibility</artifactId>
    </dependency>
    <dependency>
      <groupId>org.flowable</groupId>
      <artifactId>flowable5-spring-compatibility</artifactId>
    </dependency>
    <dependency>
      <groupId>org.flowable</groupId>
      <artifactId>flowable5-spring-test</artifactId>
<<<<<<< HEAD
      <version>6.7.2.18</version>
=======
      <version>6.7.2.20</version>
>>>>>>> b0cfbf09
    </dependency>
    <dependency>
      <groupId>org.apache.camel</groupId>
      <artifactId>camel-spring</artifactId>
    </dependency>
    <dependency>
      <groupId>org.springframework</groupId>
      <artifactId>spring-test</artifactId>
      <scope>provided</scope>
	 </dependency>
   <dependency>
      <groupId>org.slf4j</groupId>
      <artifactId>slf4j-api</artifactId>
    </dependency>
    <dependency>
      <groupId>org.slf4j</groupId>
      <artifactId>jcl-over-slf4j</artifactId>
    </dependency>
    <dependency>
      <groupId>org.slf4j</groupId>
      <artifactId>slf4j-log4j12</artifactId>
      <scope>test</scope>
    </dependency>
    <dependency>
      <groupId>junit</groupId>
      <artifactId>junit</artifactId>
      <scope>test</scope>
    </dependency>

    <dependency>
      <groupId>com.h2database</groupId>
      <artifactId>h2</artifactId>
      <scope>test</scope>
    </dependency>
    <dependency>
      <groupId>org.apache.camel</groupId>
      <artifactId>camel-mvel</artifactId>
      <scope>test</scope>
    </dependency>
    <dependency>
      <groupId>com.fasterxml.uuid</groupId>
      <artifactId>java-uuid-generator</artifactId>
      <scope>test</scope>
    </dependency>

  </dependencies>

</project><|MERGE_RESOLUTION|>--- conflicted
+++ resolved
@@ -11,11 +11,7 @@
     <groupId>org.flowable</groupId>
     <artifactId>flowable-root</artifactId>
     <relativePath>../..</relativePath>
-<<<<<<< HEAD
-    <version>6.7.2.18</version>
-=======
     <version>6.7.2.20</version>
->>>>>>> b0cfbf09
   </parent>
 
 
@@ -51,11 +47,7 @@
     <dependency>
       <groupId>org.flowable</groupId>
       <artifactId>flowable5-spring-test</artifactId>
-<<<<<<< HEAD
-      <version>6.7.2.18</version>
-=======
       <version>6.7.2.20</version>
->>>>>>> b0cfbf09
     </dependency>
     <dependency>
       <groupId>org.apache.camel</groupId>
