create table ACT_ID_PROPERTY (
    NAME_ varchar(64),
    VALUE_ varchar(300),
    REV_ integer,
    primary key (NAME_)
);

insert into ACT_ID_PROPERTY
<<<<<<< HEAD
values ('schema.version', '6.5.0.6', 1);
=======
values ('schema.version', '6.5.1.1', 1);
>>>>>>> 6336a7e4

create table ACT_ID_BYTEARRAY (
    ID_ varchar(64),
    REV_ integer,
    NAME_ varchar(255),
    BYTES_ bytea,
    primary key (ID_)
);

create table ACT_ID_GROUP (
    ID_ varchar(64),
    REV_ integer,
    NAME_ varchar(255),
    TYPE_ varchar(255),
    primary key (ID_)
);

create table ACT_ID_MEMBERSHIP (
    USER_ID_ varchar(64),
    GROUP_ID_ varchar(64),
    primary key (USER_ID_, GROUP_ID_)
);

create table ACT_ID_USER (
    ID_ varchar(64),
    REV_ integer,
    FIRST_ varchar(255),
    LAST_ varchar(255),
    DISPLAY_NAME_ varchar(255),
    EMAIL_ varchar(255),
    PWD_ varchar(255),
    PICTURE_ID_ varchar(64),
    TENANT_ID_ varchar(255) default '',
    primary key (ID_)
);

create table ACT_ID_INFO (
    ID_ varchar(64),
    REV_ integer,
    USER_ID_ varchar(64),
    TYPE_ varchar(64),
    KEY_ varchar(255),
    VALUE_ varchar(255),
    PASSWORD_ bytea,
    PARENT_ID_ varchar(255),
    primary key (ID_)
);

create table ACT_ID_TOKEN (
    ID_ varchar(64) not null,
    REV_ integer,
    TOKEN_VALUE_ varchar(255),
    TOKEN_DATE_ timestamp,
    IP_ADDRESS_ varchar(255),
    USER_AGENT_ varchar(255),
    USER_ID_ varchar(255),
    TOKEN_DATA_ varchar(2000),
    primary key (ID_)
);

create table ACT_ID_PRIV (
    ID_ varchar(64) not null,
    NAME_ varchar(255) not null,
    primary key (ID_)
);

create table ACT_ID_PRIV_MAPPING (
    ID_ varchar(64) not null,
    PRIV_ID_ varchar(64) not null,
    USER_ID_ varchar(255),
    GROUP_ID_ varchar(255),
    primary key (ID_)
);

create index ACT_IDX_MEMB_GROUP on ACT_ID_MEMBERSHIP(GROUP_ID_);
alter table ACT_ID_MEMBERSHIP
    add constraint ACT_FK_MEMB_GROUP
    foreign key (GROUP_ID_)
    references ACT_ID_GROUP (ID_);

create index ACT_IDX_MEMB_USER on ACT_ID_MEMBERSHIP(USER_ID_);
alter table ACT_ID_MEMBERSHIP
    add constraint ACT_FK_MEMB_USER
    foreign key (USER_ID_)
    references ACT_ID_USER (ID_);

create index ACT_IDX_PRIV_MAPPING on ACT_ID_PRIV_MAPPING(PRIV_ID_);
alter table ACT_ID_PRIV_MAPPING
    add constraint ACT_FK_PRIV_MAPPING
    foreign key (PRIV_ID_)
    references ACT_ID_PRIV (ID_);

create index ACT_IDX_PRIV_USER on ACT_ID_PRIV_MAPPING(USER_ID_);
create index ACT_IDX_PRIV_GROUP on ACT_ID_PRIV_MAPPING(GROUP_ID_);

alter table ACT_ID_PRIV
    add constraint ACT_UNIQ_PRIV_NAME
    unique (NAME_);<|MERGE_RESOLUTION|>--- conflicted
+++ resolved
@@ -6,11 +6,7 @@
 );
 
 insert into ACT_ID_PROPERTY
-<<<<<<< HEAD
-values ('schema.version', '6.5.0.6', 1);
-=======
 values ('schema.version', '6.5.1.1', 1);
->>>>>>> 6336a7e4
 
 create table ACT_ID_BYTEARRAY (
     ID_ varchar(64),
