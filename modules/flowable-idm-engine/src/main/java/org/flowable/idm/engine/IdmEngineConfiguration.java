--- conflicted
+++ resolved
@@ -12,8 +12,6 @@
  */
 package org.flowable.idm.engine;
 
-<<<<<<< HEAD
-=======
 import java.io.InputStream;
 import java.util.ArrayList;
 import java.util.HashMap;
@@ -22,13 +20,11 @@
 import java.util.Map.Entry;
 import java.util.Set;
 
->>>>>>> befc29ec
 import org.apache.ibatis.session.SqlSessionFactory;
 import org.apache.ibatis.transaction.TransactionFactory;
 import org.flowable.engine.common.AbstractEngineConfiguration;
 import org.flowable.engine.common.api.delegate.event.FlowableEventDispatcher;
 import org.flowable.engine.common.api.delegate.event.FlowableEventListener;
-import org.flowable.engine.common.api.delegate.event.TransactionFlowableEventListener;
 import org.flowable.engine.common.impl.cfg.BeansConfigurationHelper;
 import org.flowable.engine.common.impl.cfg.IdGenerator;
 import org.flowable.engine.common.impl.db.DbSqlSessionFactory;
@@ -98,15 +94,6 @@
 import org.slf4j.Logger;
 import org.slf4j.LoggerFactory;
 
-import java.io.InputStream;
-import java.util.ArrayList;
-import java.util.Collection;
-import java.util.HashMap;
-import java.util.List;
-import java.util.Map;
-import java.util.Map.Entry;
-import java.util.Set;
-
 public class IdmEngineConfiguration extends AbstractEngineConfiguration {
 
     protected static final Logger LOGGER = LoggerFactory.getLogger(IdmEngineConfiguration.class);
@@ -204,11 +191,11 @@
 
         initBeans();
         initTransactionFactory();
-        
+
         if (usingRelationalDatabase) {
             initSqlSessionFactory();
         }
-        
+
         initSessionFactories();
         initPasswordEncoder();
         initServices();
@@ -852,16 +839,14 @@
         return this;
     }
 
-<<<<<<< HEAD
+    @Override
     public IdmEngineConfiguration setTransactionEventListeners(List<TransactionFlowableEventListener> eventListeners) {
         this.transactionDependentEventListeners = eventListeners;
         return this;
     }
 
 
-=======
-    @Override
->>>>>>> befc29ec
+    @Override
     public IdmEngineConfiguration setTypedEventListeners(Map<String, List<FlowableEventListener>> typedEventListeners) {
         this.typedEventListeners = typedEventListeners;
         return this;
