--- conflicted
+++ resolved
@@ -11,11 +11,7 @@
 		<groupId>org.flowable</groupId>
 		<artifactId>flowable-root</artifactId>
 		<relativePath>../..</relativePath>
-<<<<<<< HEAD
-		<version>6.4.3.5</version>
-=======
 		<version>6.4.3.6</version>
->>>>>>> b1293da6
 	</parent>
 
 	<properties>
