/* Licensed under the Apache License, Version 2.0 (the "License");
 * you may not use this file except in compliance with the License.
 * You may obtain a copy of the License at
 * 
 *      http://www.apache.org/licenses/LICENSE-2.0
 * 
 * Unless required by applicable law or agreed to in writing, software
 * distributed under the License is distributed on an "AS IS" BASIS,
 * WITHOUT WARRANTIES OR CONDITIONS OF ANY KIND, either express or implied.
 * See the License for the specific language governing permissions and
 * limitations under the License.
 */
package org.activiti.engine.test.bpmn.sendtask;

import org.activiti.engine.test.Deployment;
import org.activiti.engine.test.bpmn.servicetask.AbstractWebServiceTaskTest;

/**
 * @author Esteban Robles Luna
 * @author Falko Menge
 */
public class WebServiceTest extends AbstractWebServiceTaskTest {

  @Deployment
  public void testAsyncInvocationWithoutDataFlow() throws Exception {
<<<<<<< HEAD
    assertEquals(-1, counter.getCount());

    processEngine.getRuntimeService().startProcessInstanceByKey("asyncWebServiceInvocationWithoutDataFlow");
    waitForJobExecutorToProcessAllJobs(10000L, 250L);

    assertEquals(0, counter.getCount());
=======
    assertEquals(-1, webServiceMock.getCount());
    
    processEngine.getRuntimeService().startProcessInstanceByKey("asyncWebServiceInvocationWithoutDataFlow");
    waitForJobExecutorToProcessAllJobs(10000L, 250L);
    
    assertEquals(0, webServiceMock.getCount());
>>>>>>> ffe4a616
  }
}<|MERGE_RESOLUTION|>--- conflicted
+++ resolved
@@ -15,6 +15,7 @@
 import org.activiti.engine.test.Deployment;
 import org.activiti.engine.test.bpmn.servicetask.AbstractWebServiceTaskTest;
 
+
 /**
  * @author Esteban Robles Luna
  * @author Falko Menge
@@ -23,20 +24,11 @@
 
   @Deployment
   public void testAsyncInvocationWithoutDataFlow() throws Exception {
-<<<<<<< HEAD
-    assertEquals(-1, counter.getCount());
-
-    processEngine.getRuntimeService().startProcessInstanceByKey("asyncWebServiceInvocationWithoutDataFlow");
-    waitForJobExecutorToProcessAllJobs(10000L, 250L);
-
-    assertEquals(0, counter.getCount());
-=======
     assertEquals(-1, webServiceMock.getCount());
     
     processEngine.getRuntimeService().startProcessInstanceByKey("asyncWebServiceInvocationWithoutDataFlow");
     waitForJobExecutorToProcessAllJobs(10000L, 250L);
     
     assertEquals(0, webServiceMock.getCount());
->>>>>>> ffe4a616
   }
 }