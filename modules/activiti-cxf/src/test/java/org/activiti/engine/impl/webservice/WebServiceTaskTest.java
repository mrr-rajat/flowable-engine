/* Licensed under the Apache License, Version 2.0 (the "License");
 * you may not use this file except in compliance with the License.
 * You may obtain a copy of the License at
 *
 *      http://www.apache.org/licenses/LICENSE-2.0
 *
 * Unless required by applicable law or agreed to in writing, software
 * distributed under the License is distributed on an "AS IS" BASIS,
 * WITHOUT WARRANTIES OR CONDITIONS OF ANY KIND, either express or implied.
 * See the License for the specific language governing permissions and
 * limitations under the License.
 */
package org.activiti.engine.impl.webservice;

import java.util.Calendar;
import java.util.Date;
import java.util.HashMap;
import java.util.Map;

import org.activiti.engine.impl.test.PluggableActivitiTestCase;
import org.activiti.engine.runtime.ProcessInstance;
import org.activiti.engine.test.Deployment;
import org.apache.cxf.endpoint.Server;
import org.apache.cxf.interceptor.LoggingInInterceptor;
import org.apache.cxf.interceptor.LoggingOutInterceptor;
import org.apache.cxf.jaxws.JaxWsServerFactoryBean;

/**
 * An integration test for CXF based web services
 * 
 * @author <a href="mailto:gnodet@gmail.com">Guillaume Nodet</a>
 */
public class WebServiceTaskTest extends PluggableActivitiTestCase {

<<<<<<< HEAD
  private Counter counter;
  private Server server;
=======
    private WebServiceMock webServiceMock;
    private Server server;
>>>>>>> ffe4a616

  @Override
  protected void initializeProcessEngine() {
    super.initializeProcessEngine();

<<<<<<< HEAD
    counter = new CounterImpl();
    JaxWsServerFactoryBean svrFactory = new JaxWsServerFactoryBean();
    svrFactory.setServiceClass(Counter.class);
    svrFactory.setAddress("http://localhost:63081/counter");
    svrFactory.setServiceBean(counter);
    svrFactory.getInInterceptors().add(new LoggingInInterceptor());
    svrFactory.getOutInterceptors().add(new LoggingOutInterceptor());
    server = svrFactory.create();
    server.start();
  }
=======
        webServiceMock = new WebServiceMockImpl();
        JaxWsServerFactoryBean svrFactory = new JaxWsServerFactoryBean();
        svrFactory.setServiceClass(WebServiceMock.class);
        svrFactory.setAddress("http://localhost:63081/webservicemock");
        svrFactory.setServiceBean(webServiceMock);
        svrFactory.getInInterceptors().add(new LoggingInInterceptor());
        svrFactory.getOutInterceptors().add(new LoggingOutInterceptor());
        server = svrFactory.create();
        server.start();
    }
>>>>>>> ffe4a616

  @Override
  protected void tearDown() throws Exception {
    super.tearDown();
    server.stop();
  }

  @Deployment
  public void testWebServiceInvocation() throws Exception {

<<<<<<< HEAD
    assertEquals(-1, counter.getCount());
=======
        assertEquals(-1, webServiceMock.getCount());
>>>>>>> ffe4a616

    ProcessInstance processInstance = runtimeService.startProcessInstanceByKey("webServiceInvocation");
    waitForJobExecutorToProcessAllJobs(10000L, 250L);

<<<<<<< HEAD
    assertEquals(0, counter.getCount());
    assertTrue(processInstance.isEnded());
  }
=======
        assertEquals(0, webServiceMock.getCount());
        assertTrue(processInstance.isEnded());
    }

    @Deployment
    public void testWebServiceInvocationDataStructure() throws Exception {

        final Calendar calendar = Calendar.getInstance();
        calendar.set(2015, Calendar.APRIL, 23, 0, 0, 0);
        final Date expectedDate = calendar.getTime();
        final Map<String, Object> variables = new HashMap<String, Object>(1);
        variables.put("startDate", expectedDate);
        ProcessInstance processInstance = runtimeService.startProcessInstanceByKey("webServiceInvocationDataStructure",
                variables);
        waitForJobExecutorToProcessAllJobs(10000L, 250L);

        assertEquals(expectedDate, webServiceMock.getDataStructure().eltDate);
        assertTrue(processInstance.isEnded());
    }
>>>>>>> ffe4a616

}<|MERGE_RESOLUTION|>--- conflicted
+++ resolved
@@ -27,35 +27,18 @@
 
 /**
  * An integration test for CXF based web services
- * 
+ *
  * @author <a href="mailto:gnodet@gmail.com">Guillaume Nodet</a>
  */
 public class WebServiceTaskTest extends PluggableActivitiTestCase {
 
-<<<<<<< HEAD
-  private Counter counter;
-  private Server server;
-=======
     private WebServiceMock webServiceMock;
     private Server server;
->>>>>>> ffe4a616
 
-  @Override
-  protected void initializeProcessEngine() {
-    super.initializeProcessEngine();
+    @Override
+    protected void initializeProcessEngine() {
+        super.initializeProcessEngine();
 
-<<<<<<< HEAD
-    counter = new CounterImpl();
-    JaxWsServerFactoryBean svrFactory = new JaxWsServerFactoryBean();
-    svrFactory.setServiceClass(Counter.class);
-    svrFactory.setAddress("http://localhost:63081/counter");
-    svrFactory.setServiceBean(counter);
-    svrFactory.getInInterceptors().add(new LoggingInInterceptor());
-    svrFactory.getOutInterceptors().add(new LoggingOutInterceptor());
-    server = svrFactory.create();
-    server.start();
-  }
-=======
         webServiceMock = new WebServiceMockImpl();
         JaxWsServerFactoryBean svrFactory = new JaxWsServerFactoryBean();
         svrFactory.setServiceClass(WebServiceMock.class);
@@ -66,31 +49,21 @@
         server = svrFactory.create();
         server.start();
     }
->>>>>>> ffe4a616
 
-  @Override
-  protected void tearDown() throws Exception {
-    super.tearDown();
-    server.stop();
-  }
+    @Override
+    protected void tearDown() throws Exception {
+        super.tearDown();
+        server.stop();
+    }
 
-  @Deployment
-  public void testWebServiceInvocation() throws Exception {
+    @Deployment
+    public void testWebServiceInvocation() throws Exception {
 
-<<<<<<< HEAD
-    assertEquals(-1, counter.getCount());
-=======
         assertEquals(-1, webServiceMock.getCount());
->>>>>>> ffe4a616
 
-    ProcessInstance processInstance = runtimeService.startProcessInstanceByKey("webServiceInvocation");
-    waitForJobExecutorToProcessAllJobs(10000L, 250L);
+        ProcessInstance processInstance = runtimeService.startProcessInstanceByKey("webServiceInvocation");
+        waitForJobExecutorToProcessAllJobs(10000L, 250L);
 
-<<<<<<< HEAD
-    assertEquals(0, counter.getCount());
-    assertTrue(processInstance.isEnded());
-  }
-=======
         assertEquals(0, webServiceMock.getCount());
         assertTrue(processInstance.isEnded());
     }
@@ -110,6 +83,5 @@
         assertEquals(expectedDate, webServiceMock.getDataStructure().eltDate);
         assertTrue(processInstance.isEnded());
     }
->>>>>>> ffe4a616
 
 }