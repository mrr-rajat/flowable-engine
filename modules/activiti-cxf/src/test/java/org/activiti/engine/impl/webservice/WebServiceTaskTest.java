/* Licensed under the Apache License, Version 2.0 (the "License");
 * you may not use this file except in compliance with the License.
 * You may obtain a copy of the License at
 *
 *      http://www.apache.org/licenses/LICENSE-2.0
 *
 * Unless required by applicable law or agreed to in writing, software
 * distributed under the License is distributed on an "AS IS" BASIS,
 * WITHOUT WARRANTIES OR CONDITIONS OF ANY KIND, either express or implied.
 * See the License for the specific language governing permissions and
 * limitations under the License.
 */
package org.activiti.engine.impl.webservice;

import java.net.URL;
import java.util.Calendar;
import java.util.Date;
import java.util.HashMap;
import java.util.List;
import java.util.Map;

<<<<<<< HEAD
import org.activiti.engine.ActivitiException;
import org.activiti.engine.history.HistoricProcessInstance;
=======
import javax.xml.namespace.QName;

import org.activiti.engine.impl.test.PluggableActivitiTestCase;
>>>>>>> a765e6f0
import org.activiti.engine.runtime.ProcessInstance;
import org.activiti.engine.test.Deployment;
import org.apache.cxf.binding.soap.SoapFault;
import org.apache.cxf.interceptor.Fault;

/**
 * An integration test for CXF based web services
 *
 * @author <a href="mailto:gnodet@gmail.com">Guillaume Nodet</a>
 */
public class WebServiceTaskTest extends AbstractWebServiceTaskTest {

    @Deployment
    public void testWebServiceInvocation() throws Exception {

        assertEquals(-1, webServiceMock.getCount());

        ProcessInstance processInstance = runtimeService.startProcessInstanceByKey("webServiceInvocation");
        waitForJobExecutorToProcessAllJobs(10000L, 250L);

        assertEquals(0, webServiceMock.getCount());
        assertTrue(processInstance.isEnded());
    }

    @Deployment
    public void testWebServiceInvocationWithEndpointAddressConfigured() throws Exception {

        assertEquals(-1, webServiceMock.getCount());

        processEngine.getProcessEngineConfiguration().addWsEndpointAddress(
                new QName("http://webservice.impl.engine.activiti.org/", "CounterImplPort"),
                new URL("http://localhost:63081/webservicemock"));

        ProcessInstance processInstance = runtimeService.startProcessInstanceByKey("webServiceInvocation");
        waitForJobExecutorToProcessAllJobs(10000L, 250L);

        assertEquals(0, webServiceMock.getCount());
        assertTrue(processInstance.isEnded());
    }

    @Deployment
    public void testWebServiceInvocationDataStructure() throws Exception {

        final Calendar calendar = Calendar.getInstance();
        calendar.set(2015, Calendar.APRIL, 23, 0, 0, 0);
        final Date expectedDate = calendar.getTime();
        final Map<String, Object> variables = new HashMap<String, Object>(1);
        variables.put("startDate", expectedDate);
        ProcessInstance processInstance = runtimeService.startProcessInstanceByKey("webServiceInvocationDataStructure",
                variables);
        waitForJobExecutorToProcessAllJobs(10000L, 250L);

        assertEquals(expectedDate, webServiceMock.getDataStructure().eltDate);
        assertTrue(processInstance.isEnded());
    }

    @Deployment
    public void testFaultManagement() throws Exception {

        assertEquals(-1, webServiceMock.getCount());

        // Expected fault catched with a boundary error event

        webServiceMock.setTo(Integer.MAX_VALUE);
        ProcessInstance processInstanceWithExpectedFault = runtimeService
                .startProcessInstanceByKey("webServiceInvocation");
        waitForJobExecutorToProcessAllJobs(10000L, 250L);
        assertTrue(processInstanceWithExpectedFault.isEnded());
        final List<HistoricProcessInstance> historicProcessInstanceWithExpectedFault = historyService
                .createHistoricProcessInstanceQuery().processInstanceId(processInstanceWithExpectedFault.getId())
                .list();
        assertEquals(1, historicProcessInstanceWithExpectedFault.size());
        assertEquals("theEndWithError", historicProcessInstanceWithExpectedFault.get(0).getEndActivityId());

        // Runtime exception occurring during processing of the web-service, so not catched in the process definition
        webServiceMock.setTo(123456);
        try {
            runtimeService.startProcessInstanceByKey("webServiceInvocation");
        } catch (ActivitiException e) {
            assertTrue(e.getCause() instanceof SoapFault);
        }

        // Unexpected fault invoking the web-service, so not catched in the process definition
        server.stop();
        try {
            runtimeService.startProcessInstanceByKey("webServiceInvocation");
        } catch (ActivitiException e) {
            assertTrue(e.getCause() instanceof Fault);
        } finally {
            server.start();
        }
    }

}<|MERGE_RESOLUTION|>--- conflicted
+++ resolved
@@ -19,14 +19,10 @@
 import java.util.List;
 import java.util.Map;
 
-<<<<<<< HEAD
+import javax.xml.namespace.QName;
+
 import org.activiti.engine.ActivitiException;
 import org.activiti.engine.history.HistoricProcessInstance;
-=======
-import javax.xml.namespace.QName;
-
-import org.activiti.engine.impl.test.PluggableActivitiTestCase;
->>>>>>> a765e6f0
 import org.activiti.engine.runtime.ProcessInstance;
 import org.activiti.engine.test.Deployment;
 import org.apache.cxf.binding.soap.SoapFault;
@@ -56,7 +52,7 @@
 
         assertEquals(-1, webServiceMock.getCount());
 
-        processEngine.getProcessEngineConfiguration().addWsEndpointAddress(
+        processEngineConfiguration.addWsEndpointAddress(
                 new QName("http://webservice.impl.engine.activiti.org/", "CounterImplPort"),
                 new URL("http://localhost:63081/webservicemock"));
 
