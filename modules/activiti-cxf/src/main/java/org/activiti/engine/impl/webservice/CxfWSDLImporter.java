/* Licensed under the Apache License, Version 2.0 (the "License");
 * you may not use this file except in compliance with the License.
 * You may obtain a copy of the License at
 * 
 *      http://www.apache.org/licenses/LICENSE-2.0
 * 
 * Unless required by applicable law or agreed to in writing, software
 * distributed under the License is distributed on an "AS IS" BASIS,
 * WITHOUT WARRANTIES OR CONDITIONS OF ANY KIND, either express or implied.
 * See the License for the specific language governing permissions and
 * limitations under the License.
 */
package org.activiti.engine.impl.webservice;

import java.util.Collection;
import java.util.HashMap;
import java.util.List;
import java.util.Map;
import java.util.Map.Entry;
import java.util.concurrent.atomic.AtomicInteger;

import javax.wsdl.Definition;
import javax.wsdl.Types;
import javax.wsdl.WSDLException;
import javax.wsdl.extensions.schema.Schema;
import javax.xml.namespace.QName;

import org.activiti.bpmn.model.Import;
import org.activiti.engine.impl.bpmn.data.SimpleStructureDefinition;
import org.activiti.engine.impl.bpmn.data.StructureDefinition;
import org.activiti.engine.impl.bpmn.parser.BpmnParse;
import org.activiti.engine.impl.bpmn.parser.XMLImporter;
import org.activiti.engine.impl.util.ReflectUtil;
import org.apache.cxf.Bus;
import org.apache.cxf.BusFactory;
import org.apache.cxf.endpoint.dynamic.DynamicClientFactory;
import org.apache.cxf.service.model.EndpointInfo;
import org.apache.cxf.service.model.OperationInfo;
import org.apache.cxf.service.model.ServiceInfo;
import org.apache.cxf.wsdl.WSDLManager;
import org.apache.cxf.wsdl11.WSDLServiceBuilder;

import com.ibm.wsdl.extensions.schema.SchemaImpl;
import com.sun.codemodel.JClass;
import com.sun.codemodel.JDefinedClass;
import com.sun.codemodel.JFieldVar;
import com.sun.tools.xjc.ConsoleErrorReporter;
import com.sun.tools.xjc.api.ErrorListener;
import com.sun.tools.xjc.api.Mapping;
import com.sun.tools.xjc.api.S2JJAXBModel;
import com.sun.tools.xjc.api.SchemaCompiler;
import com.sun.tools.xjc.api.XJC;

/**
 * @author Esteban Robles Luna
 */
public class CxfWSDLImporter implements XMLImporter {

  protected Map<String, WSService> wsServices = new HashMap<String, WSService>();
  protected Map<String, WSOperation> wsOperations = new HashMap<String, WSOperation>();
  protected Map<String, StructureDefinition> structures = new HashMap<String, StructureDefinition>();

  protected String wsdlLocation;
  protected String namespace;

  public CxfWSDLImporter() {
    this.namespace = "";
  }

  public void importFrom(Import theImport, BpmnParse parse) {
    this.namespace = theImport.getNamespace() == null ? "" : theImport.getNamespace() + ":";
    this.importFrom(theImport.getLocation());
    this.transferImportsToParse(parse);
  }

  private void transferImportsToParse(BpmnParse parse) {
    if (parse != null) {
      for (StructureDefinition structure : this.structures.values()) {
        parse.addStructure(structure);
      }
      for (WSService service : this.wsServices.values()) {
        parse.addService(service);
      }
      for (WSOperation operation : this.wsOperations.values()) {
        parse.addOperation(operation);
      }
    }
  }

  public void importFrom(String url) {
    this.wsServices.clear();
    this.wsOperations.clear();
    this.structures.clear();

    this.wsdlLocation = url;

    try {
      Bus bus = BusFactory.getDefaultBus();
      DynamicClientFactory.newInstance(bus).createClient(url);
      WSDLManager wsdlManager = bus.getExtension(WSDLManager.class);
      Definition def = wsdlManager.getDefinition(url);
      WSDLServiceBuilder builder = new WSDLServiceBuilder(bus);
      List<ServiceInfo> services = builder.buildServices(def);

      for (ServiceInfo service : services) {
        WSService wsService = this.importService(service);
        this.wsServices.put(this.namespace + wsService.getName(), wsService);
      }

      if (def != null && def.getTypes() != null) {
        this.importTypes(def.getTypes());
      }
    } catch (WSDLException e) {
      e.printStackTrace();
    }
  }

  private WSService importService(ServiceInfo service) {
    String name = service.getName().getLocalPart();
    String location = "";

    for (EndpointInfo endpoint : service.getEndpoints()) {
      location = endpoint.getAddress();
    }

    WSService wsService = new WSService(this.namespace + name, location, this.wsdlLocation);
    for (OperationInfo operation : service.getInterface().getOperations()) {
      WSOperation wsOperation = this.importOperation(operation, wsService);
      wsService.addOperation(wsOperation);

      this.wsOperations.put(this.namespace + operation.getName().getLocalPart(), wsOperation);
    }
    return wsService;
  }

  private WSOperation importOperation(OperationInfo operation, WSService service) {
    WSOperation wsOperation = new WSOperation(this.namespace + operation.getName().getLocalPart(), operation.getName().getLocalPart(), service);
    return wsOperation;
  }

  private void importTypes(Types types) {
    SchemaCompiler compiler = XJC.createSchemaCompiler();
    ErrorListener elForRun = new ConsoleErrorReporter();
    compiler.setErrorListener(elForRun);

    SchemaImpl impl = (SchemaImpl) types.getExtensibilityElements().get(0);

    S2JJAXBModel intermediateModel = this.compileModel(types, compiler, impl.getElement());
    Collection<? extends Mapping> mappings = intermediateModel.getMappings();

    for (Mapping mapping : mappings) {
      this.importStructure(mapping);
    }
  }

  private void importStructure(Mapping mapping) {
    QName qname = mapping.getElement();
    JDefinedClass theClass = (JDefinedClass) mapping.getType().getTypeClass();
    SimpleStructureDefinition structure = new SimpleStructureDefinition(this.namespace + qname.getLocalPart());
    this.structures.put(structure.getId(), structure);
<<<<<<< HEAD

    importFields(theClass, structure);
  }

=======
    
    importFields(theClass, structure);
  }
  
>>>>>>> 155b5085
  private static void importFields(final JDefinedClass theClass, final SimpleStructureDefinition structure) {
    final AtomicInteger index = new AtomicInteger(0);
    _importFields(theClass, index, structure);
  }
<<<<<<< HEAD

  private static void _importFields(final JDefinedClass theClass, final AtomicInteger index, final SimpleStructureDefinition structure) {
    final JClass parentClass = theClass._extends();
    if (parentClass != null && parentClass instanceof JDefinedClass) {
      _importFields((JDefinedClass) parentClass, index, structure);
=======
  
  private static void _importFields(final JDefinedClass theClass, final AtomicInteger index, final SimpleStructureDefinition structure) {
      
    final JClass parentClass = theClass._extends();
    if (parentClass != null && parentClass instanceof JDefinedClass) {
      _importFields((JDefinedClass)parentClass, index, structure);
>>>>>>> 155b5085
    }
    for (Entry<String, JFieldVar> entry : theClass.fields().entrySet()) {
      Class<?> fieldClass = ReflectUtil.loadClass(entry.getValue().type().boxify().fullName());
      structure.setFieldName(index.getAndIncrement(), entry.getKey(), fieldClass);
    }
  }

  private S2JJAXBModel compileModel(Types types, SchemaCompiler compiler, org.w3c.dom.Element rootTypes) {
    Schema schema = (Schema) types.getExtensibilityElements().get(0);
    compiler.parseSchema(schema.getDocumentBaseURI() + "#types1", rootTypes);
    S2JJAXBModel intermediateModel = compiler.bind();
    return intermediateModel;
  }

  public Collection<StructureDefinition> getStructures() {
    return this.structures.values();
  }

  public Collection<WSService> getServices() {
    return this.wsServices.values();
  }

  public Collection<WSOperation> getOperations() {
    return this.wsOperations.values();
  }
}<|MERGE_RESOLUTION|>--- conflicted
+++ resolved
@@ -66,13 +66,13 @@
   public CxfWSDLImporter() {
     this.namespace = "";
   }
-
+  
   public void importFrom(Import theImport, BpmnParse parse) {
     this.namespace = theImport.getNamespace() == null ? "" : theImport.getNamespace() + ":";
     this.importFrom(theImport.getLocation());
     this.transferImportsToParse(parse);
   }
-
+  
   private void transferImportsToParse(BpmnParse parse) {
     if (parse != null) {
       for (StructureDefinition structure : this.structures.values()) {
@@ -97,32 +97,32 @@
     try {
       Bus bus = BusFactory.getDefaultBus();
       DynamicClientFactory.newInstance(bus).createClient(url);
-      WSDLManager wsdlManager = bus.getExtension(WSDLManager.class);
+      WSDLManager wsdlManager = bus.getExtension(WSDLManager.class);  
       Definition def = wsdlManager.getDefinition(url);
       WSDLServiceBuilder builder = new WSDLServiceBuilder(bus);
       List<ServiceInfo> services = builder.buildServices(def);
-
+      
       for (ServiceInfo service : services) {
         WSService wsService = this.importService(service);
         this.wsServices.put(this.namespace + wsService.getName(), wsService);
       }
-
-      if (def != null && def.getTypes() != null) {
+      
+      if(def != null && def.getTypes() != null) {
         this.importTypes(def.getTypes());
       }
     } catch (WSDLException e) {
       e.printStackTrace();
     }
   }
-
+  
   private WSService importService(ServiceInfo service) {
     String name = service.getName().getLocalPart();
     String location = "";
-
+    
     for (EndpointInfo endpoint : service.getEndpoints()) {
       location = endpoint.getAddress();
     }
-
+    
     WSService wsService = new WSService(this.namespace + name, location, this.wsdlLocation);
     for (OperationInfo operation : service.getInterface().getOperations()) {
       WSOperation wsOperation = this.importOperation(operation, wsService);
@@ -137,63 +137,48 @@
     WSOperation wsOperation = new WSOperation(this.namespace + operation.getName().getLocalPart(), operation.getName().getLocalPart(), service);
     return wsOperation;
   }
-
+  
   private void importTypes(Types types) {
     SchemaCompiler compiler = XJC.createSchemaCompiler();
     ErrorListener elForRun = new ConsoleErrorReporter();
     compiler.setErrorListener(elForRun);
 
     SchemaImpl impl = (SchemaImpl) types.getExtensibilityElements().get(0);
-
+    
     S2JJAXBModel intermediateModel = this.compileModel(types, compiler, impl.getElement());
     Collection<? extends Mapping> mappings = intermediateModel.getMappings();
 
-    for (Mapping mapping : mappings) {
+    for (Mapping mapping : mappings){
       this.importStructure(mapping);
     }
   }
-
+  
   private void importStructure(Mapping mapping) {
     QName qname = mapping.getElement();
     JDefinedClass theClass = (JDefinedClass) mapping.getType().getTypeClass();
     SimpleStructureDefinition structure = new SimpleStructureDefinition(this.namespace + qname.getLocalPart());
     this.structures.put(structure.getId(), structure);
-<<<<<<< HEAD
-
+    
     importFields(theClass, structure);
   }
-
-=======
-    
-    importFields(theClass, structure);
-  }
-  
->>>>>>> 155b5085
+  
   private static void importFields(final JDefinedClass theClass, final SimpleStructureDefinition structure) {
     final AtomicInteger index = new AtomicInteger(0);
     _importFields(theClass, index, structure);
   }
-<<<<<<< HEAD
-
-  private static void _importFields(final JDefinedClass theClass, final AtomicInteger index, final SimpleStructureDefinition structure) {
-    final JClass parentClass = theClass._extends();
-    if (parentClass != null && parentClass instanceof JDefinedClass) {
-      _importFields((JDefinedClass) parentClass, index, structure);
-=======
   
   private static void _importFields(final JDefinedClass theClass, final AtomicInteger index, final SimpleStructureDefinition structure) {
       
     final JClass parentClass = theClass._extends();
     if (parentClass != null && parentClass instanceof JDefinedClass) {
       _importFields((JDefinedClass)parentClass, index, structure);
->>>>>>> 155b5085
     }
     for (Entry<String, JFieldVar> entry : theClass.fields().entrySet()) {
       Class<?> fieldClass = ReflectUtil.loadClass(entry.getValue().type().boxify().fullName());
       structure.setFieldName(index.getAndIncrement(), entry.getKey(), fieldClass);
     }
   }
-
+  
   private S2JJAXBModel compileModel(Types types, SchemaCompiler compiler, org.w3c.dom.Element rootTypes) {
     Schema schema = (Schema) types.getExtensibilityElements().get(0);
     compiler.parseSchema(schema.getDocumentBaseURI() + "#types1", rootTypes);
@@ -201,6 +186,7 @@
     return intermediateModel;
   }
 
+
   public Collection<StructureDefinition> getStructures() {
     return this.structures.values();
   }
