/* Licensed under the Apache License, Version 2.0 (the "License");
 * you may not use this file except in compliance with the License.
 * You may obtain a copy of the License at
 * 
 *      http://www.apache.org/licenses/LICENSE-2.0
 * 
 * Unless required by applicable law or agreed to in writing, software
 * distributed under the License is distributed on an "AS IS" BASIS,
 * WITHOUT WARRANTIES OR CONDITIONS OF ANY KIND, either express or implied.
 * See the License for the specific language governing permissions and
 * limitations under the License.
 */
package org.flowable.engine.impl.bpmn.behavior;

import java.util.ArrayList;
import java.util.Arrays;
import java.util.Collection;
import java.util.Date;
import java.util.Iterator;
import java.util.List;

import org.apache.commons.lang3.StringUtils;
import org.flowable.bpmn.model.UserTask;
import org.flowable.common.engine.api.FlowableException;
import org.flowable.common.engine.api.FlowableIllegalArgumentException;
import org.flowable.common.engine.api.delegate.Expression;
import org.flowable.common.engine.api.delegate.event.FlowableEngineEventType;
import org.flowable.common.engine.api.delegate.event.FlowableEventDispatcher;
import org.flowable.common.engine.impl.calendar.BusinessCalendar;
import org.flowable.common.engine.impl.calendar.DueDateBusinessCalendar;
import org.flowable.common.engine.impl.el.ExpressionManager;
import org.flowable.common.engine.impl.interceptor.CommandContext;
import org.flowable.common.engine.impl.logging.LoggingSessionConstants;
import org.flowable.common.engine.impl.logging.LoggingSessionUtil;
import org.flowable.engine.DynamicBpmnConstants;
import org.flowable.engine.delegate.DelegateExecution;
import org.flowable.engine.delegate.TaskListener;
import org.flowable.engine.impl.bpmn.helper.DynamicPropertyUtil;
import org.flowable.engine.impl.bpmn.helper.SkipExpressionUtil;
import org.flowable.engine.impl.cfg.ProcessEngineConfigurationImpl;
import org.flowable.engine.impl.context.BpmnOverrideContext;
import org.flowable.engine.impl.persistence.entity.ExecutionEntity;
import org.flowable.engine.impl.util.BpmnLoggingSessionUtil;
import org.flowable.engine.impl.util.CommandContextUtil;
import org.flowable.engine.impl.util.IdentityLinkUtil;
import org.flowable.engine.impl.util.TaskHelper;
import org.flowable.engine.interceptor.CreateUserTaskAfterContext;
import org.flowable.engine.interceptor.CreateUserTaskBeforeContext;
import org.flowable.identitylink.service.impl.persistence.entity.IdentityLinkEntity;
import org.flowable.task.service.TaskService;
import org.flowable.task.service.event.impl.FlowableTaskEventBuilder;
import org.flowable.task.service.impl.persistence.entity.TaskEntity;
import org.slf4j.Logger;
import org.slf4j.LoggerFactory;

import com.fasterxml.jackson.databind.node.ObjectNode;

/**
 * @author Joram Barrez
 */
public class UserTaskActivityBehavior extends TaskActivityBehavior {

    private static final long serialVersionUID = 1L;

    private static final Logger LOGGER = LoggerFactory.getLogger(UserTaskActivityBehavior.class);

    protected UserTask userTask;

    public UserTaskActivityBehavior(UserTask userTask) {
        this.userTask = userTask;
    }

    @Override
    public void execute(DelegateExecution execution) {
        CommandContext commandContext = CommandContextUtil.getCommandContext();
        TaskService taskService = CommandContextUtil.getTaskService(commandContext);

        TaskEntity task = taskService.createTask();
        task.setExecutionId(execution.getId());
        task.setTaskDefinitionKey(userTask.getId());

        String activeTaskName = null;
        String activeTaskDescription = null;
        String activeTaskDueDate = null;
        String activeTaskPriority = null;
        String activeTaskCategory = null;
        String activeTaskFormKey = null;
        String activeTaskSkipExpression = null;
        String activeTaskAssignee = null;
        String activeTaskOwner = null;
        List<String> activeTaskCandidateUsers = null;
        List<String> activeTaskCandidateGroups = null;

        ProcessEngineConfigurationImpl processEngineConfiguration = CommandContextUtil.getProcessEngineConfiguration(commandContext);
        ExpressionManager expressionManager = processEngineConfiguration.getExpressionManager();

        if (processEngineConfiguration.isEnableProcessDefinitionInfoCache()) {
            ObjectNode taskElementProperties = BpmnOverrideContext.getBpmnOverrideElementProperties(userTask.getId(), execution.getProcessDefinitionId());
            activeTaskName = DynamicPropertyUtil.getActiveValue(userTask.getName(), DynamicBpmnConstants.USER_TASK_NAME, taskElementProperties);
            activeTaskDescription = DynamicPropertyUtil.getActiveValue(userTask.getDocumentation(), DynamicBpmnConstants.USER_TASK_DESCRIPTION, taskElementProperties);
            activeTaskDueDate = DynamicPropertyUtil.getActiveValue(userTask.getDueDate(), DynamicBpmnConstants.USER_TASK_DUEDATE, taskElementProperties);
            activeTaskPriority = DynamicPropertyUtil.getActiveValue(userTask.getPriority(), DynamicBpmnConstants.USER_TASK_PRIORITY, taskElementProperties);
            activeTaskCategory = DynamicPropertyUtil.getActiveValue(userTask.getCategory(), DynamicBpmnConstants.USER_TASK_CATEGORY, taskElementProperties);
            activeTaskFormKey = DynamicPropertyUtil.getActiveValue(userTask.getFormKey(), DynamicBpmnConstants.USER_TASK_FORM_KEY, taskElementProperties);
            activeTaskSkipExpression = DynamicPropertyUtil.getActiveValue(userTask.getSkipExpression(), DynamicBpmnConstants.TASK_SKIP_EXPRESSION, taskElementProperties);
            activeTaskAssignee = DynamicPropertyUtil.getActiveValue(userTask.getAssignee(), DynamicBpmnConstants.USER_TASK_ASSIGNEE, taskElementProperties);
            activeTaskOwner = DynamicPropertyUtil.getActiveValue(userTask.getOwner(), DynamicBpmnConstants.USER_TASK_OWNER, taskElementProperties);
            activeTaskCandidateUsers = getActiveValueList(userTask.getCandidateUsers(), DynamicBpmnConstants.USER_TASK_CANDIDATE_USERS, taskElementProperties);
            activeTaskCandidateGroups = getActiveValueList(userTask.getCandidateGroups(), DynamicBpmnConstants.USER_TASK_CANDIDATE_GROUPS, taskElementProperties);

        } else {
            activeTaskName = userTask.getName();
            activeTaskDescription = userTask.getDocumentation();
            activeTaskDueDate = userTask.getDueDate();
            activeTaskPriority = userTask.getPriority();
            activeTaskCategory = userTask.getCategory();
            activeTaskFormKey = userTask.getFormKey();
            activeTaskSkipExpression = userTask.getSkipExpression();
            activeTaskAssignee = userTask.getAssignee();
            activeTaskOwner = userTask.getOwner();
            activeTaskCandidateUsers = userTask.getCandidateUsers();
            activeTaskCandidateGroups = userTask.getCandidateGroups();
        }
        
        CreateUserTaskBeforeContext beforeContext = new CreateUserTaskBeforeContext(userTask, execution, activeTaskName, activeTaskDescription, activeTaskDueDate, 
                        activeTaskPriority, activeTaskCategory, activeTaskFormKey, activeTaskSkipExpression, activeTaskAssignee, activeTaskOwner, 
                        activeTaskCandidateUsers, activeTaskCandidateGroups);
        
        if (processEngineConfiguration.getCreateUserTaskInterceptor() != null) {
            processEngineConfiguration.getCreateUserTaskInterceptor().beforeCreateUserTask(beforeContext);
        }

        if (StringUtils.isNotEmpty(beforeContext.getName())) {
            String name = null;
            try {
                Object nameValue = expressionManager.createExpression(beforeContext.getName()).getValue(execution);
                if (nameValue != null) {
                    name = nameValue.toString();
                }
            } catch (FlowableException e) {
                name = beforeContext.getName();
                LOGGER.warn("property not found in task name expression {}", e.getMessage());
            }
            task.setName(name);
        }

        if (StringUtils.isNotEmpty(beforeContext.getDescription())) {
            String description = null;
            try {
                Object descriptionValue = expressionManager.createExpression(beforeContext.getDescription()).getValue(execution);
                if (descriptionValue != null) {
                    description = descriptionValue.toString();
                }
            } catch (FlowableException e) {
                description = beforeContext.getDescription();
                LOGGER.warn("property not found in task description expression {}", e.getMessage());
            }
            task.setDescription(description);
        }

        if (StringUtils.isNotEmpty(beforeContext.getDueDate())) {
            Object dueDate = expressionManager.createExpression(beforeContext.getDueDate()).getValue(execution);
            if (dueDate != null) {
                if (dueDate instanceof Date) {
                    task.setDueDate((Date) dueDate);
                } else if (dueDate instanceof String) {
                    String businessCalendarName = null;
                    if (StringUtils.isNotEmpty(userTask.getBusinessCalendarName())) {
                        businessCalendarName = expressionManager.createExpression(userTask.getBusinessCalendarName()).getValue(execution).toString();
                    } else {
                        businessCalendarName = DueDateBusinessCalendar.NAME;
                    }

                    BusinessCalendar businessCalendar = CommandContextUtil.getProcessEngineConfiguration(commandContext).getBusinessCalendarManager()
                            .getBusinessCalendar(businessCalendarName);
                    task.setDueDate(businessCalendar.resolveDuedate((String) dueDate));

                } else {
                    throw new FlowableIllegalArgumentException("Due date expression does not resolve to a Date or Date string: " + activeTaskDueDate);
                }
            }
        }

        if (StringUtils.isNotEmpty(beforeContext.getPriority())) {
            final Object priority = expressionManager.createExpression(beforeContext.getPriority()).getValue(execution);
            if (priority != null) {
                if (priority instanceof String) {
                    try {
                        task.setPriority(Integer.valueOf((String) priority));
                    } catch (NumberFormatException e) {
                        throw new FlowableIllegalArgumentException("Priority does not resolve to a number: " + priority, e);
                    }
                } else if (priority instanceof Number) {
                    task.setPriority(((Number) priority).intValue());
                } else {
                    throw new FlowableIllegalArgumentException("Priority expression does not resolve to a number: " + activeTaskPriority);
                }
            }
        }

        if (StringUtils.isNotEmpty(beforeContext.getCategory())) {
            String category = null;
            try {
                Object categoryValue = expressionManager.createExpression(beforeContext.getCategory()).getValue(execution);
                if (categoryValue != null) {
                    category = categoryValue.toString();
                }
            }  catch (FlowableException e) {
                category = beforeContext.getCategory();
                LOGGER.warn("property not found in task category expression {}", e.getMessage());
            }
            task.setCategory(category);
        }

        if (StringUtils.isNotEmpty(beforeContext.getFormKey())) {
            String formKey = null;
            try {
                Object formKeyValue = expressionManager.createExpression(beforeContext.getFormKey()).getValue(execution);
                if (formKeyValue != null) {
                    formKey = formKeyValue.toString();
                }
            } catch (FlowableException e) {
                formKey = beforeContext.getFormKey();
                LOGGER.warn("property not found in task formKey expression {}", e.getMessage());
            }
            task.setFormKey(formKey);
        }
        
        boolean skipUserTask = SkipExpressionUtil.isSkipExpressionEnabled(beforeContext.getSkipExpression(), userTask.getId(), execution, commandContext)
                    && SkipExpressionUtil.shouldSkipFlowElement(beforeContext.getSkipExpression(), userTask.getId(), execution, commandContext);

        TaskHelper.insertTask(task, (ExecutionEntity) execution, !skipUserTask, (!skipUserTask && processEngineConfiguration.isEnableEntityLinks()));

        // Handling assignments need to be done after the task is inserted, to have an id
        if (!skipUserTask) {
<<<<<<< HEAD
            if (processEngineConfiguration.isLoggingSessionEnabled()) {
                BpmnLoggingSessionUtil.addLoggingData(LoggingSessionConstants.TYPE_USER_TASK_CREATE, "User task '" + 
                                task.getName() + "' created", task, execution);
            }
            
            handleAssignments(taskService, beforeContext.getAssignee(), beforeContext.getOwner(), beforeContext.getCandidateUsers(), 
                            beforeContext.getCandidateGroups(), task, expressionManager, execution, processEngineConfiguration);
            
=======
            handleAssignments(taskService, beforeContext.getAssignee(), beforeContext.getOwner(),
                            beforeContext.getCandidateUsers(), beforeContext.getCandidateGroups(), task, expressionManager, execution);

            if (processEngineConfiguration.getCreateUserTaskInterceptor() != null) {
                CreateUserTaskAfterContext afterContext = new CreateUserTaskAfterContext(userTask, task, execution);
                processEngineConfiguration.getCreateUserTaskInterceptor().afterCreateUserTask(afterContext);
            }
>>>>>>> 285c1c42
            processEngineConfiguration.getListenerNotificationHelper().executeTaskListeners(task, TaskListener.EVENTNAME_CREATE);

            // All properties set, now firing 'create' events
            FlowableEventDispatcher eventDispatcher = CommandContextUtil.getTaskServiceConfiguration(commandContext).getEventDispatcher();
            if (eventDispatcher != null  && eventDispatcher.isEnabled()) {
                eventDispatcher.dispatchEvent(
                        FlowableTaskEventBuilder.createEntityEvent(FlowableEngineEventType.TASK_CREATED, task));
            }
            
        } else {
            TaskHelper.deleteTask(task, null, false, false, false); // false: no events fired for skipped user task
            leave(execution);
        }

    }

    @Override
    public void trigger(DelegateExecution execution, String signalName, Object signalData) {
        List<TaskEntity> taskEntities = CommandContextUtil.getTaskService().findTasksByExecutionId(execution.getId()); // Should be only one
        for (TaskEntity taskEntity : taskEntities) {
            if (!taskEntity.isDeleted()) {
                throw new FlowableException("UserTask should not be signalled before complete");
            }
        }

        leave(execution);
    }

    @SuppressWarnings({ "unchecked", "rawtypes" })
    protected void handleAssignments(TaskService taskService, String assignee, String owner, List<String> candidateUsers,
            List<String> candidateGroups, TaskEntity task, ExpressionManager expressionManager, DelegateExecution execution, 
            ProcessEngineConfigurationImpl processEngineConfiguration) {

        if (StringUtils.isNotEmpty(assignee)) {
            Object assigneeExpressionValue = expressionManager.createExpression(assignee).getValue(execution);
            String assigneeValue = null;
            if (assigneeExpressionValue != null) {
                assigneeValue = assigneeExpressionValue.toString();
            }

            if (StringUtils.isNotEmpty(assigneeValue)) {
                TaskHelper.changeTaskAssignee(task, assigneeValue);
                if (processEngineConfiguration.isLoggingSessionEnabled()) {
                    ObjectNode loggingNode = BpmnLoggingSessionUtil.fillBasicTaskLoggingData("Set task assignee value to " + assigneeValue, task, execution);
                    loggingNode.put("taskAssignee", assigneeValue);
                    LoggingSessionUtil.addLoggingData(LoggingSessionConstants.TYPE_USER_TASK_SET_ASSIGNEE, loggingNode);
                }
            }
        }

        if (StringUtils.isNotEmpty(owner)) {
            Object ownerExpressionValue = expressionManager.createExpression(owner).getValue(execution);
            String ownerValue = null;
            if (ownerExpressionValue != null) {
                ownerValue = ownerExpressionValue.toString();
            }

            if (StringUtils.isNotEmpty(ownerValue)) {
                TaskHelper.changeTaskOwner(task, ownerValue);
                if (processEngineConfiguration.isLoggingSessionEnabled()) {
                    ObjectNode loggingNode = BpmnLoggingSessionUtil.fillBasicTaskLoggingData("Set task owner value to " + ownerValue, task, execution);
                    loggingNode.put("taskOwner", ownerValue);
                    LoggingSessionUtil.addLoggingData(LoggingSessionConstants.TYPE_USER_TASK_SET_OWNER, loggingNode);
                }
            }
        }

        if (candidateGroups != null && !candidateGroups.isEmpty()) {
            List<IdentityLinkEntity> allIdentityLinkEntities = new ArrayList<>();
            for (String candidateGroup : candidateGroups) {
                Expression groupIdExpr = expressionManager.createExpression(candidateGroup);
                Object value = groupIdExpr.getValue(execution);
                if (value != null) {
                    List<IdentityLinkEntity> identityLinkEntities = null;
                    if (value instanceof Collection) {
                        identityLinkEntities = CommandContextUtil.getIdentityLinkService().addCandidateGroups(task.getId(), (Collection) value);
                        
                    } else {
                        String strValue = value.toString();
                        if (StringUtils.isNotEmpty(strValue)) {
                            List<String> candidates = extractCandidates(strValue);
                            identityLinkEntities = CommandContextUtil.getIdentityLinkService().addCandidateGroups(task.getId(), candidates);
                        }
                    }
                    
                    if (identityLinkEntities != null && !identityLinkEntities.isEmpty()) {
                        IdentityLinkUtil.handleTaskIdentityLinkAdditions(task, identityLinkEntities);
                        allIdentityLinkEntities.addAll(identityLinkEntities);
                    }
                }
            }
            
            if (!allIdentityLinkEntities.isEmpty()) {
                if (processEngineConfiguration.isLoggingSessionEnabled()) {
                    BpmnLoggingSessionUtil.addTaskIdentityLinkData(LoggingSessionConstants.TYPE_USER_TASK_SET_GROUP_IDENTITY_LINKS, 
                                    "Added " + allIdentityLinkEntities.size() + " candidate group identity links to task", false,
                                    allIdentityLinkEntities, task, execution);
                }
            }
        }

        if (candidateUsers != null && !candidateUsers.isEmpty()) {
            List<IdentityLinkEntity> allIdentityLinkEntities = new ArrayList<>();
            for (String candidateUser : candidateUsers) {
                Expression userIdExpr = expressionManager.createExpression(candidateUser);
                Object value = userIdExpr.getValue(execution);
                if (value != null) {
                    List<IdentityLinkEntity> identityLinkEntities = null;
                    if (value instanceof Collection) {
                        identityLinkEntities = CommandContextUtil.getIdentityLinkService().addCandidateUsers(task.getId(), (Collection) value);

                    } else {
                        String strValue = value.toString();
                        if (StringUtils.isNotEmpty(strValue)) {
                            List<String> candidates = extractCandidates(strValue);
                            identityLinkEntities = CommandContextUtil.getIdentityLinkService().addCandidateUsers(task.getId(), candidates);
                        }
<<<<<<< HEAD
=======

>>>>>>> 285c1c42
                    }
                    
                    if (identityLinkEntities != null && !identityLinkEntities.isEmpty()) {
                        IdentityLinkUtil.handleTaskIdentityLinkAdditions(task, identityLinkEntities);
                        allIdentityLinkEntities.addAll(identityLinkEntities);
                    }
                }
            }
            
            if (!allIdentityLinkEntities.isEmpty()) {
                if (processEngineConfiguration.isLoggingSessionEnabled()) {
                    BpmnLoggingSessionUtil.addTaskIdentityLinkData(LoggingSessionConstants.TYPE_USER_TASK_SET_USER_IDENTITY_LINKS, 
                                    "Added " + allIdentityLinkEntities.size() + " candidate user identity links to task", true,
                                    allIdentityLinkEntities, task, execution);
                }
            }
        }

        if (userTask.getCustomUserIdentityLinks() != null && !userTask.getCustomUserIdentityLinks().isEmpty()) {

            List<IdentityLinkEntity> customIdentityLinkEntities = new ArrayList<>();
            for (String customUserIdentityLinkType : userTask.getCustomUserIdentityLinks().keySet()) {
                for (String userIdentityLink : userTask.getCustomUserIdentityLinks().get(customUserIdentityLinkType)) {
                    Expression idExpression = expressionManager.createExpression(userIdentityLink);
                    Object value = idExpression.getValue(execution);
                    
                    if (value instanceof Collection) {
                        Iterator userIdSet = ((Collection) value).iterator();
                        while (userIdSet.hasNext()) {
                            IdentityLinkEntity identityLinkEntity = CommandContextUtil.getIdentityLinkService().createTaskIdentityLink(
                                            task.getId(), userIdSet.next().toString(), null, customUserIdentityLinkType);
                            IdentityLinkUtil.handleTaskIdentityLinkAddition(task, identityLinkEntity);
                            customIdentityLinkEntities.add(identityLinkEntity);
                        }
                        
                    } else {
                        List<String> userIds = extractCandidates(value.toString());
                        for (String userId : userIds) {
                            IdentityLinkEntity identityLinkEntity = CommandContextUtil.getIdentityLinkService().createTaskIdentityLink(task.getId(), userId, null, customUserIdentityLinkType);
                            IdentityLinkUtil.handleTaskIdentityLinkAddition(task, identityLinkEntity);
                            customIdentityLinkEntities.add(identityLinkEntity);
                        }
<<<<<<< HEAD
=======

>>>>>>> 285c1c42
                    }
                }
            }

            if (!customIdentityLinkEntities.isEmpty()) {
                if (processEngineConfiguration.isLoggingSessionEnabled()) {
                    BpmnLoggingSessionUtil.addTaskIdentityLinkData(LoggingSessionConstants.TYPE_USER_TASK_SET_USER_IDENTITY_LINKS, 
                                    "Added " + customIdentityLinkEntities.size() + " custom user identity links to task", true,
                                    customIdentityLinkEntities, task, execution);
                }
            }
        }

        if (userTask.getCustomGroupIdentityLinks() != null && !userTask.getCustomGroupIdentityLinks().isEmpty()) {

            List<IdentityLinkEntity> customIdentityLinkEntities = new ArrayList<>();
            for (String customGroupIdentityLinkType : userTask.getCustomGroupIdentityLinks().keySet()) {
                for (String groupIdentityLink : userTask.getCustomGroupIdentityLinks().get(customGroupIdentityLinkType)) {

                    Expression idExpression = expressionManager.createExpression(groupIdentityLink);
                    Object value = idExpression.getValue(execution);
                    
                    if (value instanceof Collection) {
                        Iterator groupIdSet = ((Collection) value).iterator();
                        while (groupIdSet.hasNext()) {
                            IdentityLinkEntity identityLinkEntity = CommandContextUtil.getIdentityLinkService().createTaskIdentityLink(
                                            task.getId(), null, groupIdSet.next().toString(), customGroupIdentityLinkType);
                            IdentityLinkUtil.handleTaskIdentityLinkAddition(task, identityLinkEntity);
                            customIdentityLinkEntities.add(identityLinkEntity);
                        }
                        
                    } else {
                        List<String> groupIds = extractCandidates(value.toString());
                        for (String groupId : groupIds) {
                            IdentityLinkEntity identityLinkEntity = CommandContextUtil.getIdentityLinkService().createTaskIdentityLink(
                                            task.getId(), null, groupId, customGroupIdentityLinkType);
                            IdentityLinkUtil.handleTaskIdentityLinkAddition(task, identityLinkEntity);
                            customIdentityLinkEntities.add(identityLinkEntity);
                        }
<<<<<<< HEAD
=======

>>>>>>> 285c1c42
                    }
                }
            }

            if (!customIdentityLinkEntities.isEmpty()) {
                if (processEngineConfiguration.isLoggingSessionEnabled()) {
                    BpmnLoggingSessionUtil.addTaskIdentityLinkData(LoggingSessionConstants.TYPE_USER_TASK_SET_GROUP_IDENTITY_LINKS, 
                                    "Added " + customIdentityLinkEntities.size() + " custom group identity links to task", false,
                                    customIdentityLinkEntities, task, execution);
                }
            }
        }

    }

    /**
     * Extract a candidate list from a string.
<<<<<<< HEAD
=======
     *
     * @param str
     * @return
>>>>>>> 285c1c42
     */
    protected List<String> extractCandidates(String str) {
        return Arrays.asList(str.split("[\\s]*,[\\s]*"));
    }
}<|MERGE_RESOLUTION|>--- conflicted
+++ resolved
@@ -233,7 +233,6 @@
 
         // Handling assignments need to be done after the task is inserted, to have an id
         if (!skipUserTask) {
-<<<<<<< HEAD
             if (processEngineConfiguration.isLoggingSessionEnabled()) {
                 BpmnLoggingSessionUtil.addLoggingData(LoggingSessionConstants.TYPE_USER_TASK_CREATE, "User task '" + 
                                 task.getName() + "' created", task, execution);
@@ -242,15 +241,11 @@
             handleAssignments(taskService, beforeContext.getAssignee(), beforeContext.getOwner(), beforeContext.getCandidateUsers(), 
                             beforeContext.getCandidateGroups(), task, expressionManager, execution, processEngineConfiguration);
             
-=======
-            handleAssignments(taskService, beforeContext.getAssignee(), beforeContext.getOwner(),
-                            beforeContext.getCandidateUsers(), beforeContext.getCandidateGroups(), task, expressionManager, execution);
-
             if (processEngineConfiguration.getCreateUserTaskInterceptor() != null) {
                 CreateUserTaskAfterContext afterContext = new CreateUserTaskAfterContext(userTask, task, execution);
                 processEngineConfiguration.getCreateUserTaskInterceptor().afterCreateUserTask(afterContext);
             }
->>>>>>> 285c1c42
+
             processEngineConfiguration.getListenerNotificationHelper().executeTaskListeners(task, TaskListener.EVENTNAME_CREATE);
 
             // All properties set, now firing 'create' events
@@ -368,10 +363,6 @@
                             List<String> candidates = extractCandidates(strValue);
                             identityLinkEntities = CommandContextUtil.getIdentityLinkService().addCandidateUsers(task.getId(), candidates);
                         }
-<<<<<<< HEAD
-=======
-
->>>>>>> 285c1c42
                     }
                     
                     if (identityLinkEntities != null && !identityLinkEntities.isEmpty()) {
@@ -414,10 +405,6 @@
                             IdentityLinkUtil.handleTaskIdentityLinkAddition(task, identityLinkEntity);
                             customIdentityLinkEntities.add(identityLinkEntity);
                         }
-<<<<<<< HEAD
-=======
-
->>>>>>> 285c1c42
                     }
                 }
             }
@@ -457,10 +444,6 @@
                             IdentityLinkUtil.handleTaskIdentityLinkAddition(task, identityLinkEntity);
                             customIdentityLinkEntities.add(identityLinkEntity);
                         }
-<<<<<<< HEAD
-=======
-
->>>>>>> 285c1c42
                     }
                 }
             }
@@ -478,12 +461,9 @@
 
     /**
      * Extract a candidate list from a string.
-<<<<<<< HEAD
-=======
      *
      * @param str
      * @return
->>>>>>> 285c1c42
      */
     protected List<String> extractCandidates(String str) {
         return Arrays.asList(str.split("[\\s]*,[\\s]*"));
