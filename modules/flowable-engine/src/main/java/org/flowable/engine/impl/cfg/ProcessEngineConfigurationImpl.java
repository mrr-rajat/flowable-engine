/* Licensed under the Apache License, Version 2.0 (the "License");
 * you may not use this file except in compliance with the License.
 * You may obtain a copy of the License at
 *
 *      http://www.apache.org/licenses/LICENSE-2.0
 *
 * Unless required by applicable law or agreed to in writing, software
 * distributed under the License is distributed on an "AS IS" BASIS,
 * WITHOUT WARRANTIES OR CONDITIONS OF ANY KIND, either express or implied.
 * See the License for the specific language governing permissions and
 * limitations under the License.
 */

package org.flowable.engine.impl.cfg;

import java.io.InputStream;
import java.net.URL;
import java.util.ArrayList;
import java.util.Collection;
import java.util.Collections;
import java.util.HashMap;
import java.util.List;
import java.util.Map;
import java.util.Map.Entry;
import java.util.Set;
import java.util.concurrent.ArrayBlockingQueue;
import java.util.concurrent.BlockingQueue;
import java.util.concurrent.ConcurrentHashMap;
import java.util.concurrent.ConcurrentMap;

import javax.xml.namespace.QName;

import org.apache.ibatis.session.Configuration;
import org.apache.ibatis.session.SqlSessionFactory;
import org.apache.ibatis.transaction.TransactionFactory;
import org.apache.ibatis.transaction.jdbc.JdbcTransactionFactory;
import org.apache.ibatis.transaction.managed.ManagedTransactionFactory;
import org.apache.ibatis.type.JdbcType;
import org.flowable.common.engine.api.FlowableException;
import org.flowable.common.engine.api.delegate.FlowableExpressionEnhancer;
import org.flowable.common.engine.api.delegate.FlowableFunctionDelegate;
import org.flowable.common.engine.api.delegate.event.FlowableEngineEventType;
import org.flowable.common.engine.api.delegate.event.FlowableEventDispatcher;
import org.flowable.common.engine.api.delegate.event.FlowableEventListener;
import org.flowable.common.engine.api.scope.ScopeTypes;
import org.flowable.common.engine.impl.AbstractEngineConfiguration;
import org.flowable.common.engine.impl.EngineConfigurator;
import org.flowable.common.engine.impl.EngineDeployer;
import org.flowable.common.engine.impl.HasExpressionManagerEngineConfiguration;
import org.flowable.common.engine.impl.HasVariableTypes;
import org.flowable.common.engine.impl.ScriptingEngineAwareEngineConfiguration;
import org.flowable.common.engine.impl.calendar.BusinessCalendarManager;
import org.flowable.common.engine.impl.calendar.CycleBusinessCalendar;
import org.flowable.common.engine.impl.calendar.DueDateBusinessCalendar;
import org.flowable.common.engine.impl.calendar.DurationBusinessCalendar;
import org.flowable.common.engine.impl.calendar.MapBusinessCalendarManager;
import org.flowable.common.engine.impl.callback.RuntimeInstanceStateChangeCallback;
import org.flowable.common.engine.impl.cfg.IdGenerator;
import org.flowable.common.engine.impl.db.AbstractDataManager;
import org.flowable.common.engine.impl.db.SchemaManager;
import org.flowable.common.engine.impl.el.ExpressionManager;
import org.flowable.common.engine.impl.el.function.FlowableShortHandExpressionFunction;
import org.flowable.common.engine.impl.el.function.VariableContainsAnyExpressionFunction;
import org.flowable.common.engine.impl.el.function.VariableContainsExpressionFunction;
import org.flowable.common.engine.impl.el.function.VariableEqualsExpressionFunction;
import org.flowable.common.engine.impl.el.function.VariableExistsExpressionFunction;
import org.flowable.common.engine.impl.el.function.VariableGetExpressionFunction;
import org.flowable.common.engine.impl.el.function.VariableGetOrDefaultExpressionFunction;
import org.flowable.common.engine.impl.el.function.VariableGreaterThanExpressionFunction;
import org.flowable.common.engine.impl.el.function.VariableGreaterThanOrEqualsExpressionFunction;
import org.flowable.common.engine.impl.el.function.VariableIsEmptyExpressionFunction;
import org.flowable.common.engine.impl.el.function.VariableIsNotEmptyExpressionFunction;
import org.flowable.common.engine.impl.el.function.VariableLowerThanExpressionFunction;
import org.flowable.common.engine.impl.el.function.VariableLowerThanOrEqualsExpressionFunction;
import org.flowable.common.engine.impl.el.function.VariableNotEqualsExpressionFunction;
import org.flowable.common.engine.impl.event.FlowableEventDispatcherImpl;
import org.flowable.common.engine.impl.history.HistoryLevel;
import org.flowable.common.engine.impl.interceptor.Command;
import org.flowable.common.engine.impl.interceptor.CommandConfig;
import org.flowable.common.engine.impl.interceptor.CommandContext;
import org.flowable.common.engine.impl.interceptor.CommandInterceptor;
import org.flowable.common.engine.impl.interceptor.EngineConfigurationConstants;
import org.flowable.common.engine.impl.interceptor.SessionFactory;
import org.flowable.common.engine.impl.persistence.GenericManagerFactory;
import org.flowable.common.engine.impl.persistence.cache.EntityCache;
import org.flowable.common.engine.impl.persistence.cache.EntityCacheImpl;
import org.flowable.common.engine.impl.persistence.deploy.DefaultDeploymentCache;
import org.flowable.common.engine.impl.persistence.deploy.DeploymentCache;
import org.flowable.common.engine.impl.runtime.Clock;
import org.flowable.common.engine.impl.scripting.BeansResolverFactory;
import org.flowable.common.engine.impl.scripting.ResolverFactory;
import org.flowable.common.engine.impl.scripting.ScriptBindingsFactory;
import org.flowable.common.engine.impl.scripting.ScriptingEngines;
import org.flowable.engine.CandidateManager;
import org.flowable.engine.DefaultCandidateManager;
import org.flowable.engine.DefaultHistoryCleaningManager;
import org.flowable.engine.DynamicBpmnService;
import org.flowable.engine.FlowableEngineAgenda;
import org.flowable.engine.FlowableEngineAgendaFactory;
import org.flowable.engine.FormService;
import org.flowable.engine.HistoryCleaningManager;
import org.flowable.engine.HistoryService;
import org.flowable.engine.IdentityService;
import org.flowable.engine.ManagementService;
import org.flowable.engine.ProcessEngine;
import org.flowable.engine.ProcessEngineConfiguration;
<<<<<<< HEAD
=======
import org.flowable.engine.ProcessInstanceMigrationService;
import org.flowable.engine.ProcessInstanceQueryInterceptor;
>>>>>>> a11a475f
import org.flowable.engine.RepositoryService;
import org.flowable.engine.RuntimeService;
import org.flowable.engine.TaskService;
import org.flowable.engine.app.AppResourceConverter;
import org.flowable.engine.compatibility.DefaultFlowable5CompatibilityHandlerFactory;
import org.flowable.engine.compatibility.Flowable5CompatibilityHandler;
import org.flowable.engine.compatibility.Flowable5CompatibilityHandlerFactory;
import org.flowable.engine.delegate.event.impl.BpmnModelEventDispatchAction;
import org.flowable.engine.dynamic.DynamicStateManager;
import org.flowable.engine.form.AbstractFormType;
import org.flowable.engine.impl.DefaultProcessJobParentStateResolver;
import org.flowable.engine.impl.DynamicBpmnServiceImpl;
import org.flowable.engine.impl.FormServiceImpl;
import org.flowable.engine.impl.HistoryServiceImpl;
import org.flowable.engine.impl.IdentityServiceImpl;
import org.flowable.engine.impl.ManagementServiceImpl;
import org.flowable.engine.impl.ProcessEngineImpl;
import org.flowable.engine.impl.ProcessInstanceMigrationServiceImpl;
import org.flowable.engine.impl.RepositoryServiceImpl;
import org.flowable.engine.impl.RuntimeServiceImpl;
import org.flowable.engine.impl.SchemaOperationProcessEngineClose;
import org.flowable.engine.impl.SchemaOperationsProcessEngineBuild;
import org.flowable.engine.impl.TaskServiceImpl;
import org.flowable.engine.impl.agenda.AgendaSessionFactory;
import org.flowable.engine.impl.agenda.DefaultFlowableEngineAgendaFactory;
import org.flowable.engine.impl.app.AppDeployer;
import org.flowable.engine.impl.app.AppResourceConverterImpl;
import org.flowable.engine.impl.bpmn.deployer.BpmnDeployer;
import org.flowable.engine.impl.bpmn.deployer.BpmnDeploymentHelper;
import org.flowable.engine.impl.bpmn.deployer.CachingAndArtifactsManager;
import org.flowable.engine.impl.bpmn.deployer.EventSubscriptionManager;
import org.flowable.engine.impl.bpmn.deployer.ParsedDeploymentBuilderFactory;
import org.flowable.engine.impl.bpmn.deployer.ProcessDefinitionDiagramHelper;
import org.flowable.engine.impl.bpmn.deployer.TimerManager;
import org.flowable.engine.impl.bpmn.listener.ListenerNotificationHelper;
import org.flowable.engine.impl.bpmn.parser.BpmnParseHandlers;
import org.flowable.engine.impl.bpmn.parser.BpmnParser;
import org.flowable.engine.impl.bpmn.parser.factory.AbstractBehaviorFactory;
import org.flowable.engine.impl.bpmn.parser.factory.ActivityBehaviorFactory;
import org.flowable.engine.impl.bpmn.parser.factory.DefaultActivityBehaviorFactory;
import org.flowable.engine.impl.bpmn.parser.factory.DefaultListenerFactory;
import org.flowable.engine.impl.bpmn.parser.factory.DefaultXMLImporterFactory;
import org.flowable.engine.impl.bpmn.parser.factory.ListenerFactory;
import org.flowable.engine.impl.bpmn.parser.factory.XMLImporterFactory;
import org.flowable.engine.impl.bpmn.parser.handler.AdhocSubProcessParseHandler;
import org.flowable.engine.impl.bpmn.parser.handler.BoundaryEventParseHandler;
import org.flowable.engine.impl.bpmn.parser.handler.BusinessRuleParseHandler;
import org.flowable.engine.impl.bpmn.parser.handler.CallActivityParseHandler;
import org.flowable.engine.impl.bpmn.parser.handler.CancelEventDefinitionParseHandler;
import org.flowable.engine.impl.bpmn.parser.handler.CaseServiceTaskParseHandler;
import org.flowable.engine.impl.bpmn.parser.handler.CompensateEventDefinitionParseHandler;
import org.flowable.engine.impl.bpmn.parser.handler.ConditionalEventDefinitionParseHandler;
import org.flowable.engine.impl.bpmn.parser.handler.EndEventParseHandler;
import org.flowable.engine.impl.bpmn.parser.handler.ErrorEventDefinitionParseHandler;
import org.flowable.engine.impl.bpmn.parser.handler.EscalationEventDefinitionParseHandler;
import org.flowable.engine.impl.bpmn.parser.handler.EventBasedGatewayParseHandler;
import org.flowable.engine.impl.bpmn.parser.handler.EventSubProcessParseHandler;
import org.flowable.engine.impl.bpmn.parser.handler.ExclusiveGatewayParseHandler;
import org.flowable.engine.impl.bpmn.parser.handler.HttpServiceTaskParseHandler;
import org.flowable.engine.impl.bpmn.parser.handler.InclusiveGatewayParseHandler;
import org.flowable.engine.impl.bpmn.parser.handler.IntermediateCatchEventParseHandler;
import org.flowable.engine.impl.bpmn.parser.handler.IntermediateThrowEventParseHandler;
import org.flowable.engine.impl.bpmn.parser.handler.ManualTaskParseHandler;
import org.flowable.engine.impl.bpmn.parser.handler.MessageEventDefinitionParseHandler;
import org.flowable.engine.impl.bpmn.parser.handler.ParallelGatewayParseHandler;
import org.flowable.engine.impl.bpmn.parser.handler.ProcessParseHandler;
import org.flowable.engine.impl.bpmn.parser.handler.ReceiveTaskParseHandler;
import org.flowable.engine.impl.bpmn.parser.handler.ScriptTaskParseHandler;
import org.flowable.engine.impl.bpmn.parser.handler.SendTaskParseHandler;
import org.flowable.engine.impl.bpmn.parser.handler.SequenceFlowParseHandler;
import org.flowable.engine.impl.bpmn.parser.handler.ServiceTaskParseHandler;
import org.flowable.engine.impl.bpmn.parser.handler.SignalEventDefinitionParseHandler;
import org.flowable.engine.impl.bpmn.parser.handler.StartEventParseHandler;
import org.flowable.engine.impl.bpmn.parser.handler.SubProcessParseHandler;
import org.flowable.engine.impl.bpmn.parser.handler.TaskParseHandler;
import org.flowable.engine.impl.bpmn.parser.handler.TimerEventDefinitionParseHandler;
import org.flowable.engine.impl.bpmn.parser.handler.TransactionParseHandler;
import org.flowable.engine.impl.bpmn.parser.handler.UserTaskParseHandler;
import org.flowable.engine.impl.cmd.RedeployV5ProcessDefinitionsCmd;
import org.flowable.engine.impl.cmd.ValidateExecutionRelatedEntityCountCfgCmd;
import org.flowable.engine.impl.cmd.ValidateTaskRelatedEntityCountCfgCmd;
import org.flowable.engine.impl.cmd.ValidateV5EntitiesCmd;
import org.flowable.engine.impl.cmmn.CaseInstanceService;
import org.flowable.engine.impl.db.DbIdGenerator;
import org.flowable.engine.impl.db.EntityDependencyOrder;
import org.flowable.engine.impl.db.ProcessDbSchemaManager;
import org.flowable.engine.impl.delegate.invocation.DefaultDelegateInterceptor;
import org.flowable.engine.impl.dynamic.DefaultDynamicStateManager;
import org.flowable.engine.impl.el.FlowableDateFunctionDelegate;
import org.flowable.engine.impl.el.ProcessExpressionManager;
import org.flowable.engine.impl.event.CompensationEventHandler;
import org.flowable.engine.impl.event.EventHandler;
import org.flowable.engine.impl.event.MessageEventHandler;
import org.flowable.engine.impl.event.SignalEventHandler;
import org.flowable.engine.impl.event.logger.EventLogger;
import org.flowable.engine.impl.form.BooleanFormType;
import org.flowable.engine.impl.form.DateFormType;
import org.flowable.engine.impl.form.DoubleFormType;
import org.flowable.engine.impl.form.FormEngine;
import org.flowable.engine.impl.form.FormHandlerHelper;
import org.flowable.engine.impl.form.FormTypes;
import org.flowable.engine.impl.form.JuelFormEngine;
import org.flowable.engine.impl.form.LongFormType;
import org.flowable.engine.impl.form.StringFormType;
import org.flowable.engine.impl.formhandler.DefaultFormFieldHandler;
import org.flowable.engine.impl.history.DefaultHistoryManager;
import org.flowable.engine.impl.history.DefaultHistoryTaskManager;
import org.flowable.engine.impl.history.DefaultHistoryVariableManager;
import org.flowable.engine.impl.history.HistoryManager;
import org.flowable.engine.impl.history.async.AsyncHistoryManager;
import org.flowable.engine.impl.history.async.HistoryJsonConstants;
import org.flowable.engine.impl.history.async.json.transformer.ActivityEndHistoryJsonTransformer;
import org.flowable.engine.impl.history.async.json.transformer.ActivityFullHistoryJsonTransformer;
import org.flowable.engine.impl.history.async.json.transformer.ActivityStartHistoryJsonTransformer;
import org.flowable.engine.impl.history.async.json.transformer.ActivityUpdateHistoryJsonTransformer;
import org.flowable.engine.impl.history.async.json.transformer.EntityLinkCreatedHistoryJsonTransformer;
import org.flowable.engine.impl.history.async.json.transformer.EntityLinkDeletedHistoryJsonTransformer;
import org.flowable.engine.impl.history.async.json.transformer.FormPropertiesSubmittedHistoryJsonTransformer;
import org.flowable.engine.impl.history.async.json.transformer.HistoricDetailVariableUpdateHistoryJsonTransformer;
import org.flowable.engine.impl.history.async.json.transformer.HistoricUserTaskLogDeleteJsonTransformer;
import org.flowable.engine.impl.history.async.json.transformer.HistoricUserTaskLogRecordJsonTransformer;
import org.flowable.engine.impl.history.async.json.transformer.IdentityLinkCreatedHistoryJsonTransformer;
import org.flowable.engine.impl.history.async.json.transformer.IdentityLinkDeletedHistoryJsonTransformer;
import org.flowable.engine.impl.history.async.json.transformer.ProcessInstanceDeleteHistoryByProcessDefinitionIdJsonTransformer;
import org.flowable.engine.impl.history.async.json.transformer.ProcessInstanceDeleteHistoryJsonTransformer;
import org.flowable.engine.impl.history.async.json.transformer.ProcessInstanceEndHistoryJsonTransformer;
import org.flowable.engine.impl.history.async.json.transformer.ProcessInstancePropertyChangedHistoryJsonTransformer;
import org.flowable.engine.impl.history.async.json.transformer.ProcessInstanceStartHistoryJsonTransformer;
import org.flowable.engine.impl.history.async.json.transformer.SetProcessDefinitionHistoryJsonTransformer;
import org.flowable.engine.impl.history.async.json.transformer.SubProcessInstanceStartHistoryJsonTransformer;
import org.flowable.engine.impl.history.async.json.transformer.TaskAssigneeChangedHistoryJsonTransformer;
import org.flowable.engine.impl.history.async.json.transformer.TaskCreatedHistoryJsonTransformer;
import org.flowable.engine.impl.history.async.json.transformer.TaskEndedHistoryJsonTransformer;
import org.flowable.engine.impl.history.async.json.transformer.TaskOwnerChangedHistoryJsonTransformer;
import org.flowable.engine.impl.history.async.json.transformer.TaskPropertyChangedHistoryJsonTransformer;
import org.flowable.engine.impl.history.async.json.transformer.UpdateProcessDefinitionCascadeHistoryJsonTransformer;
import org.flowable.engine.impl.history.async.json.transformer.VariableCreatedHistoryJsonTransformer;
import org.flowable.engine.impl.history.async.json.transformer.VariableRemovedHistoryJsonTransformer;
import org.flowable.engine.impl.history.async.json.transformer.VariableUpdatedHistoryJsonTransformer;
import org.flowable.engine.impl.interceptor.BpmnOverrideContextInterceptor;
import org.flowable.engine.impl.interceptor.CommandInvoker;
import org.flowable.engine.impl.interceptor.DefaultIdentityLinkInterceptor;
import org.flowable.engine.impl.interceptor.DelegateInterceptor;
import org.flowable.engine.impl.interceptor.LoggingExecutionTreeCommandInvoker;
import org.flowable.engine.impl.jobexecutor.AsyncCompleteCallActivityJobHandler;
import org.flowable.engine.impl.jobexecutor.AsyncContinuationJobHandler;
import org.flowable.engine.impl.jobexecutor.AsyncTriggerJobHandler;
import org.flowable.engine.impl.jobexecutor.BpmnHistoryCleanupJobHandler;
import org.flowable.engine.impl.jobexecutor.DefaultFailedJobCommandFactory;
import org.flowable.engine.impl.jobexecutor.ProcessEventJobHandler;
import org.flowable.engine.impl.jobexecutor.ProcessInstanceMigrationJobHandler;
import org.flowable.engine.impl.jobexecutor.ProcessInstanceMigrationValidationJobHandler;
import org.flowable.engine.impl.jobexecutor.TimerActivateProcessDefinitionHandler;
import org.flowable.engine.impl.jobexecutor.TimerStartEventJobHandler;
import org.flowable.engine.impl.jobexecutor.TimerSuspendProcessDefinitionHandler;
import org.flowable.engine.impl.jobexecutor.TriggerTimerEventJobHandler;
import org.flowable.engine.impl.migration.ProcessInstanceMigrationManagerImpl;
import org.flowable.engine.impl.persistence.deploy.DeploymentManager;
import org.flowable.engine.impl.persistence.deploy.ProcessDefinitionCacheEntry;
import org.flowable.engine.impl.persistence.deploy.ProcessDefinitionInfoCache;
import org.flowable.engine.impl.persistence.entity.ActivityInstanceEntityManager;
import org.flowable.engine.impl.persistence.entity.ActivityInstanceEntityManagerImpl;
import org.flowable.engine.impl.persistence.entity.AttachmentEntityManager;
import org.flowable.engine.impl.persistence.entity.AttachmentEntityManagerImpl;
import org.flowable.engine.impl.persistence.entity.ByteArrayEntityManager;
import org.flowable.engine.impl.persistence.entity.ByteArrayEntityManagerImpl;
import org.flowable.engine.impl.persistence.entity.CommentEntityManager;
import org.flowable.engine.impl.persistence.entity.CommentEntityManagerImpl;
import org.flowable.engine.impl.persistence.entity.DeploymentEntityManager;
import org.flowable.engine.impl.persistence.entity.DeploymentEntityManagerImpl;
import org.flowable.engine.impl.persistence.entity.EventLogEntryEntityImpl;
import org.flowable.engine.impl.persistence.entity.EventLogEntryEntityManager;
import org.flowable.engine.impl.persistence.entity.EventLogEntryEntityManagerImpl;
import org.flowable.engine.impl.persistence.entity.ExecutionEntityManager;
import org.flowable.engine.impl.persistence.entity.ExecutionEntityManagerImpl;
import org.flowable.engine.impl.persistence.entity.HistoricActivityInstanceEntityManager;
import org.flowable.engine.impl.persistence.entity.HistoricActivityInstanceEntityManagerImpl;
import org.flowable.engine.impl.persistence.entity.HistoricDetailEntityManager;
import org.flowable.engine.impl.persistence.entity.HistoricDetailEntityManagerImpl;
import org.flowable.engine.impl.persistence.entity.HistoricProcessInstanceEntityManager;
import org.flowable.engine.impl.persistence.entity.HistoricProcessInstanceEntityManagerImpl;
import org.flowable.engine.impl.persistence.entity.ModelEntityManager;
import org.flowable.engine.impl.persistence.entity.ModelEntityManagerImpl;
import org.flowable.engine.impl.persistence.entity.ProcessDefinitionEntityManager;
import org.flowable.engine.impl.persistence.entity.ProcessDefinitionEntityManagerImpl;
import org.flowable.engine.impl.persistence.entity.ProcessDefinitionInfoEntityManager;
import org.flowable.engine.impl.persistence.entity.ProcessDefinitionInfoEntityManagerImpl;
import org.flowable.engine.impl.persistence.entity.ProcessMigrationBatchEntityManager;
import org.flowable.engine.impl.persistence.entity.ProcessMigrationBatchEntityManagerImpl;
import org.flowable.engine.impl.persistence.entity.ProcessMigrationBatchPartEntityManager;
import org.flowable.engine.impl.persistence.entity.ProcessMigrationBatchPartEntityManagerImpl;
import org.flowable.engine.impl.persistence.entity.PropertyEntityManager;
import org.flowable.engine.impl.persistence.entity.PropertyEntityManagerImpl;
import org.flowable.engine.impl.persistence.entity.ResourceEntityManager;
import org.flowable.engine.impl.persistence.entity.ResourceEntityManagerImpl;
import org.flowable.engine.impl.persistence.entity.TableDataManager;
import org.flowable.engine.impl.persistence.entity.TableDataManagerImpl;
import org.flowable.engine.impl.persistence.entity.data.ActivityInstanceDataManager;
import org.flowable.engine.impl.persistence.entity.data.AttachmentDataManager;
import org.flowable.engine.impl.persistence.entity.data.ByteArrayDataManager;
import org.flowable.engine.impl.persistence.entity.data.CommentDataManager;
import org.flowable.engine.impl.persistence.entity.data.DeploymentDataManager;
import org.flowable.engine.impl.persistence.entity.data.EventLogEntryDataManager;
import org.flowable.engine.impl.persistence.entity.data.ExecutionDataManager;
import org.flowable.engine.impl.persistence.entity.data.HistoricActivityInstanceDataManager;
import org.flowable.engine.impl.persistence.entity.data.HistoricDetailDataManager;
import org.flowable.engine.impl.persistence.entity.data.HistoricProcessInstanceDataManager;
import org.flowable.engine.impl.persistence.entity.data.ModelDataManager;
import org.flowable.engine.impl.persistence.entity.data.ProcessDefinitionDataManager;
import org.flowable.engine.impl.persistence.entity.data.ProcessDefinitionInfoDataManager;
import org.flowable.engine.impl.persistence.entity.data.ProcessMigrationBatchDataManager;
import org.flowable.engine.impl.persistence.entity.data.ProcessMigrationBatchPartDataManager;
import org.flowable.engine.impl.persistence.entity.data.PropertyDataManager;
import org.flowable.engine.impl.persistence.entity.data.ResourceDataManager;
import org.flowable.engine.impl.persistence.entity.data.impl.MybatisActivityInstanceDataManager;
import org.flowable.engine.impl.persistence.entity.data.impl.MybatisAttachmentDataManager;
import org.flowable.engine.impl.persistence.entity.data.impl.MybatisByteArrayDataManager;
import org.flowable.engine.impl.persistence.entity.data.impl.MybatisCommentDataManager;
import org.flowable.engine.impl.persistence.entity.data.impl.MybatisDeploymentDataManager;
import org.flowable.engine.impl.persistence.entity.data.impl.MybatisEventLogEntryDataManager;
import org.flowable.engine.impl.persistence.entity.data.impl.MybatisExecutionDataManager;
import org.flowable.engine.impl.persistence.entity.data.impl.MybatisHistoricActivityInstanceDataManager;
import org.flowable.engine.impl.persistence.entity.data.impl.MybatisHistoricDetailDataManager;
import org.flowable.engine.impl.persistence.entity.data.impl.MybatisHistoricProcessInstanceDataManager;
import org.flowable.engine.impl.persistence.entity.data.impl.MybatisModelDataManager;
import org.flowable.engine.impl.persistence.entity.data.impl.MybatisProcessDefinitionDataManager;
import org.flowable.engine.impl.persistence.entity.data.impl.MybatisProcessDefinitionInfoDataManager;
import org.flowable.engine.impl.persistence.entity.data.impl.MybatisProcessMigrationBatchDataManager;
import org.flowable.engine.impl.persistence.entity.data.impl.MybatisProcessMigrationBatchPartDataManager;
import org.flowable.engine.impl.persistence.entity.data.impl.MybatisPropertyDataManager;
import org.flowable.engine.impl.persistence.entity.data.impl.MybatisResourceDataManager;
import org.flowable.engine.impl.scripting.VariableScopeResolverFactory;
import org.flowable.engine.impl.util.ProcessInstanceHelper;
import org.flowable.engine.interceptor.CreateUserTaskInterceptor;
import org.flowable.engine.interceptor.ExecutionQueryInterceptor;
import org.flowable.engine.interceptor.HistoricProcessInstanceQueryInterceptor;
import org.flowable.engine.interceptor.IdentityLinkInterceptor;
import org.flowable.engine.interceptor.ProcessInstanceQueryInterceptor;
import org.flowable.engine.interceptor.StartProcessInstanceInterceptor;
import org.flowable.engine.migration.ProcessInstanceMigrationManager;
import org.flowable.engine.parse.BpmnParseHandler;
import org.flowable.entitylink.service.EntityLinkServiceConfiguration;
import org.flowable.entitylink.service.impl.db.EntityLinkDbSchemaManager;
import org.flowable.eventsubscription.service.EventSubscriptionServiceConfiguration;
import org.flowable.eventsubscription.service.impl.db.EventSubscriptionDbSchemaManager;
import org.flowable.form.api.FormFieldHandler;
import org.flowable.identitylink.service.IdentityLinkEventHandler;
import org.flowable.identitylink.service.IdentityLinkServiceConfiguration;
import org.flowable.identitylink.service.impl.db.IdentityLinkDbSchemaManager;
import org.flowable.idm.api.IdmEngineConfigurationApi;
import org.flowable.idm.engine.configurator.IdmEngineConfigurator;
import org.flowable.image.impl.DefaultProcessDiagramGenerator;
import org.flowable.job.service.HistoryJobHandler;
import org.flowable.job.service.HistoryJobProcessor;
import org.flowable.job.service.InternalJobCompatibilityManager;
import org.flowable.job.service.InternalJobManager;
import org.flowable.job.service.InternalJobParentStateResolver;
import org.flowable.job.service.JobHandler;
import org.flowable.job.service.JobProcessor;
import org.flowable.job.service.JobServiceConfiguration;
import org.flowable.job.service.impl.asyncexecutor.AsyncExecutor;
import org.flowable.job.service.impl.asyncexecutor.AsyncRunnableExecutionExceptionHandler;
import org.flowable.job.service.impl.asyncexecutor.DefaultAsyncHistoryJobExecutor;
import org.flowable.job.service.impl.asyncexecutor.DefaultAsyncJobExecutor;
import org.flowable.job.service.impl.asyncexecutor.DefaultAsyncRunnableExecutionExceptionHandler;
import org.flowable.job.service.impl.asyncexecutor.ExecuteAsyncRunnableFactory;
import org.flowable.job.service.impl.asyncexecutor.FailedJobCommandFactory;
import org.flowable.job.service.impl.asyncexecutor.JobManager;
import org.flowable.job.service.impl.db.JobDbSchemaManager;
import org.flowable.job.service.impl.history.async.AsyncHistoryJobHandler;
import org.flowable.job.service.impl.history.async.AsyncHistoryJobZippedHandler;
import org.flowable.job.service.impl.history.async.AsyncHistoryListener;
import org.flowable.job.service.impl.history.async.AsyncHistorySession;
import org.flowable.job.service.impl.history.async.AsyncHistorySessionFactory;
import org.flowable.job.service.impl.history.async.DefaultAsyncHistoryJobProducer;
import org.flowable.job.service.impl.history.async.transformer.HistoryJsonTransformer;
import org.flowable.task.api.TaskQueryInterceptor;
import org.flowable.task.api.history.HistoricTaskQueryInterceptor;
import org.flowable.task.service.InternalTaskAssignmentManager;
import org.flowable.task.service.InternalTaskLocalizationManager;
import org.flowable.task.service.InternalTaskVariableScopeResolver;
import org.flowable.task.service.TaskServiceConfiguration;
import org.flowable.task.service.history.InternalHistoryTaskManager;
import org.flowable.task.service.impl.DefaultTaskPostProcessor;
import org.flowable.task.service.impl.db.TaskDbSchemaManager;
import org.flowable.validation.ProcessValidator;
import org.flowable.validation.ProcessValidatorFactory;
import org.flowable.variable.api.types.VariableType;
import org.flowable.variable.api.types.VariableTypes;
import org.flowable.variable.service.VariableServiceConfiguration;
import org.flowable.variable.service.history.InternalHistoryVariableManager;
import org.flowable.variable.service.impl.db.IbatisVariableTypeHandler;
import org.flowable.variable.service.impl.db.VariableDbSchemaManager;
import org.flowable.variable.service.impl.types.BooleanType;
import org.flowable.variable.service.impl.types.ByteArrayType;
import org.flowable.variable.service.impl.types.DateType;
import org.flowable.variable.service.impl.types.DefaultVariableTypes;
import org.flowable.variable.service.impl.types.DoubleType;
import org.flowable.variable.service.impl.types.EntityManagerSession;
import org.flowable.variable.service.impl.types.EntityManagerSessionFactory;
import org.flowable.variable.service.impl.types.IntegerType;
import org.flowable.variable.service.impl.types.JPAEntityListVariableType;
import org.flowable.variable.service.impl.types.JPAEntityVariableType;
import org.flowable.variable.service.impl.types.JodaDateTimeType;
import org.flowable.variable.service.impl.types.JodaDateType;
import org.flowable.variable.service.impl.types.JsonType;
import org.flowable.variable.service.impl.types.LongJsonType;
import org.flowable.variable.service.impl.types.LongStringType;
import org.flowable.variable.service.impl.types.LongType;
import org.flowable.variable.service.impl.types.NullType;
import org.flowable.variable.service.impl.types.SerializableType;
import org.flowable.variable.service.impl.types.ShortType;
import org.flowable.variable.service.impl.types.StringType;
import org.flowable.variable.service.impl.types.UUIDType;

import com.fasterxml.jackson.databind.ObjectMapper;

/**
 * @author Tom Baeyens
 * @author Joram Barrez
 */
public abstract class ProcessEngineConfigurationImpl extends ProcessEngineConfiguration implements
<<<<<<< HEAD
        ScriptingEngineAwareEngineConfiguration, HasExpressionManagerEngineConfiguration, HasVariableTypes {
=======
    ScriptingEngineAwareEngineConfiguration, HasExpressionManagerEngineConfiguration {
>>>>>>> a11a475f

    public static final String DEFAULT_WS_SYNC_FACTORY = "org.flowable.engine.impl.webservice.CxfWebServiceClientFactory";

    public static final String DEFAULT_WS_IMPORTER = "org.flowable.engine.impl.webservice.CxfWSDLImporter";

    public static final String DEFAULT_MYBATIS_MAPPING_FILE = "org/flowable/db/mapping/mappings.xml";

    // SERVICES /////////////////////////////////////////////////////////////////

    protected RepositoryService repositoryService = new RepositoryServiceImpl();
    protected RuntimeService runtimeService = new RuntimeServiceImpl();
    protected HistoryService historyService = new HistoryServiceImpl(this);
    protected IdentityService identityService = new IdentityServiceImpl(this);
    protected TaskService taskService = new TaskServiceImpl(this);
    protected FormService formService = new FormServiceImpl();
    protected ManagementService managementService = new ManagementServiceImpl();
    protected DynamicBpmnService dynamicBpmnService = new DynamicBpmnServiceImpl(this);
    protected ProcessInstanceMigrationService processInstanceMigrationService = new ProcessInstanceMigrationServiceImpl(this);

    // IDM ENGINE /////////////////////////////////////////////////////
    protected boolean disableIdmEngine;

    // DATA MANAGERS /////////////////////////////////////////////////////////////

    protected AttachmentDataManager attachmentDataManager;
    protected ByteArrayDataManager byteArrayDataManager;
    protected CommentDataManager commentDataManager;
    protected DeploymentDataManager deploymentDataManager;
    protected EventLogEntryDataManager eventLogEntryDataManager;
    protected ExecutionDataManager executionDataManager;
    protected ActivityInstanceDataManager activityInstanceDataManager;
    protected HistoricActivityInstanceDataManager historicActivityInstanceDataManager;
    protected HistoricDetailDataManager historicDetailDataManager;
    protected HistoricProcessInstanceDataManager historicProcessInstanceDataManager;
    protected ModelDataManager modelDataManager;
    protected ProcessDefinitionDataManager processDefinitionDataManager;
    protected ProcessDefinitionInfoDataManager processDefinitionInfoDataManager;
    protected PropertyDataManager propertyDataManager;
    protected ResourceDataManager resourceDataManager;
    protected ProcessMigrationBatchDataManager processMigrationBatchDataManager;
    protected ProcessMigrationBatchPartDataManager processMigrationBatchPartDataManager;

    // ENTITY MANAGERS ///////////////////////////////////////////////////////////

    protected AttachmentEntityManager attachmentEntityManager;
    protected ByteArrayEntityManager byteArrayEntityManager;
    protected CommentEntityManager commentEntityManager;
    protected DeploymentEntityManager deploymentEntityManager;
    protected EventLogEntryEntityManager eventLogEntryEntityManager;
    protected ExecutionEntityManager executionEntityManager;
    protected ActivityInstanceEntityManager activityInstanceEntityManager;
    protected HistoricActivityInstanceEntityManager historicActivityInstanceEntityManager;
    protected HistoricDetailEntityManager historicDetailEntityManager;
    protected HistoricProcessInstanceEntityManager historicProcessInstanceEntityManager;
    protected ModelEntityManager modelEntityManager;
    protected ProcessDefinitionEntityManager processDefinitionEntityManager;
    protected ProcessDefinitionInfoEntityManager processDefinitionInfoEntityManager;
    protected PropertyEntityManager propertyEntityManager;
    protected ResourceEntityManager resourceEntityManager;
    protected TableDataManager tableDataManager;
    protected ProcessMigrationBatchEntityManager processMigrationBatchEntityManager;
    protected ProcessMigrationBatchPartEntityManager processMigrationBatchPartEntityManager;

    // Candidate Manager

    protected CandidateManager candidateManager;

    // History Manager

    protected HistoryManager historyManager;

    protected boolean isAsyncHistoryEnabled;
    protected boolean isAsyncHistoryJsonGzipCompressionEnabled;
    protected boolean isAsyncHistoryJsonGroupingEnabled;
    protected int asyncHistoryJsonGroupingThreshold = 10;
    protected AsyncHistoryListener asyncHistoryListener;

    // Job Manager

    protected JobManager jobManager;

    // Dynamic state manager

    protected DynamicStateManager dynamicStateManager;

    protected ProcessInstanceMigrationManager processInstanceMigrationManager;

    protected VariableServiceConfiguration variableServiceConfiguration;
    protected IdentityLinkServiceConfiguration identityLinkServiceConfiguration;
    protected EntityLinkServiceConfiguration entityLinkServiceConfiguration;
    protected EventSubscriptionServiceConfiguration eventSubscriptionServiceConfiguration;
    protected TaskServiceConfiguration taskServiceConfiguration;
    protected JobServiceConfiguration jobServiceConfiguration;

    protected boolean enableEntityLinks;

    // DEPLOYERS //////////////////////////////////////////////////////////////////

    protected BpmnDeployer bpmnDeployer;
    protected AppDeployer appDeployer;
    protected BpmnParser bpmnParser;
    protected ParsedDeploymentBuilderFactory parsedDeploymentBuilderFactory;
    protected TimerManager timerManager;
    protected EventSubscriptionManager eventSubscriptionManager;
    protected BpmnDeploymentHelper bpmnDeploymentHelper;
    protected CachingAndArtifactsManager cachingAndArtifactsManager;
    protected ProcessDefinitionDiagramHelper processDefinitionDiagramHelper;
    protected DeploymentManager deploymentManager;

    protected int processDefinitionCacheLimit = -1; // By default, no limit
    protected DeploymentCache<ProcessDefinitionCacheEntry> processDefinitionCache;

    protected int processDefinitionInfoCacheLimit = -1; // By default, no limit
    protected ProcessDefinitionInfoCache processDefinitionInfoCache;

    protected int knowledgeBaseCacheLimit = -1;
    protected DeploymentCache<Object> knowledgeBaseCache;

    protected int appResourceCacheLimit = -1;
    protected DeploymentCache<Object> appResourceCache;

    protected AppResourceConverter appResourceConverter;

    // JOB EXECUTOR /////////////////////////////////////////////////////////////

    protected List<JobHandler> customJobHandlers;
    protected Map<String, JobHandler> jobHandlers;
    protected List<AsyncRunnableExecutionExceptionHandler> customAsyncRunnableExecutionExceptionHandlers;
    protected boolean addDefaultExceptionHandler = true;

    protected Map<String, HistoryJobHandler> historyJobHandlers;
    protected List<HistoryJobHandler> customHistoryJobHandlers;
    protected List<HistoryJsonTransformer> customHistoryJsonTransformers;

    // HELPERS //////////////////////////////////////////////////////////////////
    protected ProcessInstanceHelper processInstanceHelper;
    protected ListenerNotificationHelper listenerNotificationHelper;
    protected FormHandlerHelper formHandlerHelper;
    
    protected CaseInstanceService caseInstanceService;

    // ASYNC EXECUTOR ///////////////////////////////////////////////////////////

    /**
     * The number of retries for a job.
     */
    protected int asyncExecutorNumberOfRetries = 3;

    /**
     * The minimal number of threads that are kept alive in the threadpool for job execution. Default value = 2. (This property is only applicable when using the {@link DefaultAsyncJobExecutor}).
     */
    protected int asyncExecutorCorePoolSize = 2;

    /**
     * The maximum number of threads that are created in the threadpool for job execution. Default value = 10. (This property is only applicable when using the {@link DefaultAsyncJobExecutor}).
     */
    protected int asyncExecutorMaxPoolSize = 10;

    /**
     * The time (in milliseconds) a thread used for job execution must be kept alive before it is destroyed. Default setting is 5 seconds. Having a setting > 0 takes resources, but in the case of many
     * job executions it avoids creating new threads all the time. If 0, threads will be destroyed after they've been used for job execution.
     * <p>
     * (This property is only applicable when using the {@link DefaultAsyncJobExecutor}).
     */
    protected long asyncExecutorThreadKeepAliveTime = 5000L;

    /**
     * The size of the queue on which jobs to be executed are placed, before they are actually executed. Default value = 100. (This property is only applicable when using the
     * {@link DefaultAsyncJobExecutor}).
     */
    protected int asyncExecutorThreadPoolQueueSize = 100;

    /**
     * The queue onto which jobs will be placed before they are actually executed. Threads form the async executor threadpool will take work from this queue.
     * <p>
     * By default null. If null, an {@link ArrayBlockingQueue} will be created of size {@link #asyncExecutorThreadPoolQueueSize}.
     * <p>
     * When the queue is full, the job will be executed by the calling thread (ThreadPoolExecutor.CallerRunsPolicy())
     * <p>
     * (This property is only applicable when using the {@link DefaultAsyncJobExecutor}).
     */
    protected BlockingQueue<Runnable> asyncExecutorThreadPoolQueue;

    /**
     * The time (in seconds) that is waited to gracefully shut down the threadpool used for job execution when the a shutdown on the executor (or process engine) is requested. Default value = 60.
     * <p>
     * (This property is only applicable when using the {@link DefaultAsyncJobExecutor}).
     */
    protected long asyncExecutorSecondsToWaitOnShutdown = 60L;

    /**
     * The number of timer jobs that are acquired during one query (before a job is executed, an acquirement thread fetches jobs from the database and puts them on the queue).
     * <p>
     * Default value = 1, as this lowers the potential on optimistic locking exceptions. Change this value if you know what you are doing.
     * <p>
     * (This property is only applicable when using the {@link DefaultAsyncJobExecutor}).
     */
    protected int asyncExecutorMaxTimerJobsPerAcquisition = 1;

    /**
     * The number of async jobs that are acquired during one query (before a job is executed, an acquirement thread fetches jobs from the database and puts them on the queue).
     * <p>
     * Default value = 1, as this lowers the potential on optimistic locking exceptions. Change this value if you know what you are doing.
     * <p>
     * (This property is only applicable when using the {@link DefaultAsyncJobExecutor}).
     */
    protected int asyncExecutorMaxAsyncJobsDuePerAcquisition = 1;

    /**
     * The time (in milliseconds) the timer acquisition thread will wait to execute the next acquirement query. This happens when no new timer jobs were found or when less timer jobs have been fetched
     * than set in {@link #asyncExecutorMaxTimerJobsPerAcquisition}. Default value = 10 seconds.
     * <p>
     * (This property is only applicable when using the {@link DefaultAsyncJobExecutor}).
     */
    protected int asyncExecutorDefaultTimerJobAcquireWaitTime = 10 * 1000;

    /**
     * The time (in milliseconds) the async job acquisition thread will wait to execute the next acquirement query. This happens when no new async jobs were found or when less async jobs have been
     * fetched than set in {@link #asyncExecutorMaxAsyncJobsDuePerAcquisition}. Default value = 10 seconds.
     * <p>
     * (This property is only applicable when using the {@link DefaultAsyncJobExecutor}).
     */
    protected int asyncExecutorDefaultAsyncJobAcquireWaitTime = 10 * 1000;

    /**
     * The time (in milliseconds) the async job (both timer and async continuations) acquisition thread will wait when the queue is full to execute the next query. By default set to 0 (for backwards
     * compatibility)
     */
    protected int asyncExecutorDefaultQueueSizeFullWaitTime;

    /**
     * When a job is acquired, it is locked so other async executors can't lock and execute it. While doing this, the 'name' of the lock owner is written into a column of the job.
     * <p>
     * By default, a random UUID will be generated when the executor is created.
     * <p>
     * It is important that each async executor instance in a cluster of Flowable engines has a different name!
     * <p>
     * (This property is only applicable when using the {@link DefaultAsyncJobExecutor}).
     */
    protected String asyncExecutorLockOwner;

    /**
     * The amount of time (in milliseconds) a timer job is locked when acquired by the async executor. During this period of time, no other async executor will try to acquire and lock this job.
     * <p>
     * Default value = 5 minutes;
     * <p>
     * (This property is only applicable when using the {@link DefaultAsyncJobExecutor}).
     */
    protected int asyncExecutorTimerLockTimeInMillis = 5 * 60 * 1000;

    /**
     * The amount of time (in milliseconds) an async job is locked when acquired by the async executor. During this period of time, no other async executor will try to acquire and lock this job.
     * <p>
     * Default value = 5 minutes;
     * <p>
     * (This property is only applicable when using the {@link DefaultAsyncJobExecutor}).
     */
    protected int asyncExecutorAsyncJobLockTimeInMillis = 5 * 60 * 1000;

    /**
     * The amount of time (in milliseconds) that is between two consecutive checks of 'expired jobs'. Expired jobs are jobs that were locked (a lock owner + time was written by some executor, but the
     * job was never completed).
     * <p>
     * During such a check, jobs that are expired are again made available, meaning the lock owner and lock time will be removed. Other executors will now be able to pick it up.
     * <p>
     * A job is deemed expired if the current time has passed the lock time.
     * <p>
     * By default one minute.
     */
    protected int asyncExecutorResetExpiredJobsInterval = 60 * 1000;

    /**
     * The amount of time (in milliseconds) a job can maximum be in the 'executable' state before being deemed expired.
     * Note that this won't happen when using the threadpool based executor, as the acquire thread will fetch these kind of jobs earlier.
     * However, in the message queue based execution, it could be some job is posted to a queue but then never is locked nor executed.
     * <p>
     * By default 24 hours, as this should be a very exceptional case.
     */
    protected int asyncExecutorResetExpiredJobsMaxTimeout = 24 * 60 * 60 * 1000;

    /**
     * The {@link AsyncExecutor} has a 'cleanup' thread that resets expired jobs so they can be re-acquired by other executors. This setting defines the size of the page being used when fetching these
     * expired jobs.
     */
    protected int asyncExecutorResetExpiredJobsPageSize = 3;

    /**
     * Flags to control which threads (when using the default threadpool-based async executor) are started.
     * This can be used to boot up engine instances that still execute jobs originating from this instance itself,
     * but don't fetch new jobs themselves.
     */
    protected boolean isAsyncExecutorAsyncJobAcquisitionEnabled = true;
    protected boolean isAsyncExecutorTimerJobAcquisitionEnabled = true;
    protected boolean isAsyncExecutorResetExpiredJobsEnabled = true;

    /**
     * Experimental!
     * <p>
     * Set this to true when using the message queue based job executor.
     */
    protected boolean asyncExecutorMessageQueueMode;

    // More info: see similar async executor properties.
    protected boolean asyncHistoryExecutorMessageQueueMode;
    protected int asyncHistoryExecutorNumberOfRetries = 10;
    protected int asyncHistoryExecutorCorePoolSize = 2;
    protected int asyncHistoryExecutorMaxPoolSize = 10;
    protected long asyncHistoryExecutorThreadKeepAliveTime = 5000L;
    protected int asyncHistoryExecutorThreadPoolQueueSize = 100;
    protected BlockingQueue<Runnable> asyncHistoryExecutorThreadPoolQueue;
    protected long asyncHistoryExecutorSecondsToWaitOnShutdown = 60L;
    protected int asyncHistoryExecutorDefaultAsyncJobAcquireWaitTime = 10 * 1000;
    protected int asyncHistoryExecutorDefaultQueueSizeFullWaitTime;
    protected String asyncHistoryExecutorLockOwner;
    protected int asyncHistoryExecutorAsyncJobLockTimeInMillis = 5 * 60 * 1000;
    protected int asyncHistoryExecutorResetExpiredJobsInterval = 60 * 1000;
    protected int asyncHistoryExecutorResetExpiredJobsPageSize = 3;
    protected boolean isAsyncHistoryExecutorAsyncJobAcquisitionEnabled = true;
    protected boolean isAsyncHistoryExecutorTimerJobAcquisitionEnabled = true;
    protected boolean isAsyncHistoryExecutorResetExpiredJobsEnabled = true;

    protected String jobExecutionScope;
    protected String historyJobExecutionScope;
    
    protected String asyncExecutorTenantId = AbstractEngineConfiguration.NO_TENANT_ID;
    
    protected boolean enableHistoryCleaning = false;
    protected String historyCleaningTimeCycleConfig = "0 0 1 * * ?";
    protected int cleanInstancesEndedAfterNumberOfDays = 365;
    protected HistoryCleaningManager historyCleaningManager;

    /**
     * Allows to define a custom factory for creating the {@link Runnable} that is executed by the async executor.
     * <p>
     * (This property is only applicable when using the {@link DefaultAsyncJobExecutor}).
     */
    protected ExecuteAsyncRunnableFactory asyncExecutorExecuteAsyncRunnableFactory;
    protected InternalJobParentStateResolver internalJobParentStateResolver;

    // JUEL functions ///////////////////////////////////////////////////////////
    protected List<FlowableFunctionDelegate> flowableFunctionDelegates;
    protected List<FlowableFunctionDelegate> customFlowableFunctionDelegates;
    protected List<FlowableExpressionEnhancer> expressionEnhancers;
    protected List<FlowableExpressionEnhancer> customExpressionEnhancers;
    protected List<FlowableShortHandExpressionFunction> shortHandExpressionFunctions;

    // BPMN PARSER //////////////////////////////////////////////////////////////

    protected List<BpmnParseHandler> preBpmnParseHandlers;
    protected List<BpmnParseHandler> postBpmnParseHandlers;
    protected List<BpmnParseHandler> customDefaultBpmnParseHandlers;
    protected ActivityBehaviorFactory activityBehaviorFactory;
    protected ListenerFactory listenerFactory;
    protected BpmnParseFactory bpmnParseFactory;

    // PROCESS VALIDATION ///////////////////////////////////////////////////////

    protected ProcessValidator processValidator;

    // OTHER ////////////////////////////////////////////////////////////////////

    protected List<FormEngine> customFormEngines;
    protected Map<String, FormEngine> formEngines;

    protected List<AbstractFormType> customFormTypes;
    protected FormTypes formTypes;

    protected List<VariableType> customPreVariableTypes;
    protected List<VariableType> customPostVariableTypes;
    protected VariableTypes variableTypes;

    protected InternalHistoryVariableManager internalHistoryVariableManager;
    protected InternalTaskVariableScopeResolver internalTaskVariableScopeResolver;
    protected InternalHistoryTaskManager internalHistoryTaskManager;
    protected InternalTaskAssignmentManager internalTaskAssignmentManager;
    protected IdentityLinkEventHandler identityLinkEventHandler;
    protected InternalTaskLocalizationManager internalTaskLocalizationManager;
    protected InternalJobManager internalJobManager;
    protected InternalJobCompatibilityManager internalJobCompatibilityManager;

    protected Map<String, List<RuntimeInstanceStateChangeCallback>> processInstanceStateChangedCallbacks;

    /**
     * This flag determines whether variables of the type 'serializable' will be tracked. This means that, when true, in a JavaDelegate you can write
     * <p>
     * MySerializableVariable myVariable = (MySerializableVariable) execution.getVariable("myVariable"); myVariable.setNumber(123);
     * <p>
     * And the changes to the java object will be reflected in the database. Otherwise, a manual call to setVariable will be needed.
     * <p>
     * By default true for backwards compatibility.
     */
    protected boolean serializableVariableTypeTrackDeserializedObjects = true;

    protected ExpressionManager expressionManager;
    protected List<String> customScriptingEngineClasses;
    protected ScriptingEngines scriptingEngines;
    protected List<ResolverFactory> resolverFactories;

    protected boolean isExpressionCacheEnabled = true;
    protected int expressionCacheSize = 4096;
    protected int expressionTextLengthCacheLimit = -1; // negative value to have no max length

    protected BusinessCalendarManager businessCalendarManager;

    protected StartProcessInstanceInterceptor startProcessInstanceInterceptor;
    protected CreateUserTaskInterceptor createUserTaskInterceptor;
    protected IdentityLinkInterceptor identityLinkInterceptor;
    protected ProcessInstanceQueryInterceptor processInstanceQueryInterceptor;
    protected ExecutionQueryInterceptor executionQueryInterceptor;
    protected HistoricProcessInstanceQueryInterceptor historicProcessInstanceQueryInterceptor;
    protected TaskQueryInterceptor taskQueryInterceptor;
    protected HistoricTaskQueryInterceptor historicTaskQueryInterceptor;
    protected int executionQueryLimit = 20000;
    protected int taskQueryLimit = 20000;
    protected int historicTaskQueryLimit = 20000;
    protected int historicProcessInstancesQueryLimit = 20000;

    protected String wsSyncFactoryClassName = DEFAULT_WS_SYNC_FACTORY;
    protected XMLImporterFactory wsWsdlImporterFactory;
    protected ConcurrentMap<QName, URL> wsOverridenEndpointAddresses = new ConcurrentHashMap<>();

    protected DelegateInterceptor delegateInterceptor;

    protected Map<String, EventHandler> eventHandlers;
    protected List<EventHandler> customEventHandlers;

    protected FailedJobCommandFactory failedJobCommandFactory;

    protected FormFieldHandler formFieldHandler;
    protected boolean isFormFieldValidationEnabled;

    /**
     * Set this to true if you want to have extra checks on the BPMN xml that is parsed. See http://www.jorambarrez.be/blog/2013/02/19/uploading-a-funny-xml -can-bring-down-your-server/
     * <p>
     * Unfortunately, this feature is not available on some platforms (JDK 6, JBoss), hence the reason why it is disabled by default. If your platform allows the use of StaxSource during XML parsing,
     * do enable it.
     */
    protected boolean enableSafeBpmnXml;

    /**
     * The following settings will determine the amount of entities loaded at once when the engine needs to load multiple entities (eg. when suspending a process definition with all its process
     * instances).
     * <p>
     * The default setting is quite low, as not to surprise anyone with sudden memory spikes. Change it to something higher if the environment Flowable runs in allows it.
     */
    protected int batchSizeProcessInstances = 25;
    protected int batchSizeTasks = 25;

    // Event logging to database
    protected boolean enableDatabaseEventLogging;
    protected boolean enableHistoricTaskLogging;

    /**
     * Using field injection together with a delegate expression for a service task / execution listener / task listener is not thread-sade , see user guide section 'Field Injection' for more
     * information.
     * <p>
     * Set this flag to false to throw an exception at runtime when a field is injected and a delegateExpression is used.
     *
     * @since 5.21
     */
    protected DelegateExpressionFieldInjectionMode delegateExpressionFieldInjectionMode = DelegateExpressionFieldInjectionMode.MIXED;

    protected ObjectMapper objectMapper = new ObjectMapper();

    protected List<Object> flowable5JobProcessors = Collections.emptyList();
    protected List<JobProcessor> jobProcessors = Collections.emptyList();
    protected List<HistoryJobProcessor> historyJobProcessors = Collections.emptyList();

    /**
     * Enabled a very verbose debug output of the execution tree whilst executing operations. Most useful for core engine developers or people fiddling around with the execution tree.
     */
    protected boolean enableVerboseExecutionTreeLogging;

    protected PerformanceSettings performanceSettings = new PerformanceSettings();

    // agenda factory
    protected FlowableEngineAgendaFactory agendaFactory;

    protected SchemaManager identityLinkSchemaManager;
    protected SchemaManager entityLinkSchemaManager;
    protected SchemaManager eventSubscriptionSchemaManager;
    protected SchemaManager variableSchemaManager;
    protected SchemaManager taskSchemaManager;
    protected SchemaManager jobSchemaManager;

    // Backwards compatibility //////////////////////////////////////////////////////////////

    protected boolean flowable5CompatibilityEnabled; // Default flowable 5 backwards compatibility is disabled!
    protected boolean validateFlowable5EntitiesEnabled = true; // When disabled no checks are performed for existing flowable 5 entities in the db
    protected boolean redeployFlowable5ProcessDefinitions;
    protected Flowable5CompatibilityHandlerFactory flowable5CompatibilityHandlerFactory;
    protected Flowable5CompatibilityHandler flowable5CompatibilityHandler;

    // Can't have a dependency on the Flowable5-engine module
    protected Object flowable5ActivityBehaviorFactory;
    protected Object flowable5ListenerFactory;
    protected List<Object> flowable5PreBpmnParseHandlers;
    protected List<Object> flowable5PostBpmnParseHandlers;
    protected List<Object> flowable5CustomDefaultBpmnParseHandlers;
    protected Set<Class<?>> flowable5CustomMybatisMappers;
    protected Set<String> flowable5CustomMybatisXMLMappers;
    protected Object flowable5ExpressionManager;

    // buildProcessEngine
    // ///////////////////////////////////////////////////////

    @Override
    public ProcessEngine buildProcessEngine() {
        init();
        ProcessEngineImpl processEngine = new ProcessEngineImpl(this);

        // trigger build of Flowable 5 Engine
        if (flowable5CompatibilityEnabled && flowable5CompatibilityHandler != null) {
            commandExecutor.execute(new Command<Void>() {

                @Override
                public Void execute(CommandContext commandContext) {
                    flowable5CompatibilityHandler.getRawProcessEngine();
                    return null;
                }
            });
        }

        postProcessEngineInitialisation();

        return processEngine;
    }

    // init
    // /////////////////////////////////////////////////////////////////////

    public void init() {
        initEngineConfigurations();
        initConfigurators();
        configuratorsBeforeInit();
        initProcessDiagramGenerator();
        initHistoryLevel();
        initShortHandExpressionFunctions();
        initFunctionDelegates();
        initExpressionEnhancers();
        initDelegateInterceptor();
        initExpressionManager();
        initAgendaFactory();

        if (usingRelationalDatabase) {
            initDataSource();
        } else {
            initNonRelationalDataSource();
        }

        if (usingRelationalDatabase || usingSchemaMgmt) {
            initSchemaManager();
            initSchemaManagementCommand();
        }

        initHelpers();
        initVariableTypes();
        initBeans();
        initFormEngines();
        initFormTypes();
        initScriptingEngines();
        initClock();
        initBusinessCalendarManager();
        initCommandContextFactory();
        initTransactionContextFactory();
        initCommandExecutors();
        initServices();
        initIdGenerator();
        initWsdlImporterFactory();
        initBehaviorFactory();
        initListenerFactory();
        initBpmnParser();
        initProcessDefinitionCache();
        initProcessDefinitionInfoCache();
        initAppResourceCache();
        initKnowledgeBaseCache();
        initJobHandlers();
        initHistoryJobHandlers();

        initTransactionFactory();

        if (usingRelationalDatabase) {
            initSqlSessionFactory();
        }

        initSessionFactories();
        initDataManagers();
        initEntityManagers();
        initCandidateManager();
        initHistoryManager();
        initDynamicStateManager();
        initProcessInstanceMigrationValidationManager();
        initIdentityLinkInterceptor();
        initJpa();
        initDeployers();
        initEventHandlers();
        initFailedJobCommandFactory();
        initEventDispatcher();
        initProcessValidator();
        initFormFieldHandler();
        initDatabaseEventLogging();
        initFlowable5CompatibilityHandler();
        initVariableServiceConfiguration();
        initIdentityLinkServiceConfiguration();
        initEntityLinkServiceConfiguration();
        initEventSubscriptionServiceConfiguration();
        initTaskServiceConfiguration();
        initJobServiceConfiguration();
        initAsyncExecutor();
        initAsyncHistoryExecutor();
        configuratorsAfterInit();
        afterInitTaskServiceConfiguration();
        
        initHistoryCleaningManager();
    }

    // failedJobCommandFactory
    // ////////////////////////////////////////////////////////

    public void initFailedJobCommandFactory() {
        if (failedJobCommandFactory == null) {
            failedJobCommandFactory = new DefaultFailedJobCommandFactory();
        }
    }

    // command executors
    // ////////////////////////////////////////////////////////

    @Override
    public void initCommandExecutors() {
        initDefaultCommandConfig();
        initSchemaCommandConfig();
        initCommandInvoker();
        initCommandInterceptors();
        initCommandExecutor();
    }

    @Override
    public void initCommandInvoker() {
        if (commandInvoker == null) {
            if (enableVerboseExecutionTreeLogging) {
                commandInvoker = new LoggingExecutionTreeCommandInvoker();
            } else {
                commandInvoker = new CommandInvoker();
            }
        }
    }

    @Override
    public String getEngineCfgKey() {
        return EngineConfigurationConstants.KEY_PROCESS_ENGINE_CONFIG;
    }

    @Override
    public List<CommandInterceptor> getAdditionalDefaultCommandInterceptors() {
        return Collections.<CommandInterceptor>singletonList(new BpmnOverrideContextInterceptor());
    }
    // services
    // /////////////////////////////////////////////////////////////////

    public void initServices() {
        initService(repositoryService);
        initService(runtimeService);
        initService(historyService);
        initService(identityService);
        initService(taskService);
        initService(formService);
        initService(managementService);
        initService(dynamicBpmnService);
        initService(processInstanceMigrationService);
    }

    @Override
    public void initSchemaManager() {
        super.initSchemaManager();

        initProcessSchemaManager();
        initIdentityLinkSchemaManager();
        initEntityLinkSchemaManager();
        initEventSubscriptionSchemaManager();
        initVariableSchemaManager();
        initTaskSchemaManager();
        initJobSchemaManager();
    }

    public void initNonRelationalDataSource() {
        // for subclassing
    }

    protected void initProcessSchemaManager() {
        if (this.schemaManager == null) {
            this.schemaManager = new ProcessDbSchemaManager();
        }
    }

    protected void initVariableSchemaManager() {
        if (this.variableSchemaManager == null) {
            this.variableSchemaManager = new VariableDbSchemaManager();
        }
    }

    protected void initTaskSchemaManager() {
        if (this.taskSchemaManager == null) {
            this.taskSchemaManager = new TaskDbSchemaManager();
        }
    }

    protected void initIdentityLinkSchemaManager() {
        if (this.identityLinkSchemaManager == null) {
            this.identityLinkSchemaManager = new IdentityLinkDbSchemaManager();
        }
    }

    protected void initEntityLinkSchemaManager() {
        if (this.entityLinkSchemaManager == null) {
            this.entityLinkSchemaManager = new EntityLinkDbSchemaManager();
        }
    }
    
    protected void initEventSubscriptionSchemaManager() {
        if (this.eventSubscriptionSchemaManager == null) {
            this.eventSubscriptionSchemaManager = new EventSubscriptionDbSchemaManager();
        }
    }

    protected void initJobSchemaManager() {
        if (this.jobSchemaManager == null) {
            this.jobSchemaManager = new JobDbSchemaManager();
        }
    }

    public void initSchemaManagementCommand() {
        if (schemaManagementCmd == null) {
            if (usingRelationalDatabase && databaseSchemaUpdate != null) {
                this.schemaManagementCmd = new SchemaOperationsProcessEngineBuild();
            }
        }
    }

    @Override
    public void initMybatisTypeHandlers(Configuration configuration) {
        configuration.getTypeHandlerRegistry().register(VariableType.class, JdbcType.VARCHAR, new IbatisVariableTypeHandler(variableTypes));
    }

    @Override
    public InputStream getMyBatisXmlConfigurationStream() {
        return getResourceAsStream(DEFAULT_MYBATIS_MAPPING_FILE);
    }

    @Override
    public ProcessEngineConfigurationImpl setCustomMybatisMappers(Set<Class<?>> customMybatisMappers) {
        this.customMybatisMappers = customMybatisMappers;
        return this;
    }

    @Override
    public ProcessEngineConfigurationImpl setCustomMybatisXMLMappers(Set<String> customMybatisXMLMappers) {
        this.customMybatisXMLMappers = customMybatisXMLMappers;
        return this;
    }

    // Data managers ///////////////////////////////////////////////////////////

    @SuppressWarnings("rawtypes")
    public void initDataManagers() {
        if (attachmentDataManager == null) {
            attachmentDataManager = new MybatisAttachmentDataManager(this);
        }
        if (byteArrayDataManager == null) {
            byteArrayDataManager = new MybatisByteArrayDataManager(this);
        }
        if (commentDataManager == null) {
            commentDataManager = new MybatisCommentDataManager(this);
        }
        if (deploymentDataManager == null) {
            deploymentDataManager = new MybatisDeploymentDataManager(this);
        }
        if (eventLogEntryDataManager == null) {
            eventLogEntryDataManager = new MybatisEventLogEntryDataManager(this);
        }
        if (executionDataManager == null) {
            executionDataManager = new MybatisExecutionDataManager(this);
        }
        if (dbSqlSessionFactory != null && executionDataManager instanceof AbstractDataManager) {
            dbSqlSessionFactory.addLogicalEntityClassMapping("execution", ((AbstractDataManager) executionDataManager).getManagedEntityClass());
        }
        if (historicActivityInstanceDataManager == null) {
            historicActivityInstanceDataManager = new MybatisHistoricActivityInstanceDataManager(this);
        }
        if (activityInstanceDataManager == null) {
            activityInstanceDataManager = new MybatisActivityInstanceDataManager(this);
        }
        if (historicDetailDataManager == null) {
            historicDetailDataManager = new MybatisHistoricDetailDataManager(this);
        }
        if (historicProcessInstanceDataManager == null) {
            historicProcessInstanceDataManager = new MybatisHistoricProcessInstanceDataManager(this);
        }
        if (modelDataManager == null) {
            modelDataManager = new MybatisModelDataManager(this);
        }
        if (processDefinitionDataManager == null) {
            processDefinitionDataManager = new MybatisProcessDefinitionDataManager(this);
        }
        if (processDefinitionInfoDataManager == null) {
            processDefinitionInfoDataManager = new MybatisProcessDefinitionInfoDataManager(this);
        }
        if (propertyDataManager == null) {
            propertyDataManager = new MybatisPropertyDataManager(this);
        }
        if (resourceDataManager == null) {
            resourceDataManager = new MybatisResourceDataManager(this);
        }
        if (processMigrationBatchDataManager == null) {
            processMigrationBatchDataManager = new MybatisProcessMigrationBatchDataManager(this);
        }
        if (processMigrationBatchPartDataManager == null) {
            processMigrationBatchPartDataManager = new MybatisProcessMigrationBatchPartDataManager(this);
        }
    }

    // Entity managers //////////////////////////////////////////////////////////

    public void initEntityManagers() {
        if (attachmentEntityManager == null) {
            attachmentEntityManager = new AttachmentEntityManagerImpl(this, attachmentDataManager);
        }
        if (byteArrayEntityManager == null) {
            byteArrayEntityManager = new ByteArrayEntityManagerImpl(this, byteArrayDataManager);
        }
        if (commentEntityManager == null) {
            commentEntityManager = new CommentEntityManagerImpl(this, commentDataManager);
        }
        if (deploymentEntityManager == null) {
            deploymentEntityManager = new DeploymentEntityManagerImpl(this, deploymentDataManager);
        }
        if (eventLogEntryEntityManager == null) {
            eventLogEntryEntityManager = new EventLogEntryEntityManagerImpl(this, eventLogEntryDataManager);
        }
        if (executionEntityManager == null) {
            executionEntityManager = new ExecutionEntityManagerImpl(this, executionDataManager);
        }
        if (activityInstanceEntityManager == null) {
            activityInstanceEntityManager = new ActivityInstanceEntityManagerImpl(this, activityInstanceDataManager);
        }
        if (historicActivityInstanceEntityManager == null) {
            historicActivityInstanceEntityManager = new HistoricActivityInstanceEntityManagerImpl(this, historicActivityInstanceDataManager);
        }
        if (historicDetailEntityManager == null) {
            historicDetailEntityManager = new HistoricDetailEntityManagerImpl(this, historicDetailDataManager);
        }
        if (historicProcessInstanceEntityManager == null) {
            historicProcessInstanceEntityManager = new HistoricProcessInstanceEntityManagerImpl(this, historicProcessInstanceDataManager);
        }
        if (modelEntityManager == null) {
            modelEntityManager = new ModelEntityManagerImpl(this, modelDataManager);
        }
        if (processDefinitionEntityManager == null) {
            processDefinitionEntityManager = new ProcessDefinitionEntityManagerImpl(this, processDefinitionDataManager);
        }
        if (processDefinitionInfoEntityManager == null) {
            processDefinitionInfoEntityManager = new ProcessDefinitionInfoEntityManagerImpl(this, processDefinitionInfoDataManager);
        }
        if (propertyEntityManager == null) {
            propertyEntityManager = new PropertyEntityManagerImpl(this, propertyDataManager);
        }
        if (resourceEntityManager == null) {
            resourceEntityManager = new ResourceEntityManagerImpl(this, resourceDataManager);
        }
        if (tableDataManager == null) {
            tableDataManager = new TableDataManagerImpl(this);
        }
        if (processMigrationBatchEntityManager == null) {
            processMigrationBatchEntityManager = new ProcessMigrationBatchEntityManagerImpl(this, processMigrationBatchDataManager);
        }
        if (processMigrationBatchPartEntityManager == null) {
            processMigrationBatchPartEntityManager = new ProcessMigrationBatchPartEntityManagerImpl(this, processMigrationBatchPartDataManager);
        }
    }

    // CandidateManager //////////////////////////////

    public void initCandidateManager() {
        if (candidateManager == null) {
            candidateManager = new DefaultCandidateManager(this);
        }
    }

    // History manager ///////////////////////////////////////////////////////////

    public void initHistoryManager() {
        if (historyManager == null) {
            if (isAsyncHistoryEnabled) {
                historyManager = new AsyncHistoryManager(this, historyLevel, usePrefixId);
            } else {
                historyManager = new DefaultHistoryManager(this, historyLevel, usePrefixId);
            }
        }
    }

    // Dynamic state manager ////////////////////////////////////////////////////

    public void initDynamicStateManager() {
        if (dynamicStateManager == null) {
            dynamicStateManager = new DefaultDynamicStateManager();
        }
    }

    public void initProcessInstanceMigrationValidationManager() {
        if (processInstanceMigrationManager == null) {
            processInstanceMigrationManager = new ProcessInstanceMigrationManagerImpl();
        }
    }
    
    // identity link interceptor ///////////////////////////////////////////////
    public void initIdentityLinkInterceptor() {
        if (identityLinkInterceptor == null) {
            identityLinkInterceptor = new DefaultIdentityLinkInterceptor();
        }
    }

    // session factories ////////////////////////////////////////////////////////

    @Override
    public void initSessionFactories() {
        if (sessionFactories == null) {
            sessionFactories = new HashMap<>();

            if (usingRelationalDatabase) {
                initDbSqlSessionFactory();
            }

            if (isAsyncHistoryEnabled) {
                initAsyncHistorySessionFactory();
            }

            if (agendaFactory != null) {
                addSessionFactory(new AgendaSessionFactory(agendaFactory));
            }

            addSessionFactory(new GenericManagerFactory(EntityCache.class, EntityCacheImpl.class));

            commandContextFactory.setSessionFactories(sessionFactories);

        } else {
            if (isAsyncHistoryEnabled) {
                if (!sessionFactories.containsKey(AsyncHistorySession.class)) {
                    initAsyncHistorySessionFactory();
                }
            }

            if (!sessionFactories.containsKey(FlowableEngineAgenda.class)) {
                if (agendaFactory != null) {
                    addSessionFactory(new AgendaSessionFactory(agendaFactory));
                }
            }
        }

        if (customSessionFactories != null) {
            for (SessionFactory sessionFactory : customSessionFactories) {
                addSessionFactory(sessionFactory);
            }
        }

    }

    @Override
    protected void initDbSqlSessionFactoryEntitySettings() {
        defaultInitDbSqlSessionFactoryEntitySettings(EntityDependencyOrder.INSERT_ORDER, EntityDependencyOrder.DELETE_ORDER);

        // Oracle doesn't support bulk inserting for event log entries
        if (isBulkInsertEnabled && "oracle".equals(databaseType)) {
            dbSqlSessionFactory.getBulkInserteableEntityClasses().remove(EventLogEntryEntityImpl.class);
        }
    }

    public void initAsyncHistorySessionFactory() {
        if (!sessionFactories.containsKey(AsyncHistorySession.class)) {
            AsyncHistorySessionFactory asyncHistorySessionFactory = new AsyncHistorySessionFactory();
            if (asyncHistoryListener == null) {
                initDefaultAsyncHistoryListener();
            }
            asyncHistorySessionFactory.setAsyncHistoryListener(asyncHistoryListener);
            sessionFactories.put(AsyncHistorySession.class, asyncHistorySessionFactory);
        }

        ((AsyncHistorySessionFactory) sessionFactories.get(AsyncHistorySession.class)).registerJobDataTypes(HistoryJsonConstants.ORDERED_TYPES);
    }

    protected void initDefaultAsyncHistoryListener() {
        asyncHistoryListener = new DefaultAsyncHistoryJobProducer();
    }

    public void initVariableServiceConfiguration() {
        this.variableServiceConfiguration = instantiateVariableServiceConfiguration();
        this.variableServiceConfiguration.setHistoryLevel(this.historyLevel);
        this.variableServiceConfiguration.setClock(this.clock);
        this.variableServiceConfiguration.setObjectMapper(this.objectMapper);
        this.variableServiceConfiguration.setEventDispatcher(this.eventDispatcher);

        this.variableServiceConfiguration.setVariableTypes(this.variableTypes);

        if (this.internalHistoryVariableManager != null) {
            this.variableServiceConfiguration.setInternalHistoryVariableManager(this.internalHistoryVariableManager);
        } else {
            this.variableServiceConfiguration.setInternalHistoryVariableManager(new DefaultHistoryVariableManager(this));
        }

        this.variableServiceConfiguration.setMaxLengthString(this.getMaxLengthString());
        this.variableServiceConfiguration.setSerializableVariableTypeTrackDeserializedObjects(this.isSerializableVariableTypeTrackDeserializedObjects());

        this.variableServiceConfiguration.init();

        addServiceConfiguration(EngineConfigurationConstants.KEY_VARIABLE_SERVICE_CONFIG, this.variableServiceConfiguration);
    }

    protected VariableServiceConfiguration instantiateVariableServiceConfiguration() {
        return new VariableServiceConfiguration(ScopeTypes.BPMN);
    }

    public void initIdentityLinkServiceConfiguration() {
        this.identityLinkServiceConfiguration = instantiateIdentityLinkServiceConfiguration();
        this.identityLinkServiceConfiguration.setHistoryLevel(this.historyLevel);
        this.identityLinkServiceConfiguration.setClock(this.clock);
        this.identityLinkServiceConfiguration.setObjectMapper(this.objectMapper);
        this.identityLinkServiceConfiguration.setEventDispatcher(this.eventDispatcher);
        this.identityLinkServiceConfiguration.setIdentityLinkEventHandler(this.identityLinkEventHandler);

        this.identityLinkServiceConfiguration.init();

        addServiceConfiguration(EngineConfigurationConstants.KEY_IDENTITY_LINK_SERVICE_CONFIG, this.identityLinkServiceConfiguration);
    }

    protected IdentityLinkServiceConfiguration instantiateIdentityLinkServiceConfiguration() {
        return new IdentityLinkServiceConfiguration(ScopeTypes.BPMN);
    }

    public void initEntityLinkServiceConfiguration() {
        if (this.enableEntityLinks) {
            this.entityLinkServiceConfiguration = instantiateEntityLinkServiceConfiguration();
            this.entityLinkServiceConfiguration.setHistoryLevel(this.historyLevel);
            this.entityLinkServiceConfiguration.setClock(this.clock);
            this.entityLinkServiceConfiguration.setObjectMapper(this.objectMapper);
            this.entityLinkServiceConfiguration.setEventDispatcher(this.eventDispatcher);

            this.entityLinkServiceConfiguration.init();

            addServiceConfiguration(EngineConfigurationConstants.KEY_ENTITY_LINK_SERVICE_CONFIG, this.entityLinkServiceConfiguration);
        }
    }

    protected EntityLinkServiceConfiguration instantiateEntityLinkServiceConfiguration() {
        return new EntityLinkServiceConfiguration(ScopeTypes.BPMN);
    }
    
    public void initEventSubscriptionServiceConfiguration() {
        this.eventSubscriptionServiceConfiguration = instantiateEventSubscriptionServiceConfiguration();
        this.eventSubscriptionServiceConfiguration.setClock(this.clock);
        this.eventSubscriptionServiceConfiguration.setObjectMapper(this.objectMapper);
        this.eventSubscriptionServiceConfiguration.setEventDispatcher(this.eventDispatcher);
        
        this.eventSubscriptionServiceConfiguration.init();
        
        addServiceConfiguration(EngineConfigurationConstants.KEY_EVENT_SUBSCRIPTION_SERVICE_CONFIG, this.eventSubscriptionServiceConfiguration);
    }
    
    protected EventSubscriptionServiceConfiguration instantiateEventSubscriptionServiceConfiguration() {
        return new EventSubscriptionServiceConfiguration(ScopeTypes.BPMN);
    }

    public void initTaskServiceConfiguration() {
        this.taskServiceConfiguration = instantiateTaskServiceConfiguration();
        this.taskServiceConfiguration.setHistoryLevel(this.historyLevel);
        this.taskServiceConfiguration.setClock(this.clock);
        this.taskServiceConfiguration.setObjectMapper(this.objectMapper);
        this.taskServiceConfiguration.setEventDispatcher(this.eventDispatcher);
        this.taskServiceConfiguration.setEnableHistoricTaskLogging(this.enableHistoricTaskLogging);

        if (this.taskPostProcessor != null) {
            this.taskServiceConfiguration.setTaskPostProcessor(this.taskPostProcessor);
        } else {
            this.taskServiceConfiguration.setTaskPostProcessor(new DefaultTaskPostProcessor());
        }

        if (this.internalHistoryTaskManager != null) {
            this.taskServiceConfiguration.setInternalHistoryTaskManager(this.internalHistoryTaskManager);
        } else {
            this.taskServiceConfiguration.setInternalHistoryTaskManager(new DefaultHistoryTaskManager(this));
        }

        if (this.internalTaskVariableScopeResolver != null) {
            this.taskServiceConfiguration.setInternalTaskVariableScopeResolver(this.internalTaskVariableScopeResolver);
        } else {
            this.taskServiceConfiguration.setInternalTaskVariableScopeResolver(new DefaultTaskVariableScopeResolver(this));
        }

        if (this.internalTaskAssignmentManager != null) {
            this.taskServiceConfiguration.setInternalTaskAssignmentManager(this.internalTaskAssignmentManager);
        } else {
            this.taskServiceConfiguration.setInternalTaskAssignmentManager(new DefaultTaskAssignmentManager());
        }

        if (this.internalTaskLocalizationManager != null) {
            this.taskServiceConfiguration.setInternalTaskLocalizationManager(this.internalTaskLocalizationManager);
        } else {
            this.taskServiceConfiguration.setInternalTaskLocalizationManager(new DefaultTaskLocalizationManager(this));
        }

        this.taskServiceConfiguration.setEnableTaskRelationshipCounts(this.performanceSettings.isEnableTaskRelationshipCounts());
        this.taskServiceConfiguration.setEnableLocalization(this.performanceSettings.isEnableLocalization());
        this.taskServiceConfiguration.setTaskQueryInterceptor(this.taskQueryInterceptor);
        this.taskServiceConfiguration.setHistoricTaskQueryInterceptor(this.historicTaskQueryInterceptor);
        this.taskServiceConfiguration.setTaskQueryLimit(this.taskQueryLimit);
        this.taskServiceConfiguration.setHistoricTaskQueryLimit(this.historicTaskQueryLimit);

        this.taskServiceConfiguration.init();

        if (dbSqlSessionFactory != null && taskServiceConfiguration.getTaskDataManager() instanceof AbstractDataManager) {
            dbSqlSessionFactory.addLogicalEntityClassMapping("task", ((AbstractDataManager) taskServiceConfiguration.getTaskDataManager()).getManagedEntityClass());
        }

        addServiceConfiguration(EngineConfigurationConstants.KEY_TASK_SERVICE_CONFIG, this.taskServiceConfiguration);
    }

    protected TaskServiceConfiguration instantiateTaskServiceConfiguration() {
        return new TaskServiceConfiguration(ScopeTypes.BPMN);
    }

    public void initJobServiceConfiguration() {
        if (jobServiceConfiguration == null) {
            this.jobServiceConfiguration = instantiateJobServiceConfiguration();
            this.jobServiceConfiguration.setHistoryLevel(this.historyLevel);
            this.jobServiceConfiguration.setClock(this.clock);
            this.jobServiceConfiguration.setObjectMapper(this.objectMapper);
            this.jobServiceConfiguration.setEventDispatcher(this.eventDispatcher);
            this.jobServiceConfiguration.setCommandExecutor(this.commandExecutor);
            this.jobServiceConfiguration.setExpressionManager(this.expressionManager);
            this.jobServiceConfiguration.setBusinessCalendarManager(this.businessCalendarManager);

            this.jobServiceConfiguration.setFailedJobCommandFactory(this.failedJobCommandFactory);

            List<AsyncRunnableExecutionExceptionHandler> exceptionHandlers = new ArrayList<>();
            if (customAsyncRunnableExecutionExceptionHandlers != null) {
                exceptionHandlers.addAll(customAsyncRunnableExecutionExceptionHandlers);
            }

            if (addDefaultExceptionHandler) {
                exceptionHandlers.add(new DefaultAsyncRunnableExecutionExceptionHandler());
            }

            if (internalJobParentStateResolver != null) {
                this.jobServiceConfiguration.setJobParentStateResolver(internalJobParentStateResolver);
            } else {
                this.jobServiceConfiguration.setJobParentStateResolver(new DefaultProcessJobParentStateResolver(this));
            }

            this.jobServiceConfiguration.setAsyncRunnableExecutionExceptionHandlers(exceptionHandlers);
            this.jobServiceConfiguration.setAsyncExecutorNumberOfRetries(this.asyncExecutorNumberOfRetries);
            this.jobServiceConfiguration.setAsyncExecutorResetExpiredJobsMaxTimeout(this.asyncExecutorResetExpiredJobsMaxTimeout);

            if (this.jobManager != null) {
                this.jobServiceConfiguration.setJobManager(this.jobManager);
            }

            if (this.internalJobManager != null) {
                this.jobServiceConfiguration.setInternalJobManager(this.internalJobManager);
            } else {
                this.jobServiceConfiguration.setInternalJobManager(new DefaultInternalJobManager(this));
            }

            if (this.internalJobCompatibilityManager != null) {
                this.jobServiceConfiguration.setInternalJobCompatibilityManager(internalJobCompatibilityManager);
            } else {
                this.jobServiceConfiguration.setInternalJobCompatibilityManager(new DefaultInternalJobCompatibilityManager(this));
            }

            // Async history job config
            jobServiceConfiguration.setJobTypeAsyncHistory(HistoryJsonConstants.JOB_HANDLER_TYPE_DEFAULT_ASYNC_HISTORY);
            jobServiceConfiguration.setJobTypeAsyncHistoryZipped(HistoryJsonConstants.JOB_HANDLER_TYPE_DEFAULT_ASYNC_HISTORY_ZIPPED);
            jobServiceConfiguration.setAsyncHistoryJsonGzipCompressionEnabled(isAsyncHistoryJsonGzipCompressionEnabled);
            jobServiceConfiguration.setAsyncHistoryJsonGroupingEnabled(isAsyncHistoryJsonGroupingEnabled);
            jobServiceConfiguration.setAsyncHistoryJsonGroupingThreshold(asyncHistoryJsonGroupingThreshold);

            // set the job processors
            this.jobServiceConfiguration.setJobProcessors(this.jobProcessors);
            this.jobServiceConfiguration.setHistoryJobProcessors(this.historyJobProcessors);

            this.jobServiceConfiguration.setJobExecutionScope(this.jobExecutionScope);
            this.jobServiceConfiguration.setHistoryJobExecutionScope(this.historyJobExecutionScope);

            this.jobServiceConfiguration.init();
        }

        if (this.jobHandlers != null) {
            for (String type : this.jobHandlers.keySet()) {
                this.jobServiceConfiguration.addJobHandler(type, this.jobHandlers.get(type));
            }
        }

        if (this.historyJobHandlers != null) {
            for (String type : this.historyJobHandlers.keySet()) {
                this.jobServiceConfiguration.addHistoryJobHandler(type, this.historyJobHandlers.get(type));
            }
        }

        addServiceConfiguration(EngineConfigurationConstants.KEY_JOB_SERVICE_CONFIG, this.jobServiceConfiguration);
    }

    protected JobServiceConfiguration instantiateJobServiceConfiguration() {
<<<<<<< HEAD
       return new JobServiceConfiguration(ScopeTypes.BPMN);
=======
        return new JobServiceConfiguration();
>>>>>>> a11a475f
    }

    public void addJobHandler(JobHandler jobHandler) {
        this.jobHandlers.put(jobHandler.getType(), jobHandler);
        if (this.jobServiceConfiguration != null) {
            this.jobServiceConfiguration.addJobHandler(jobHandler.getType(), jobHandler);
        }
    }

    public void removeJobHandler(String jobHandlerType) {
        this.jobHandlers.remove(jobHandlerType);
        if (this.jobServiceConfiguration != null) {
            this.jobServiceConfiguration.getJobHandlers().remove(jobHandlerType);
        }
    }

    public void addHistoryJobHandler(HistoryJobHandler historyJobHandler) {
        this.historyJobHandlers.put(historyJobHandler.getType(), historyJobHandler);
        if (this.jobServiceConfiguration != null) {
            this.jobServiceConfiguration.addHistoryJobHandler(historyJobHandler.getType(), historyJobHandler);
        }
    }

    public void afterInitTaskServiceConfiguration() {
        if (engineConfigurations.containsKey(EngineConfigurationConstants.KEY_IDM_ENGINE_CONFIG)) {
            IdmEngineConfigurationApi idmEngineConfiguration = (IdmEngineConfigurationApi) engineConfigurations.get(EngineConfigurationConstants.KEY_IDM_ENGINE_CONFIG);
            this.taskServiceConfiguration.setIdmIdentityService(idmEngineConfiguration.getIdmIdentityService());
        }
    }
<<<<<<< HEAD
    
    public void initHistoryCleaningManager() {
        if (historyCleaningManager == null) {
            historyCleaningManager = new DefaultHistoryCleaningManager(this);
        }
    }
    
=======

>>>>>>> a11a475f
    public void removeHistoryJobHandler(String historyJobHandlerType) {
        this.historyJobHandlers.remove(historyJobHandlerType);
        if (this.jobServiceConfiguration != null) {
            this.jobServiceConfiguration.getHistoryJobHandlers().remove(historyJobHandlerType);
        }
    }

    // deployers
    // ////////////////////////////////////////////////////////////////

    public void initProcessDefinitionCache() {
        if (processDefinitionCache == null) {
            if (processDefinitionCacheLimit <= 0) {
                processDefinitionCache = new DefaultDeploymentCache<>();
            } else {
                processDefinitionCache = new DefaultDeploymentCache<>(processDefinitionCacheLimit);
            }
        }
    }

    public void initProcessDefinitionInfoCache() {
        if (processDefinitionInfoCache == null) {
            if (processDefinitionInfoCacheLimit <= 0) {
                processDefinitionInfoCache = new ProcessDefinitionInfoCache(commandExecutor);
            } else {
                processDefinitionInfoCache = new ProcessDefinitionInfoCache(commandExecutor, processDefinitionInfoCacheLimit);
            }
        }
    }

    public void initAppResourceCache() {
        if (appResourceCache == null) {
            if (appResourceCacheLimit <= 0) {
                appResourceCache = new DefaultDeploymentCache<>();
            } else {
                appResourceCache = new DefaultDeploymentCache<>(appResourceCacheLimit);
            }
        }
    }

    public void initKnowledgeBaseCache() {
        if (knowledgeBaseCache == null) {
            if (knowledgeBaseCacheLimit <= 0) {
                knowledgeBaseCache = new DefaultDeploymentCache<>();
            } else {
                knowledgeBaseCache = new DefaultDeploymentCache<>(knowledgeBaseCacheLimit);
            }
        }
    }

    public void initDeployers() {
        if (this.deployers == null) {
            this.deployers = new ArrayList<>();
            if (customPreDeployers != null) {
                this.deployers.addAll(customPreDeployers);
            }
            this.deployers.addAll(getDefaultDeployers());
            if (customPostDeployers != null) {
                this.deployers.addAll(customPostDeployers);
            }
        }

        if (deploymentManager == null) {
            deploymentManager = new DeploymentManager();
            deploymentManager.setDeployers(deployers);

            deploymentManager.setProcessDefinitionCache(processDefinitionCache);
            deploymentManager.setProcessDefinitionInfoCache(processDefinitionInfoCache);
            deploymentManager.setAppResourceCache(appResourceCache);
            deploymentManager.setKnowledgeBaseCache(knowledgeBaseCache);
            deploymentManager.setProcessEngineConfiguration(this);
            deploymentManager.setProcessDefinitionEntityManager(processDefinitionEntityManager);
            deploymentManager.setDeploymentEntityManager(deploymentEntityManager);
        }

        if (appResourceConverter == null) {
            appResourceConverter = new AppResourceConverterImpl(objectMapper);
        }
    }

    public void initBpmnDeployerDependencies() {

        if (parsedDeploymentBuilderFactory == null) {
            parsedDeploymentBuilderFactory = new ParsedDeploymentBuilderFactory();
        }
        if (parsedDeploymentBuilderFactory.getBpmnParser() == null) {
            parsedDeploymentBuilderFactory.setBpmnParser(bpmnParser);
        }

        if (timerManager == null) {
            timerManager = new TimerManager();
        }

        if (eventSubscriptionManager == null) {
            eventSubscriptionManager = new EventSubscriptionManager();
        }

        if (bpmnDeploymentHelper == null) {
            bpmnDeploymentHelper = new BpmnDeploymentHelper();
        }
        if (bpmnDeploymentHelper.getTimerManager() == null) {
            bpmnDeploymentHelper.setTimerManager(timerManager);
        }
        if (bpmnDeploymentHelper.getEventSubscriptionManager() == null) {
            bpmnDeploymentHelper.setEventSubscriptionManager(eventSubscriptionManager);
        }

        if (cachingAndArtifactsManager == null) {
            cachingAndArtifactsManager = new CachingAndArtifactsManager();
        }

        if (processDefinitionDiagramHelper == null) {
            processDefinitionDiagramHelper = new ProcessDefinitionDiagramHelper();
        }
    }

    public Collection<? extends EngineDeployer> getDefaultDeployers() {
        List<EngineDeployer> defaultDeployers = new ArrayList<>();

        if (bpmnDeployer == null) {
            bpmnDeployer = new BpmnDeployer();
        }

        initBpmnDeployerDependencies();

        bpmnDeployer.setIdGenerator(idGenerator);
        bpmnDeployer.setParsedDeploymentBuilderFactory(parsedDeploymentBuilderFactory);
        bpmnDeployer.setBpmnDeploymentHelper(bpmnDeploymentHelper);
        bpmnDeployer.setCachingAndArtifactsManager(cachingAndArtifactsManager);
        bpmnDeployer.setProcessDefinitionDiagramHelper(processDefinitionDiagramHelper);
        bpmnDeployer.setUsePrefixId(usePrefixId);

        defaultDeployers.add(bpmnDeployer);

        if (appDeployer == null) {
            appDeployer = new AppDeployer();
        }

        defaultDeployers.add(appDeployer);

        return defaultDeployers;
    }

    public void initListenerFactory() {
        if (listenerFactory == null) {
            DefaultListenerFactory defaultListenerFactory = new DefaultListenerFactory();
            defaultListenerFactory.setExpressionManager(expressionManager);
            listenerFactory = defaultListenerFactory;
        } else if ((listenerFactory instanceof AbstractBehaviorFactory) && ((AbstractBehaviorFactory) listenerFactory).getExpressionManager() == null) {
            ((AbstractBehaviorFactory) listenerFactory).setExpressionManager(expressionManager);
        }
    }

    public void initWsdlImporterFactory() {
        if (wsWsdlImporterFactory == null) {
            DefaultXMLImporterFactory defaultListenerFactory = new DefaultXMLImporterFactory();
            wsWsdlImporterFactory = defaultListenerFactory;
        }
    }

    public void initBehaviorFactory() {
        if (activityBehaviorFactory == null) {
            DefaultActivityBehaviorFactory defaultActivityBehaviorFactory = new DefaultActivityBehaviorFactory();
            defaultActivityBehaviorFactory.setExpressionManager(expressionManager);
            activityBehaviorFactory = defaultActivityBehaviorFactory;
        } else if ((activityBehaviorFactory instanceof AbstractBehaviorFactory) && ((AbstractBehaviorFactory) activityBehaviorFactory).getExpressionManager() == null) {
            ((AbstractBehaviorFactory) activityBehaviorFactory).setExpressionManager(expressionManager);
        }
    }

    public void initBpmnParser() {
        if (bpmnParser == null) {
            bpmnParser = new BpmnParser();
        }

        if (bpmnParseFactory == null) {
            bpmnParseFactory = new DefaultBpmnParseFactory();
        }

        bpmnParser.setBpmnParseFactory(bpmnParseFactory);
        bpmnParser.setActivityBehaviorFactory(activityBehaviorFactory);
        bpmnParser.setListenerFactory(listenerFactory);

        List<BpmnParseHandler> parseHandlers = new ArrayList<>();
        if (getPreBpmnParseHandlers() != null) {
            parseHandlers.addAll(getPreBpmnParseHandlers());
        }
        parseHandlers.addAll(getDefaultBpmnParseHandlers());
        if (getPostBpmnParseHandlers() != null) {
            parseHandlers.addAll(getPostBpmnParseHandlers());
        }

        BpmnParseHandlers bpmnParseHandlers = new BpmnParseHandlers();
        bpmnParseHandlers.addHandlers(parseHandlers);
        bpmnParser.setBpmnParserHandlers(bpmnParseHandlers);
    }

    public List<BpmnParseHandler> getDefaultBpmnParseHandlers() {

        // Alphabetic list of default parse handler classes
        List<BpmnParseHandler> bpmnParserHandlers = new ArrayList<>();
        bpmnParserHandlers.add(new BoundaryEventParseHandler());
        bpmnParserHandlers.add(new BusinessRuleParseHandler());
        bpmnParserHandlers.add(new CallActivityParseHandler());
        bpmnParserHandlers.add(new CaseServiceTaskParseHandler());
        bpmnParserHandlers.add(new CancelEventDefinitionParseHandler());
        bpmnParserHandlers.add(new CompensateEventDefinitionParseHandler());
        bpmnParserHandlers.add(new ConditionalEventDefinitionParseHandler());
        bpmnParserHandlers.add(new EndEventParseHandler());
        bpmnParserHandlers.add(new ErrorEventDefinitionParseHandler());
        bpmnParserHandlers.add(new EscalationEventDefinitionParseHandler());
        bpmnParserHandlers.add(new EventBasedGatewayParseHandler());
        bpmnParserHandlers.add(new ExclusiveGatewayParseHandler());
        bpmnParserHandlers.add(new InclusiveGatewayParseHandler());
        bpmnParserHandlers.add(new IntermediateCatchEventParseHandler());
        bpmnParserHandlers.add(new IntermediateThrowEventParseHandler());
        bpmnParserHandlers.add(new ManualTaskParseHandler());
        bpmnParserHandlers.add(new MessageEventDefinitionParseHandler());
        bpmnParserHandlers.add(new ParallelGatewayParseHandler());
        bpmnParserHandlers.add(new ProcessParseHandler());
        bpmnParserHandlers.add(new ReceiveTaskParseHandler());
        bpmnParserHandlers.add(new ScriptTaskParseHandler());
        bpmnParserHandlers.add(new SendTaskParseHandler());
        bpmnParserHandlers.add(new SequenceFlowParseHandler());
        bpmnParserHandlers.add(new ServiceTaskParseHandler());
        bpmnParserHandlers.add(new HttpServiceTaskParseHandler());
        bpmnParserHandlers.add(new SignalEventDefinitionParseHandler());
        bpmnParserHandlers.add(new StartEventParseHandler());
        bpmnParserHandlers.add(new SubProcessParseHandler());
        bpmnParserHandlers.add(new EventSubProcessParseHandler());
        bpmnParserHandlers.add(new AdhocSubProcessParseHandler());
        bpmnParserHandlers.add(new TaskParseHandler());
        bpmnParserHandlers.add(new TimerEventDefinitionParseHandler());
        bpmnParserHandlers.add(new TransactionParseHandler());
        bpmnParserHandlers.add(new UserTaskParseHandler());

        // Replace any default handler if the user wants to replace them
        if (customDefaultBpmnParseHandlers != null) {

            Map<Class<?>, BpmnParseHandler> customParseHandlerMap = new HashMap<>();
            for (BpmnParseHandler bpmnParseHandler : customDefaultBpmnParseHandlers) {
                for (Class<?> handledType : bpmnParseHandler.getHandledTypes()) {
                    customParseHandlerMap.put(handledType, bpmnParseHandler);
                }
            }

            for (int i = 0; i < bpmnParserHandlers.size(); i++) {
                // All the default handlers support only one type
                BpmnParseHandler defaultBpmnParseHandler = bpmnParserHandlers.get(i);
                if (defaultBpmnParseHandler.getHandledTypes().size() != 1) {
                    StringBuilder supportedTypes = new StringBuilder();
                    for (Class<?> type : defaultBpmnParseHandler.getHandledTypes()) {
                        supportedTypes.append(" ").append(type.getCanonicalName()).append(" ");
                    }
                    throw new FlowableException("The default BPMN parse handlers should only support one type, but " + defaultBpmnParseHandler.getClass() + " supports " + supportedTypes
                        + ". This is likely a programmatic error");
                } else {
                    Class<?> handledType = defaultBpmnParseHandler.getHandledTypes().iterator().next();
                    if (customParseHandlerMap.containsKey(handledType)) {
                        BpmnParseHandler newBpmnParseHandler = customParseHandlerMap.get(handledType);
                        logger.info("Replacing default BpmnParseHandler {} with {}", defaultBpmnParseHandler.getClass().getName(), newBpmnParseHandler.getClass().getName());
                        bpmnParserHandlers.set(i, newBpmnParseHandler);
                    }
                }
            }
        }

        return bpmnParserHandlers;
    }

    public void initProcessDiagramGenerator() {
        if (processDiagramGenerator == null) {
            processDiagramGenerator = new DefaultProcessDiagramGenerator();
        }
    }

    public void initJobHandlers() {
        jobHandlers = new HashMap<>();

        AsyncContinuationJobHandler asyncContinuationJobHandler = new AsyncContinuationJobHandler();
        jobHandlers.put(asyncContinuationJobHandler.getType(), asyncContinuationJobHandler);

        AsyncTriggerJobHandler asyncTriggerJobHandler = new AsyncTriggerJobHandler();
        jobHandlers.put(asyncTriggerJobHandler.getType(), asyncTriggerJobHandler);

        TriggerTimerEventJobHandler triggerTimerEventJobHandler = new TriggerTimerEventJobHandler();
        jobHandlers.put(triggerTimerEventJobHandler.getType(), triggerTimerEventJobHandler);

        TimerStartEventJobHandler timerStartEvent = new TimerStartEventJobHandler();
        jobHandlers.put(timerStartEvent.getType(), timerStartEvent);

        TimerSuspendProcessDefinitionHandler suspendProcessDefinitionHandler = new TimerSuspendProcessDefinitionHandler();
        jobHandlers.put(suspendProcessDefinitionHandler.getType(), suspendProcessDefinitionHandler);

        TimerActivateProcessDefinitionHandler activateProcessDefinitionHandler = new TimerActivateProcessDefinitionHandler();
        jobHandlers.put(activateProcessDefinitionHandler.getType(), activateProcessDefinitionHandler);

        ProcessEventJobHandler processEventJobHandler = new ProcessEventJobHandler();
        jobHandlers.put(processEventJobHandler.getType(), processEventJobHandler);

        AsyncCompleteCallActivityJobHandler asyncCompleteCallActivityJobHandler = new AsyncCompleteCallActivityJobHandler();
        jobHandlers.put(asyncCompleteCallActivityJobHandler.getType(), asyncCompleteCallActivityJobHandler);
        
        BpmnHistoryCleanupJobHandler bpmnHistoryCleanupJobHandler = new BpmnHistoryCleanupJobHandler();
        jobHandlers.put(bpmnHistoryCleanupJobHandler.getType(), bpmnHistoryCleanupJobHandler);

        ProcessInstanceMigrationJobHandler processInstanceMigrationJobHandler = new ProcessInstanceMigrationJobHandler();
        jobHandlers.put(processInstanceMigrationJobHandler.getType(), processInstanceMigrationJobHandler);

        ProcessInstanceMigrationValidationJobHandler processInstanceMigrationValidationJobHandler = new ProcessInstanceMigrationValidationJobHandler();
        jobHandlers.put(processInstanceMigrationValidationJobHandler.getType(), processInstanceMigrationValidationJobHandler);

        // if we have custom job handlers, register them
        if (getCustomJobHandlers() != null) {
            for (JobHandler customJobHandler : getCustomJobHandlers()) {
                jobHandlers.put(customJobHandler.getType(), customJobHandler);
            }
        }
    }

    protected void initHistoryJobHandlers() {
        if (isAsyncHistoryEnabled) {
            historyJobHandlers = new HashMap<>();

            List<HistoryJsonTransformer> allHistoryJsonTransformers = new ArrayList<>(initDefaultHistoryJsonTransformers());
            if (customHistoryJsonTransformers != null) {
                allHistoryJsonTransformers.addAll(customHistoryJsonTransformers);
            }

            AsyncHistoryJobHandler asyncHistoryJobHandler = new AsyncHistoryJobHandler(HistoryJsonConstants.JOB_HANDLER_TYPE_DEFAULT_ASYNC_HISTORY);
            allHistoryJsonTransformers.forEach(asyncHistoryJobHandler::addHistoryJsonTransformer);
            asyncHistoryJobHandler.setAsyncHistoryJsonGroupingEnabled(isAsyncHistoryJsonGroupingEnabled);
            historyJobHandlers.put(asyncHistoryJobHandler.getType(), asyncHistoryJobHandler);

            AsyncHistoryJobZippedHandler asyncHistoryJobZippedHandler = new AsyncHistoryJobZippedHandler(HistoryJsonConstants.JOB_HANDLER_TYPE_DEFAULT_ASYNC_HISTORY_ZIPPED);
            allHistoryJsonTransformers.forEach(asyncHistoryJobZippedHandler::addHistoryJsonTransformer);
            asyncHistoryJobZippedHandler.setAsyncHistoryJsonGroupingEnabled(isAsyncHistoryJsonGroupingEnabled);
            historyJobHandlers.put(asyncHistoryJobZippedHandler.getType(), asyncHistoryJobZippedHandler);

            if (getCustomHistoryJobHandlers() != null) {
                for (HistoryJobHandler customJobHandler : getCustomHistoryJobHandlers()) {
                    historyJobHandlers.put(customJobHandler.getType(), customJobHandler);
                }
            }
        }
    }

    protected List<HistoryJsonTransformer> initDefaultHistoryJsonTransformers() {
        List<HistoryJsonTransformer> historyJsonTransformers = new ArrayList<>();
        historyJsonTransformers.add(new ProcessInstanceStartHistoryJsonTransformer());
        historyJsonTransformers.add(new ProcessInstanceEndHistoryJsonTransformer());
        historyJsonTransformers.add(new ProcessInstanceDeleteHistoryJsonTransformer());
        historyJsonTransformers.add(new ProcessInstanceDeleteHistoryByProcessDefinitionIdJsonTransformer());
        historyJsonTransformers.add(new ProcessInstancePropertyChangedHistoryJsonTransformer());
        historyJsonTransformers.add(new SubProcessInstanceStartHistoryJsonTransformer());
        historyJsonTransformers.add(new SetProcessDefinitionHistoryJsonTransformer());
        historyJsonTransformers.add(new UpdateProcessDefinitionCascadeHistoryJsonTransformer());

        historyJsonTransformers.add(new ActivityStartHistoryJsonTransformer());
        historyJsonTransformers.add(new ActivityEndHistoryJsonTransformer());
        historyJsonTransformers.add(new ActivityFullHistoryJsonTransformer());
        historyJsonTransformers.add(new ActivityUpdateHistoryJsonTransformer());

        historyJsonTransformers.add(new TaskCreatedHistoryJsonTransformer());
        historyJsonTransformers.add(new TaskEndedHistoryJsonTransformer());

        historyJsonTransformers.add(new TaskPropertyChangedHistoryJsonTransformer());
        historyJsonTransformers.add(new TaskAssigneeChangedHistoryJsonTransformer());
        historyJsonTransformers.add(new TaskOwnerChangedHistoryJsonTransformer());

        historyJsonTransformers.add(new IdentityLinkCreatedHistoryJsonTransformer());
        historyJsonTransformers.add(new IdentityLinkDeletedHistoryJsonTransformer());

        historyJsonTransformers.add(new EntityLinkCreatedHistoryJsonTransformer());
        historyJsonTransformers.add(new EntityLinkDeletedHistoryJsonTransformer());

        historyJsonTransformers.add(new VariableCreatedHistoryJsonTransformer());
        historyJsonTransformers.add(new VariableUpdatedHistoryJsonTransformer());
        historyJsonTransformers.add(new VariableRemovedHistoryJsonTransformer());
        historyJsonTransformers.add(new HistoricDetailVariableUpdateHistoryJsonTransformer());
        historyJsonTransformers.add(new FormPropertiesSubmittedHistoryJsonTransformer());

        historyJsonTransformers.add(new HistoricUserTaskLogRecordJsonTransformer());
        historyJsonTransformers.add(new HistoricUserTaskLogDeleteJsonTransformer());
        return historyJsonTransformers;
    }

    // async executor
    // /////////////////////////////////////////////////////////////

    public void initAsyncExecutor() {
        if (asyncExecutor == null) {
            DefaultAsyncJobExecutor defaultAsyncExecutor = new DefaultAsyncJobExecutor();
            if (asyncExecutorExecuteAsyncRunnableFactory != null) {
                defaultAsyncExecutor.setExecuteAsyncRunnableFactory(asyncExecutorExecuteAsyncRunnableFactory);
            }

            // Message queue mode
            defaultAsyncExecutor.setMessageQueueMode(asyncExecutorMessageQueueMode);

            // Thread pool config
            defaultAsyncExecutor.setCorePoolSize(asyncExecutorCorePoolSize);
            defaultAsyncExecutor.setMaxPoolSize(asyncExecutorMaxPoolSize);
            defaultAsyncExecutor.setKeepAliveTime(asyncExecutorThreadKeepAliveTime);

            // Threadpool queue
            if (asyncExecutorThreadPoolQueue != null) {
                defaultAsyncExecutor.setThreadPoolQueue(asyncExecutorThreadPoolQueue);
            }
            defaultAsyncExecutor.setQueueSize(asyncExecutorThreadPoolQueueSize);

            // Thread flags
            defaultAsyncExecutor.setAsyncJobAcquisitionEnabled(isAsyncExecutorAsyncJobAcquisitionEnabled);
            defaultAsyncExecutor.setTimerJobAcquisitionEnabled(isAsyncExecutorTimerJobAcquisitionEnabled);
            defaultAsyncExecutor.setResetExpiredJobEnabled(isAsyncExecutorResetExpiredJobsEnabled);

            // Acquisition wait time
            defaultAsyncExecutor.setDefaultTimerJobAcquireWaitTimeInMillis(asyncExecutorDefaultTimerJobAcquireWaitTime);
            defaultAsyncExecutor.setDefaultAsyncJobAcquireWaitTimeInMillis(asyncExecutorDefaultAsyncJobAcquireWaitTime);

            // Queue full wait time
            defaultAsyncExecutor.setDefaultQueueSizeFullWaitTimeInMillis(asyncExecutorDefaultQueueSizeFullWaitTime);

            // Job locking
            defaultAsyncExecutor.setTimerLockTimeInMillis(asyncExecutorTimerLockTimeInMillis);
            defaultAsyncExecutor.setAsyncJobLockTimeInMillis(asyncExecutorAsyncJobLockTimeInMillis);
            if (asyncExecutorLockOwner != null) {
                defaultAsyncExecutor.setLockOwner(asyncExecutorLockOwner);
            }

            // Reset expired
            defaultAsyncExecutor.setResetExpiredJobsInterval(asyncExecutorResetExpiredJobsInterval);
            defaultAsyncExecutor.setResetExpiredJobsPageSize(asyncExecutorResetExpiredJobsPageSize);

            // Shutdown
            defaultAsyncExecutor.setSecondsToWaitOnShutdown(asyncExecutorSecondsToWaitOnShutdown);

            // Tenant
            defaultAsyncExecutor.setTenantId(asyncExecutorTenantId);
            
            asyncExecutor = defaultAsyncExecutor;
        }

        asyncExecutor.setJobServiceConfiguration(jobServiceConfiguration);
        asyncExecutor.setAutoActivate(asyncExecutorActivate);
        jobServiceConfiguration.setAsyncExecutor(asyncExecutor);
    }

    public void initAsyncHistoryExecutor() {
        if (isAsyncHistoryEnabled) {
            if (asyncHistoryExecutor == null) {
                DefaultAsyncHistoryJobExecutor defaultAsyncHistoryExecutor = new DefaultAsyncHistoryJobExecutor();

                // Message queue mode
                defaultAsyncHistoryExecutor.setMessageQueueMode(asyncHistoryExecutorMessageQueueMode);

                // Thread pool config
                defaultAsyncHistoryExecutor.setCorePoolSize(asyncHistoryExecutorCorePoolSize);
                defaultAsyncHistoryExecutor.setMaxPoolSize(asyncHistoryExecutorMaxPoolSize);
                defaultAsyncHistoryExecutor.setKeepAliveTime(asyncHistoryExecutorThreadKeepAliveTime);

                // Threadpool queue
                if (asyncHistoryExecutorThreadPoolQueue != null) {
                    defaultAsyncHistoryExecutor.setThreadPoolQueue(asyncHistoryExecutorThreadPoolQueue);
                }
                defaultAsyncHistoryExecutor.setQueueSize(asyncHistoryExecutorThreadPoolQueueSize);

                // Thread flags
                defaultAsyncHistoryExecutor.setAsyncJobAcquisitionEnabled(isAsyncHistoryExecutorAsyncJobAcquisitionEnabled);
                defaultAsyncHistoryExecutor.setTimerJobAcquisitionEnabled(isAsyncHistoryExecutorTimerJobAcquisitionEnabled);
                defaultAsyncHistoryExecutor.setResetExpiredJobEnabled(isAsyncHistoryExecutorResetExpiredJobsEnabled);

                // Acquisition wait time
                defaultAsyncHistoryExecutor.setDefaultAsyncJobAcquireWaitTimeInMillis(asyncHistoryExecutorDefaultAsyncJobAcquireWaitTime);

                // Queue full wait time
                defaultAsyncHistoryExecutor.setDefaultQueueSizeFullWaitTimeInMillis(asyncHistoryExecutorDefaultQueueSizeFullWaitTime);

                // Job locking
                defaultAsyncHistoryExecutor.setAsyncJobLockTimeInMillis(asyncHistoryExecutorAsyncJobLockTimeInMillis);
                if (asyncHistoryExecutorLockOwner != null) {
                    defaultAsyncHistoryExecutor.setLockOwner(asyncHistoryExecutorLockOwner);
                }

                // Reset expired
                defaultAsyncHistoryExecutor.setResetExpiredJobsInterval(asyncHistoryExecutorResetExpiredJobsInterval);
                defaultAsyncHistoryExecutor.setResetExpiredJobsPageSize(asyncHistoryExecutorResetExpiredJobsPageSize);

                // Shutdown
                defaultAsyncHistoryExecutor.setSecondsToWaitOnShutdown(asyncHistoryExecutorSecondsToWaitOnShutdown);

                asyncHistoryExecutor = defaultAsyncHistoryExecutor;

                if (asyncHistoryExecutor.getJobServiceConfiguration() == null) {
                    asyncHistoryExecutor.setJobServiceConfiguration(jobServiceConfiguration);
                }
                asyncHistoryExecutor.setAutoActivate(asyncHistoryExecutorActivate);

            } else {
                // In case an async history executor was injected, only the job handlers are set. 
                // In the normal case, these are set on the jobServiceConfiguration, but these are not shared between instances
                if (historyJobHandlers != null) {
                    if (asyncHistoryExecutor.getJobServiceConfiguration() == null) {
                        asyncHistoryExecutor.setJobServiceConfiguration(jobServiceConfiguration);
                    }
                    historyJobHandlers.forEach((type, handler) -> {
                        asyncHistoryExecutor.getJobServiceConfiguration().mergeHistoryJobHandler(handler);
                    });
                }

            }

        }

        if (asyncHistoryExecutor != null) {
            jobServiceConfiguration.setAsyncHistoryExecutor(asyncHistoryExecutor);
            jobServiceConfiguration.setAsyncHistoryExecutorNumberOfRetries(asyncHistoryExecutorNumberOfRetries);
        }
    }

    // history
    // //////////////////////////////////////////////////////////////////

    public void initHistoryLevel() {
        if (historyLevel == null) {
            historyLevel = HistoryLevel.getHistoryLevelForKey(getHistory());
        }
    }

    // id generator
    // /////////////////////////////////////////////////////////////

    @Override
    public void initIdGenerator() {
        if (idGenerator == null) {
            DbIdGenerator dbIdGenerator = new DbIdGenerator();
            dbIdGenerator.setIdBlockSize(idBlockSize);
            idGenerator = dbIdGenerator;
        }

        if (idGenerator instanceof DbIdGenerator) {
            DbIdGenerator dbIdGenerator = (DbIdGenerator) idGenerator;
            if (dbIdGenerator.getIdBlockSize() == 0) {
                dbIdGenerator.setIdBlockSize(idBlockSize);
            }
            if (dbIdGenerator.getCommandExecutor() == null) {
                dbIdGenerator.setCommandExecutor(getCommandExecutor());
            }
            if (dbIdGenerator.getCommandConfig() == null) {
                dbIdGenerator.setCommandConfig(getDefaultCommandConfig().transactionRequiresNew());
            }
        }
    }

    // OTHER
    // ////////////////////////////////////////////////////////////////////

    @Override
    public void initTransactionFactory() {
        if (transactionFactory == null) {
            if (transactionsExternallyManaged) {
                transactionFactory = new ManagedTransactionFactory();
            } else {
                transactionFactory = new JdbcTransactionFactory();
            }
        }
    }

    public void initHelpers() {
        if (processInstanceHelper == null) {
            processInstanceHelper = new ProcessInstanceHelper();
        }
        if (listenerNotificationHelper == null) {
            listenerNotificationHelper = new ListenerNotificationHelper();
        }
        if (formHandlerHelper == null) {
            formHandlerHelper = new FormHandlerHelper();
        }
    }

    public void initVariableTypes() {
        if (variableTypes == null) {
            variableTypes = new DefaultVariableTypes();
            if (customPreVariableTypes != null) {
                for (VariableType customVariableType : customPreVariableTypes) {
                    variableTypes.addType(customVariableType);
                }
            }
            variableTypes.addType(new NullType());
            variableTypes.addType(new StringType(getMaxLengthString()));
            variableTypes.addType(new LongStringType(getMaxLengthString() + 1));
            variableTypes.addType(new BooleanType());
            variableTypes.addType(new ShortType());
            variableTypes.addType(new IntegerType());
            variableTypes.addType(new LongType());
            variableTypes.addType(new DateType());
            variableTypes.addType(new JodaDateType());
            variableTypes.addType(new JodaDateTimeType());
            variableTypes.addType(new DoubleType());
            variableTypes.addType(new UUIDType());
            variableTypes.addType(new JsonType(getMaxLengthString(), objectMapper));
            variableTypes.addType(new LongJsonType(getMaxLengthString() + 1, objectMapper));
            variableTypes.addType(new ByteArrayType());
            variableTypes.addType(new SerializableType(serializableVariableTypeTrackDeserializedObjects));
            if (customPostVariableTypes != null) {
                for (VariableType customVariableType : customPostVariableTypes) {
                    variableTypes.addType(customVariableType);
                }
            }
        }
    }

    public void initFormEngines() {
        if (formEngines == null) {
            formEngines = new HashMap<>();
            FormEngine defaultFormEngine = new JuelFormEngine();
            formEngines.put(null, defaultFormEngine); // default form engine is
            // looked up with null
            formEngines.put(defaultFormEngine.getName(), defaultFormEngine);
        }
        if (customFormEngines != null) {
            for (FormEngine formEngine : customFormEngines) {
                formEngines.put(formEngine.getName(), formEngine);
            }
        }
    }

    public void initFormTypes() {
        if (formTypes == null) {
            formTypes = new FormTypes();
            formTypes.addFormType(new StringFormType());
            formTypes.addFormType(new LongFormType());
            formTypes.addFormType(new DateFormType("dd/MM/yyyy"));
            formTypes.addFormType(new BooleanFormType());
            formTypes.addFormType(new DoubleFormType());
        }
        if (customFormTypes != null) {
            for (AbstractFormType customFormType : customFormTypes) {
                formTypes.addFormType(customFormType);
            }
        }
    }

    public void initScriptingEngines() {
        if (resolverFactories == null) {
            resolverFactories = new ArrayList<>();
            resolverFactories.add(new VariableScopeResolverFactory());
            resolverFactories.add(new BeansResolverFactory());
        }
        if (scriptingEngines == null) {
            scriptingEngines = new ScriptingEngines(new ScriptBindingsFactory(this, resolverFactories));
        }
    }

    public void initExpressionManager() {
        if (expressionManager == null) {
            ProcessExpressionManager processExpressionManager = new ProcessExpressionManager(delegateInterceptor, beans);

            if (isExpressionCacheEnabled) {
                processExpressionManager.setExpressionCache(new DefaultDeploymentCache<>(expressionCacheSize));
                processExpressionManager.setExpressionTextLengthCacheLimit(expressionTextLengthCacheLimit);
            }

            expressionManager = processExpressionManager;
        }
        expressionManager.setFunctionDelegates(flowableFunctionDelegates);
        expressionManager.setExpressionEnhancers(expressionEnhancers);
    }

    public void initBusinessCalendarManager() {
        if (businessCalendarManager == null) {
            MapBusinessCalendarManager mapBusinessCalendarManager = new MapBusinessCalendarManager();
            mapBusinessCalendarManager.addBusinessCalendar(DurationBusinessCalendar.NAME, new DurationBusinessCalendar(this.clock));
            mapBusinessCalendarManager.addBusinessCalendar(DueDateBusinessCalendar.NAME, new DueDateBusinessCalendar(this.clock));
            mapBusinessCalendarManager.addBusinessCalendar(CycleBusinessCalendar.NAME, new CycleBusinessCalendar(this.clock));

            businessCalendarManager = mapBusinessCalendarManager;
        }
    }

    public void initAgendaFactory() {
        if (this.agendaFactory == null) {
            this.agendaFactory = new DefaultFlowableEngineAgendaFactory();
        }
    }

    public void initDelegateInterceptor() {
        if (delegateInterceptor == null) {
            delegateInterceptor = new DefaultDelegateInterceptor();
        }
    }

    public void initEventHandlers() {
        if (eventHandlers == null) {
            eventHandlers = new HashMap<>();

            SignalEventHandler signalEventHandler = new SignalEventHandler();
            eventHandlers.put(signalEventHandler.getEventHandlerType(), signalEventHandler);

            CompensationEventHandler compensationEventHandler = new CompensationEventHandler();
            eventHandlers.put(compensationEventHandler.getEventHandlerType(), compensationEventHandler);

            MessageEventHandler messageEventHandler = new MessageEventHandler();
            eventHandlers.put(messageEventHandler.getEventHandlerType(), messageEventHandler);

        }
        if (customEventHandlers != null) {
            for (EventHandler eventHandler : customEventHandlers) {
                eventHandlers.put(eventHandler.getEventHandlerType(), eventHandler);
            }
        }
    }

    // JPA
    // //////////////////////////////////////////////////////////////////////

    public void initJpa() {
        if (jpaPersistenceUnitName != null) {
            jpaEntityManagerFactory = JpaHelper.createEntityManagerFactory(jpaPersistenceUnitName);
        }
        if (jpaEntityManagerFactory != null) {
            sessionFactories.put(EntityManagerSession.class, new EntityManagerSessionFactory(jpaEntityManagerFactory, jpaHandleTransaction, jpaCloseEntityManager));
            VariableType jpaType = variableTypes.getVariableType(JPAEntityVariableType.TYPE_NAME);
            // Add JPA-type
            if (jpaType == null) {
                // We try adding the variable right before SerializableType, if
                // available
                int serializableIndex = variableTypes.getTypeIndex(SerializableType.TYPE_NAME);
                if (serializableIndex > -1) {
                    variableTypes.addType(new JPAEntityVariableType(), serializableIndex);
                } else {
                    variableTypes.addType(new JPAEntityVariableType());
                }
            }

            jpaType = variableTypes.getVariableType(JPAEntityListVariableType.TYPE_NAME);

            // Add JPA-list type after regular JPA type if not already present
            if (jpaType == null) {
                variableTypes.addType(new JPAEntityListVariableType(), variableTypes.getTypeIndex(JPAEntityVariableType.TYPE_NAME));
            }
        }
    }

    public void initEventDispatcher() {
        if (this.eventDispatcher == null) {
            this.eventDispatcher = new FlowableEventDispatcherImpl();
        }

        if (this.additionalEventDispatchActions == null) {
            this.additionalEventDispatchActions = new ArrayList<>();
            this.additionalEventDispatchActions.add(new BpmnModelEventDispatchAction());
        }

        this.eventDispatcher.setEnabled(enableEventDispatcher);

        if (eventListeners != null) {
            for (FlowableEventListener listenerToAdd : eventListeners) {
                this.eventDispatcher.addEventListener(listenerToAdd);
            }
        }

        if (typedEventListeners != null) {
            for (Entry<String, List<FlowableEventListener>> listenersToAdd : typedEventListeners.entrySet()) {
                // Extract types from the given string
                FlowableEngineEventType[] types = FlowableEngineEventType.getTypesFromString(listenersToAdd.getKey());

                for (FlowableEventListener listenerToAdd : listenersToAdd.getValue()) {
                    this.eventDispatcher.addEventListener(listenerToAdd, types);
                }
            }
        }
    }

    public void initProcessValidator() {
        if (this.processValidator == null) {
            this.processValidator = new ProcessValidatorFactory().createDefaultProcessValidator();
        }
    }

    public void initFormFieldHandler() {
        if (this.formFieldHandler == null) {
            this.formFieldHandler = new DefaultFormFieldHandler();
        }
    }

    public void initShortHandExpressionFunctions() {
        if (shortHandExpressionFunctions == null) {
            shortHandExpressionFunctions = new ArrayList<>();

            String variableScopeName = "execution";

            shortHandExpressionFunctions.add(new VariableGetExpressionFunction(variableScopeName));
            shortHandExpressionFunctions.add(new VariableGetOrDefaultExpressionFunction(variableScopeName));

            shortHandExpressionFunctions.add(new VariableContainsAnyExpressionFunction(variableScopeName));
            shortHandExpressionFunctions.add(new VariableContainsExpressionFunction(variableScopeName));

            shortHandExpressionFunctions.add(new VariableEqualsExpressionFunction(variableScopeName));
            shortHandExpressionFunctions.add(new VariableNotEqualsExpressionFunction(variableScopeName));

            shortHandExpressionFunctions.add(new VariableExistsExpressionFunction(variableScopeName));
            shortHandExpressionFunctions.add(new VariableIsEmptyExpressionFunction(variableScopeName));
            shortHandExpressionFunctions.add(new VariableIsNotEmptyExpressionFunction(variableScopeName));

            shortHandExpressionFunctions.add(new VariableLowerThanExpressionFunction(variableScopeName));
            shortHandExpressionFunctions.add(new VariableLowerThanOrEqualsExpressionFunction(variableScopeName));
            shortHandExpressionFunctions.add(new VariableGreaterThanExpressionFunction(variableScopeName));
            shortHandExpressionFunctions.add(new VariableGreaterThanOrEqualsExpressionFunction(variableScopeName));
        }
    }

    public void initFunctionDelegates() {
        if (this.flowableFunctionDelegates == null) {
            this.flowableFunctionDelegates = new ArrayList<>();
            this.flowableFunctionDelegates.add(new FlowableDateFunctionDelegate());
<<<<<<< HEAD
            flowableFunctionDelegates.addAll(shortHandExpressionFunctions);
=======

            for (FlowableShortHandExpressionFunction expressionFunction : shortHandExpressionFunctions) {
                flowableFunctionDelegates.add(expressionFunction);
            }
>>>>>>> a11a475f
        }

        if (this.customFlowableFunctionDelegates != null) {
            this.flowableFunctionDelegates.addAll(this.customFlowableFunctionDelegates);
        }
    }

    public void initExpressionEnhancers() {
        if (expressionEnhancers == null) {
            expressionEnhancers = new ArrayList<>();
<<<<<<< HEAD
            expressionEnhancers.addAll(shortHandExpressionFunctions);
=======

            for (FlowableShortHandExpressionFunction expressionFunction : shortHandExpressionFunctions) {
                expressionEnhancers.add(expressionFunction);
            }

>>>>>>> a11a475f
        }

        if (customExpressionEnhancers != null) {
            expressionEnhancers.addAll(customExpressionEnhancers);
        }
    }

    public void initDatabaseEventLogging() {
        if (enableDatabaseEventLogging) {
            // Database event logging uses the default logging mechanism and adds
            // a specific event listener to the list of event listeners
            getEventDispatcher().addEventListener(new EventLogger(clock, objectMapper));
        }
    }

    public void initFlowable5CompatibilityHandler() {

        // If Flowable 5 compatibility is disabled, no need to do anything
        // If handler is injected, no need to do anything
        if (flowable5CompatibilityEnabled && flowable5CompatibilityHandler == null) {

            // Create default factory if nothing set
            if (flowable5CompatibilityHandlerFactory == null) {
                flowable5CompatibilityHandlerFactory = new DefaultFlowable5CompatibilityHandlerFactory();
            }

            // Create handler instance
            flowable5CompatibilityHandler = flowable5CompatibilityHandlerFactory.createFlowable5CompatibilityHandler();

            if (flowable5CompatibilityHandler != null) {
                logger.info("Found compatibility handler instance : {}", flowable5CompatibilityHandler.getClass());

                flowable5CompatibilityHandler.setFlowable6ProcessEngineConfiguration(this);
            }
        }

    }

    /**
     * Called when the {@link ProcessEngine} is initialized, but before it is returned
     */
    protected void postProcessEngineInitialisation() {
        if (validateFlowable5EntitiesEnabled) {
            commandExecutor.execute(new ValidateV5EntitiesCmd());
        }

        if (redeployFlowable5ProcessDefinitions) {
            commandExecutor.execute(new RedeployV5ProcessDefinitionsCmd());
        }

        if (performanceSettings.isValidateExecutionRelationshipCountConfigOnBoot()) {
            commandExecutor.execute(new ValidateExecutionRelatedEntityCountCfgCmd());
        }

        if (performanceSettings.isValidateTaskRelationshipCountConfigOnBoot()) {
            commandExecutor.execute(new ValidateTaskRelatedEntityCountCfgCmd());
        }

        // if Flowable 5 support is needed configure the Flowable 5 job processors via the compatibility handler
        if (flowable5CompatibilityEnabled) {
            flowable5CompatibilityHandler.setJobProcessor(this.flowable5JobProcessors);
        }
    }

    public Runnable getProcessEngineCloseRunnable() {
        return new Runnable() {

            @Override
            public void run() {
                commandExecutor.execute(getSchemaCommandConfig(), new SchemaOperationProcessEngineClose());
            }
        };
    }

    @Override
    protected List<EngineConfigurator> getEngineSpecificEngineConfigurators() {
        if (!disableIdmEngine) {
            List<EngineConfigurator> specificConfigurators = new ArrayList<>();
            if (idmEngineConfigurator != null) {
                specificConfigurators.add(idmEngineConfigurator);
            } else {
                specificConfigurators.add(new IdmEngineConfigurator());
            }
            return specificConfigurators;
        }
        return Collections.emptyList();
    }
<<<<<<< HEAD
    
    @Override
=======

>>>>>>> a11a475f
    public ProcessEngineConfigurationImpl addConfigurator(EngineConfigurator configurator) {
        super.addConfigurator(configurator);
        return this;
    }

    // getters and setters
    // //////////////////////////////////////////////////////

    @Override
    public ProcessEngineConfigurationImpl setEngineName(String processEngineName) {
        this.processEngineName = processEngineName;
        return this;
    }

    @Override
    public ProcessEngineConfigurationImpl setDatabaseSchemaUpdate(String databaseSchemaUpdate) {
        this.databaseSchemaUpdate = databaseSchemaUpdate;
        return this;
    }

    @Override
    public ProcessEngineConfigurationImpl setJdbcUrl(String jdbcUrl) {
        this.jdbcUrl = jdbcUrl;
        return this;
    }

    @Override
    public ProcessEngineConfigurationImpl setDefaultCommandConfig(CommandConfig defaultCommandConfig) {
        this.defaultCommandConfig = defaultCommandConfig;
        return this;
    }

    @Override
    public ProcessEngineConfigurationImpl setSchemaCommandConfig(CommandConfig schemaCommandConfig) {
        this.schemaCommandConfig = schemaCommandConfig;
        return this;
    }

    @Override
    public List<CommandInterceptor> getCustomPreCommandInterceptors() {
        return customPreCommandInterceptors;
    }

    @Override
    public ProcessEngineConfigurationImpl setCustomPreCommandInterceptors(List<CommandInterceptor> customPreCommandInterceptors) {
        this.customPreCommandInterceptors = customPreCommandInterceptors;
        return this;
    }

    @Override
    public List<CommandInterceptor> getCustomPostCommandInterceptors() {
        return customPostCommandInterceptors;
    }

    @Override
    public ProcessEngineConfigurationImpl setCustomPostCommandInterceptors(List<CommandInterceptor> customPostCommandInterceptors) {
        this.customPostCommandInterceptors = customPostCommandInterceptors;
        return this;
    }

    @Override
    public List<CommandInterceptor> getCommandInterceptors() {
        return commandInterceptors;
    }

    @Override
    public ProcessEngineConfigurationImpl setCommandInterceptors(List<CommandInterceptor> commandInterceptors) {
        this.commandInterceptors = commandInterceptors;
        return this;
    }

    @Override
    public RepositoryService getRepositoryService() {
        return repositoryService;
    }

    public ProcessEngineConfigurationImpl setRepositoryService(RepositoryService repositoryService) {
        this.repositoryService = repositoryService;
        return this;
    }

    @Override
    public RuntimeService getRuntimeService() {
        return runtimeService;
    }

    public ProcessEngineConfigurationImpl setRuntimeService(RuntimeService runtimeService) {
        this.runtimeService = runtimeService;
        return this;
    }

    @Override
    public HistoryService getHistoryService() {
        return historyService;
    }

    public ProcessEngineConfigurationImpl setHistoryService(HistoryService historyService) {
        this.historyService = historyService;
        return this;
    }

    @Override
    public IdentityService getIdentityService() {
        return identityService;
    }

    public ProcessEngineConfigurationImpl setIdentityService(IdentityService identityService) {
        this.identityService = identityService;
        return this;
    }

    @Override
    public TaskService getTaskService() {
        return taskService;
    }

    public ProcessEngineConfigurationImpl setTaskService(TaskService taskService) {
        this.taskService = taskService;
        return this;
    }

    @Override
    public FormService getFormService() {
        return formService;
    }

    public ProcessEngineConfigurationImpl setFormService(FormService formService) {
        this.formService = formService;
        return this;
    }

    @Override
    public ManagementService getManagementService() {
        return managementService;
    }

    public ProcessEngineConfigurationImpl setManagementService(ManagementService managementService) {
        this.managementService = managementService;
        return this;
    }

    public DynamicBpmnService getDynamicBpmnService() {
        return dynamicBpmnService;
    }

    public ProcessEngineConfigurationImpl setDynamicBpmnService(DynamicBpmnService dynamicBpmnService) {
        this.dynamicBpmnService = dynamicBpmnService;
        return this;
    }

    public ProcessInstanceMigrationService getProcessInstanceMigrationService() {
        return processInstanceMigrationService;
    }

    public void setProcessInstanceMigrationService(ProcessInstanceMigrationService processInstanceMigrationService) {
        this.processInstanceMigrationService = processInstanceMigrationService;
    }

    @Override
    public ProcessEngineConfigurationImpl getProcessEngineConfiguration() {
        return this;
    }

    public boolean isDisableIdmEngine() {
        return disableIdmEngine;
    }

    public ProcessEngineConfigurationImpl setDisableIdmEngine(boolean disableIdmEngine) {
        this.disableIdmEngine = disableIdmEngine;
        return this;
    }

    @Override
    public ProcessEngineConfigurationImpl setSessionFactories(Map<Class<?>, SessionFactory> sessionFactories) {
        this.sessionFactories = sessionFactories;
        return this;
    }

    public BpmnDeployer getBpmnDeployer() {
        return bpmnDeployer;
    }

    public ProcessEngineConfigurationImpl setBpmnDeployer(BpmnDeployer bpmnDeployer) {
        this.bpmnDeployer = bpmnDeployer;
        return this;
    }

    public BpmnParser getBpmnParser() {
        return bpmnParser;
    }

    public ProcessEngineConfigurationImpl setBpmnParser(BpmnParser bpmnParser) {
        this.bpmnParser = bpmnParser;
        return this;
    }

    public ParsedDeploymentBuilderFactory getParsedDeploymentBuilderFactory() {
        return parsedDeploymentBuilderFactory;
    }

    public ProcessEngineConfigurationImpl setParsedDeploymentBuilderFactory(ParsedDeploymentBuilderFactory parsedDeploymentBuilderFactory) {
        this.parsedDeploymentBuilderFactory = parsedDeploymentBuilderFactory;
        return this;
    }

    public TimerManager getTimerManager() {
        return timerManager;
    }

    public void setTimerManager(TimerManager timerManager) {
        this.timerManager = timerManager;
    }

    public EventSubscriptionManager getEventSubscriptionManager() {
        return eventSubscriptionManager;
    }

    public void setEventSubscriptionManager(EventSubscriptionManager eventSubscriptionManager) {
        this.eventSubscriptionManager = eventSubscriptionManager;
    }

    public BpmnDeploymentHelper getBpmnDeploymentHelper() {
        return bpmnDeploymentHelper;
    }

    public ProcessEngineConfigurationImpl setBpmnDeploymentHelper(BpmnDeploymentHelper bpmnDeploymentHelper) {
        this.bpmnDeploymentHelper = bpmnDeploymentHelper;
        return this;
    }

    public CachingAndArtifactsManager getCachingAndArtifactsManager() {
        return cachingAndArtifactsManager;
    }

    public void setCachingAndArtifactsManager(CachingAndArtifactsManager cachingAndArtifactsManager) {
        this.cachingAndArtifactsManager = cachingAndArtifactsManager;
    }

    public ProcessDefinitionDiagramHelper getProcessDefinitionDiagramHelper() {
        return processDefinitionDiagramHelper;
    }

    public ProcessEngineConfigurationImpl setProcessDefinitionDiagramHelper(ProcessDefinitionDiagramHelper processDefinitionDiagramHelper) {
        this.processDefinitionDiagramHelper = processDefinitionDiagramHelper;
        return this;
    }

    @Override
    public ProcessEngineConfigurationImpl setIdGenerator(IdGenerator idGenerator) {
        this.idGenerator = idGenerator;
        return this;
    }

    public String getWsSyncFactoryClassName() {
        return wsSyncFactoryClassName;
    }

    public ProcessEngineConfigurationImpl setWsSyncFactoryClassName(String wsSyncFactoryClassName) {
        this.wsSyncFactoryClassName = wsSyncFactoryClassName;
        return this;
    }

    public XMLImporterFactory getWsdlImporterFactory() {
        return wsWsdlImporterFactory;
    }

    public ProcessEngineConfigurationImpl setWsdlImporterFactory(XMLImporterFactory wsWsdlImporterFactory) {
        this.wsWsdlImporterFactory = wsWsdlImporterFactory;
        return this;
    }

    /**
     * Add or replace the address of the given web-service endpoint with the given value
     *
     * @param endpointName
     *     The endpoint name for which a new address must be set
     * @param address
     *     The new address of the endpoint
     */
    public ProcessEngineConfiguration addWsEndpointAddress(QName endpointName, URL address) {
        this.wsOverridenEndpointAddresses.put(endpointName, address);
        return this;
    }

    /**
     * Remove the address definition of the given web-service endpoint
     *
     * @param endpointName
     *     The endpoint name for which the address definition must be removed
     */
    public ProcessEngineConfiguration removeWsEndpointAddress(QName endpointName) {
        this.wsOverridenEndpointAddresses.remove(endpointName);
        return this;
    }

    public ConcurrentMap<QName, URL> getWsOverridenEndpointAddresses() {
        return this.wsOverridenEndpointAddresses;
    }

    public ProcessEngineConfiguration setWsOverridenEndpointAddresses(final ConcurrentMap<QName, URL> wsOverridenEndpointAddress) {
        this.wsOverridenEndpointAddresses.putAll(wsOverridenEndpointAddress);
        return this;
    }

    public Map<String, FormEngine> getFormEngines() {
        return formEngines;
    }

    public ProcessEngineConfigurationImpl setFormEngines(Map<String, FormEngine> formEngines) {
        this.formEngines = formEngines;
        return this;
    }

    public FormTypes getFormTypes() {
        return formTypes;
    }

    public ProcessEngineConfigurationImpl setFormTypes(FormTypes formTypes) {
        this.formTypes = formTypes;
        return this;
    }

    @Override
    public ScriptingEngines getScriptingEngines() {
        return scriptingEngines;
    }

    @Override
    public ProcessEngineConfigurationImpl setScriptingEngines(ScriptingEngines scriptingEngines) {
        this.scriptingEngines = scriptingEngines;
        return this;
    }

    @Override
    public VariableTypes getVariableTypes() {
        return variableTypes;
    }

    @Override
    public ProcessEngineConfigurationImpl setVariableTypes(VariableTypes variableTypes) {
        this.variableTypes = variableTypes;
        return this;
    }

    public InternalHistoryVariableManager getInternalHistoryVariableManager() {
        return internalHistoryVariableManager;
    }

    public ProcessEngineConfigurationImpl setInternalHistoryVariableManager(InternalHistoryVariableManager internalHistoryVariableManager) {
        this.internalHistoryVariableManager = internalHistoryVariableManager;
        return this;
    }

    public InternalTaskVariableScopeResolver getInternalTaskVariableScopeResolver() {
        return internalTaskVariableScopeResolver;
    }

    public ProcessEngineConfigurationImpl setInternalTaskVariableScopeResolver(InternalTaskVariableScopeResolver internalTaskVariableScopeResolver) {
        this.internalTaskVariableScopeResolver = internalTaskVariableScopeResolver;
        return this;
    }

    public InternalHistoryTaskManager getInternalHistoryTaskManager() {
        return internalHistoryTaskManager;
    }

    public ProcessEngineConfigurationImpl setInternalHistoryTaskManager(InternalHistoryTaskManager internalHistoryTaskManager) {
        this.internalHistoryTaskManager = internalHistoryTaskManager;
        return this;
    }

    public InternalTaskAssignmentManager getInternalTaskAssignmentManager() {
        return internalTaskAssignmentManager;
    }

    public ProcessEngineConfigurationImpl setInternalTaskAssignmentManager(InternalTaskAssignmentManager internalTaskAssignmentManager) {
        this.internalTaskAssignmentManager = internalTaskAssignmentManager;
        return this;
    }

    public IdentityLinkEventHandler getIdentityLinkEventHandler() {
        return identityLinkEventHandler;
    }

    public ProcessEngineConfigurationImpl setIdentityLinkEventHandler(IdentityLinkEventHandler identityLinkEventHandler) {
        this.identityLinkEventHandler = identityLinkEventHandler;
        return this;
    }

    public InternalTaskLocalizationManager getInternalTaskLocalizationManager() {
        return internalTaskLocalizationManager;
    }

    public ProcessEngineConfigurationImpl setInternalTaskLocalizationManager(InternalTaskLocalizationManager internalTaskLocalizationManager) {
        this.internalTaskLocalizationManager = internalTaskLocalizationManager;
        return this;
    }

    public InternalJobManager getInternalJobManager() {
        return internalJobManager;
    }

    public ProcessEngineConfigurationImpl setInternalJobManager(InternalJobManager internalJobManager) {
        this.internalJobManager = internalJobManager;
        return this;
    }

    public InternalJobCompatibilityManager getInternalJobCompatibilityManager() {
        return internalJobCompatibilityManager;
    }

    public ProcessEngineConfigurationImpl setInternalJobCompatibilityManager(InternalJobCompatibilityManager internalJobCompatibilityManager) {
        this.internalJobCompatibilityManager = internalJobCompatibilityManager;
        return this;
    }

    public boolean isSerializableVariableTypeTrackDeserializedObjects() {
        return serializableVariableTypeTrackDeserializedObjects;
    }

    public void setSerializableVariableTypeTrackDeserializedObjects(boolean serializableVariableTypeTrackDeserializedObjects) {
        this.serializableVariableTypeTrackDeserializedObjects = serializableVariableTypeTrackDeserializedObjects;
    }

    @Override
    public ExpressionManager getExpressionManager() {
        return expressionManager;
    }

    @Override
    public ProcessEngineConfigurationImpl setExpressionManager(ExpressionManager expressionManager) {
        this.expressionManager = expressionManager;
        return this;
    }

    public boolean isExpressionCacheEnabled() {
        return isExpressionCacheEnabled;
    }

    public ProcessEngineConfigurationImpl setExpressionCacheEnabled(boolean isExpressionCacheEnabled) {
        this.isExpressionCacheEnabled = isExpressionCacheEnabled;
        return this;
    }

    public int getExpressionCacheSize() {
        return expressionCacheSize;
    }

    public ProcessEngineConfigurationImpl setExpressionCacheSize(int expressionCacheSize) {
        this.expressionCacheSize = expressionCacheSize;
        return this;
    }

    public int getExpressionTextLengthCacheLimit() {
        return expressionTextLengthCacheLimit;
    }

    public ProcessEngineConfigurationImpl setExpressionTextLengthCacheLimit(int expressionTextLengthCacheLimit) {
        this.expressionTextLengthCacheLimit = expressionTextLengthCacheLimit;
        return this;
    }

    public BusinessCalendarManager getBusinessCalendarManager() {
        return businessCalendarManager;
    }

    public ProcessEngineConfigurationImpl setBusinessCalendarManager(BusinessCalendarManager businessCalendarManager) {
        this.businessCalendarManager = businessCalendarManager;
        return this;
    }

    public StartProcessInstanceInterceptor getStartProcessInstanceInterceptor() {
        return startProcessInstanceInterceptor;
    }

    public ProcessEngineConfigurationImpl setStartProcessInstanceInterceptor(StartProcessInstanceInterceptor startProcessInstanceInterceptor) {
        this.startProcessInstanceInterceptor = startProcessInstanceInterceptor;
        return this;
    }
    
    public CreateUserTaskInterceptor getCreateUserTaskInterceptor() {
        return createUserTaskInterceptor;
    }

    public ProcessEngineConfigurationImpl setCreateUserTaskInterceptor(CreateUserTaskInterceptor createUserTaskInterceptor) {
        this.createUserTaskInterceptor = createUserTaskInterceptor;
        return this;
    }

    public ProcessInstanceQueryInterceptor getProcessInstanceQueryInterceptor() {
        return processInstanceQueryInterceptor;
    }

    public ProcessEngineConfigurationImpl setProcessInstanceQueryInterceptor(ProcessInstanceQueryInterceptor processInstanceQueryInterceptor) {
        this.processInstanceQueryInterceptor = processInstanceQueryInterceptor;
        return this;
    }

    public ExecutionQueryInterceptor getExecutionQueryInterceptor() {
        return executionQueryInterceptor;
    }

    public ProcessEngineConfigurationImpl setExecutionQueryInterceptor(ExecutionQueryInterceptor executionQueryInterceptor) {
        this.executionQueryInterceptor = executionQueryInterceptor;
        return this;
    }

    public HistoricProcessInstanceQueryInterceptor getHistoricProcessInstanceQueryInterceptor() {
        return historicProcessInstanceQueryInterceptor;
    }

    public ProcessEngineConfigurationImpl setHistoricProcessInstanceQueryInterceptor(HistoricProcessInstanceQueryInterceptor historicProcessInstanceQueryInterceptor) {
        this.historicProcessInstanceQueryInterceptor = historicProcessInstanceQueryInterceptor;
        return this;
    }

    public TaskQueryInterceptor getTaskQueryInterceptor() {
        return taskQueryInterceptor;
    }

    public ProcessEngineConfigurationImpl setTaskQueryInterceptor(TaskQueryInterceptor taskQueryInterceptor) {
        this.taskQueryInterceptor = taskQueryInterceptor;
        return this;
    }

    public HistoricTaskQueryInterceptor getHistoricTaskQueryInterceptor() {
        return historicTaskQueryInterceptor;
    }

    public ProcessEngineConfigurationImpl setHistoricTaskQueryInterceptor(HistoricTaskQueryInterceptor historicTaskQueryInterceptor) {
        this.historicTaskQueryInterceptor = historicTaskQueryInterceptor;
        return this;
    }

    public int getExecutionQueryLimit() {
        return executionQueryLimit;
    }

    public ProcessEngineConfigurationImpl setExecutionQueryLimit(int executionQueryLimit) {
        this.executionQueryLimit = executionQueryLimit;
        return this;
    }

    public int getTaskQueryLimit() {
        return taskQueryLimit;
    }

    public ProcessEngineConfigurationImpl setTaskQueryLimit(int taskQueryLimit) {
        this.taskQueryLimit = taskQueryLimit;
        return this;
    }

    public int getHistoricTaskQueryLimit() {
        return historicTaskQueryLimit;
    }

    public ProcessEngineConfigurationImpl setHistoricTaskQueryLimit(int historicTaskQueryLimit) {
        this.historicTaskQueryLimit = historicTaskQueryLimit;
        return this;
    }

    public int getHistoricProcessInstancesQueryLimit() {
        return historicProcessInstancesQueryLimit;
    }

    public ProcessEngineConfigurationImpl setHistoricProcessInstancesQueryLimit(int historicProcessInstancesQueryLimit) {
        this.historicProcessInstancesQueryLimit = historicProcessInstancesQueryLimit;
        return this;
    }

    public FlowableEngineAgendaFactory getAgendaFactory() {
        return agendaFactory;
    }

    public ProcessEngineConfigurationImpl setAgendaFactory(FlowableEngineAgendaFactory agendaFactory) {
        this.agendaFactory = agendaFactory;
        return this;
    }

    public Map<String, JobHandler> getJobHandlers() {
        return jobHandlers;
    }

    public ProcessEngineConfigurationImpl setJobHandlers(Map<String, JobHandler> jobHandlers) {
        this.jobHandlers = jobHandlers;
        return this;
    }

    public Map<String, HistoryJobHandler> getHistoryJobHandlers() {
        return historyJobHandlers;
    }

    public ProcessEngineConfigurationImpl setHistoryJobHandlers(Map<String, HistoryJobHandler> historyJobHandlers) {
        this.historyJobHandlers = historyJobHandlers;
        return this;
    }

    public ProcessInstanceHelper getProcessInstanceHelper() {
        return processInstanceHelper;
    }

    public ProcessEngineConfigurationImpl setProcessInstanceHelper(ProcessInstanceHelper processInstanceHelper) {
        this.processInstanceHelper = processInstanceHelper;
        return this;
    }

    public ListenerNotificationHelper getListenerNotificationHelper() {
        return listenerNotificationHelper;
    }

    public ProcessEngineConfigurationImpl setListenerNotificationHelper(ListenerNotificationHelper listenerNotificationHelper) {
        this.listenerNotificationHelper = listenerNotificationHelper;
        return this;
    }

    public FormHandlerHelper getFormHandlerHelper() {
        return formHandlerHelper;
    }

    public ProcessEngineConfigurationImpl setFormHandlerHelper(FormHandlerHelper formHandlerHelper) {
        this.formHandlerHelper = formHandlerHelper;
        return this;
    }

    public CaseInstanceService getCaseInstanceService() {
        return caseInstanceService;
    }

    public ProcessEngineConfigurationImpl setCaseInstanceService(CaseInstanceService caseInstanceService) {
        this.caseInstanceService = caseInstanceService;
        return this;
    }

    @Override
    public ProcessEngineConfigurationImpl setSqlSessionFactory(SqlSessionFactory sqlSessionFactory) {
        this.sqlSessionFactory = sqlSessionFactory;
        return this;
    }

    @Override
    public ProcessEngineConfigurationImpl setTransactionFactory(TransactionFactory transactionFactory) {
        this.transactionFactory = transactionFactory;
        return this;
    }

    @Override
    public ProcessEngineConfigurationImpl addCustomSessionFactory(SessionFactory sessionFactory) {
        super.addCustomSessionFactory(sessionFactory);
        return this;
    }

    @Override
    public ProcessEngineConfigurationImpl setCustomSessionFactories(List<SessionFactory> customSessionFactories) {
        this.customSessionFactories = customSessionFactories;
        return this;
    }

    public List<JobHandler> getCustomJobHandlers() {
        return customJobHandlers;
    }

    public ProcessEngineConfigurationImpl setCustomJobHandlers(List<JobHandler> customJobHandlers) {
        this.customJobHandlers = customJobHandlers;
        return this;
    }

    public ProcessEngineConfigurationImpl addCustomJobHandler(JobHandler customJobHandler) {
        if (this.customJobHandlers == null) {
            this.customJobHandlers = new ArrayList<>();
        }
        this.customJobHandlers.add(customJobHandler);
        return this;
    }

    public List<HistoryJobHandler> getCustomHistoryJobHandlers() {
        return customHistoryJobHandlers;
    }

    public ProcessEngineConfigurationImpl setCustomHistoryJobHandlers(List<HistoryJobHandler> customHistoryJobHandlers) {
        this.customHistoryJobHandlers = customHistoryJobHandlers;
        return this;
    }

    public List<HistoryJsonTransformer> getCustomHistoryJsonTransformers() {
        return customHistoryJsonTransformers;
    }

    public ProcessEngineConfigurationImpl setCustomHistoryJsonTransformers(List<HistoryJsonTransformer> customHistoryJsonTransformers) {
        this.customHistoryJsonTransformers = customHistoryJsonTransformers;
        return this;
    }

    public List<FormEngine> getCustomFormEngines() {
        return customFormEngines;
    }

    public ProcessEngineConfigurationImpl setCustomFormEngines(List<FormEngine> customFormEngines) {
        this.customFormEngines = customFormEngines;
        return this;
    }

    public List<AbstractFormType> getCustomFormTypes() {
        return customFormTypes;
    }

    public ProcessEngineConfigurationImpl setCustomFormTypes(List<AbstractFormType> customFormTypes) {
        this.customFormTypes = customFormTypes;
        return this;
    }

    public List<String> getCustomScriptingEngineClasses() {
        return customScriptingEngineClasses;
    }

    public ProcessEngineConfigurationImpl setCustomScriptingEngineClasses(List<String> customScriptingEngineClasses) {
        this.customScriptingEngineClasses = customScriptingEngineClasses;
        return this;
    }

    public List<VariableType> getCustomPreVariableTypes() {
        return customPreVariableTypes;
    }

    public ProcessEngineConfigurationImpl setCustomPreVariableTypes(List<VariableType> customPreVariableTypes) {
        this.customPreVariableTypes = customPreVariableTypes;
        return this;
    }

    public List<VariableType> getCustomPostVariableTypes() {
        return customPostVariableTypes;
    }

    public ProcessEngineConfigurationImpl setCustomPostVariableTypes(List<VariableType> customPostVariableTypes) {
        this.customPostVariableTypes = customPostVariableTypes;
        return this;
    }

    public List<BpmnParseHandler> getPreBpmnParseHandlers() {
        return preBpmnParseHandlers;
    }

    public ProcessEngineConfigurationImpl setPreBpmnParseHandlers(List<BpmnParseHandler> preBpmnParseHandlers) {
        this.preBpmnParseHandlers = preBpmnParseHandlers;
        return this;
    }

    public List<BpmnParseHandler> getCustomDefaultBpmnParseHandlers() {
        return customDefaultBpmnParseHandlers;
    }

    public ProcessEngineConfigurationImpl setCustomDefaultBpmnParseHandlers(List<BpmnParseHandler> customDefaultBpmnParseHandlers) {
        this.customDefaultBpmnParseHandlers = customDefaultBpmnParseHandlers;
        return this;
    }

    public List<BpmnParseHandler> getPostBpmnParseHandlers() {
        return postBpmnParseHandlers;
    }

    public ProcessEngineConfigurationImpl setPostBpmnParseHandlers(List<BpmnParseHandler> postBpmnParseHandlers) {
        this.postBpmnParseHandlers = postBpmnParseHandlers;
        return this;
    }

    public ActivityBehaviorFactory getActivityBehaviorFactory() {
        return activityBehaviorFactory;
    }

    public ProcessEngineConfigurationImpl setActivityBehaviorFactory(ActivityBehaviorFactory activityBehaviorFactory) {
        this.activityBehaviorFactory = activityBehaviorFactory;
        return this;
    }

    public ListenerFactory getListenerFactory() {
        return listenerFactory;
    }

    public ProcessEngineConfigurationImpl setListenerFactory(ListenerFactory listenerFactory) {
        this.listenerFactory = listenerFactory;
        return this;
    }

    public BpmnParseFactory getBpmnParseFactory() {
        return bpmnParseFactory;
    }

    public ProcessEngineConfigurationImpl setBpmnParseFactory(BpmnParseFactory bpmnParseFactory) {
        this.bpmnParseFactory = bpmnParseFactory;
        return this;
    }

    public List<ResolverFactory> getResolverFactories() {
        return resolverFactories;
    }

    public ProcessEngineConfigurationImpl setResolverFactories(List<ResolverFactory> resolverFactories) {
        this.resolverFactories = resolverFactories;
        return this;
    }

    public DeploymentManager getDeploymentManager() {
        return deploymentManager;
    }

    public ProcessEngineConfigurationImpl setDeploymentManager(DeploymentManager deploymentManager) {
        this.deploymentManager = deploymentManager;
        return this;
    }

    public ProcessEngineConfigurationImpl setDelegateInterceptor(DelegateInterceptor delegateInterceptor) {
        this.delegateInterceptor = delegateInterceptor;
        return this;
    }

    public DelegateInterceptor getDelegateInterceptor() {
        return delegateInterceptor;
    }

    public EventHandler getEventHandler(String eventType) {
        return eventHandlers.get(eventType);
    }

    public ProcessEngineConfigurationImpl setEventHandlers(Map<String, EventHandler> eventHandlers) {
        this.eventHandlers = eventHandlers;
        return this;
    }

    public Map<String, EventHandler> getEventHandlers() {
        return eventHandlers;
    }

    public List<EventHandler> getCustomEventHandlers() {
        return customEventHandlers;
    }

    public ProcessEngineConfigurationImpl setCustomEventHandlers(List<EventHandler> customEventHandlers) {
        this.customEventHandlers = customEventHandlers;
        return this;
    }

    public FailedJobCommandFactory getFailedJobCommandFactory() {
        return failedJobCommandFactory;
    }

    public ProcessEngineConfigurationImpl setFailedJobCommandFactory(FailedJobCommandFactory failedJobCommandFactory) {
        this.failedJobCommandFactory = failedJobCommandFactory;
        return this;
    }

    public int getBatchSizeProcessInstances() {
        return batchSizeProcessInstances;
    }

    public ProcessEngineConfigurationImpl setBatchSizeProcessInstances(int batchSizeProcessInstances) {
        this.batchSizeProcessInstances = batchSizeProcessInstances;
        return this;
    }

    public int getBatchSizeTasks() {
        return batchSizeTasks;
    }

    public ProcessEngineConfigurationImpl setBatchSizeTasks(int batchSizeTasks) {
        this.batchSizeTasks = batchSizeTasks;
        return this;
    }

    public int getProcessDefinitionCacheLimit() {
        return processDefinitionCacheLimit;
    }

    public ProcessEngineConfigurationImpl setProcessDefinitionCacheLimit(int processDefinitionCacheLimit) {
        this.processDefinitionCacheLimit = processDefinitionCacheLimit;
        return this;
    }

    public DeploymentCache<ProcessDefinitionCacheEntry> getProcessDefinitionCache() {
        return processDefinitionCache;
    }

    public ProcessEngineConfigurationImpl setProcessDefinitionCache(DeploymentCache<ProcessDefinitionCacheEntry> processDefinitionCache) {
        this.processDefinitionCache = processDefinitionCache;
        return this;
    }

    public int getKnowledgeBaseCacheLimit() {
        return knowledgeBaseCacheLimit;
    }

    public ProcessEngineConfigurationImpl setKnowledgeBaseCacheLimit(int knowledgeBaseCacheLimit) {
        this.knowledgeBaseCacheLimit = knowledgeBaseCacheLimit;
        return this;
    }

    public DeploymentCache<Object> getKnowledgeBaseCache() {
        return knowledgeBaseCache;
    }

    public ProcessEngineConfigurationImpl setKnowledgeBaseCache(DeploymentCache<Object> knowledgeBaseCache) {
        this.knowledgeBaseCache = knowledgeBaseCache;
        return this;
    }

    public DeploymentCache<Object> getAppResourceCache() {
        return appResourceCache;
    }

    public ProcessEngineConfigurationImpl setAppResourceCache(DeploymentCache<Object> appResourceCache) {
        this.appResourceCache = appResourceCache;
        return this;
    }

    public int getAppResourceCacheLimit() {
        return appResourceCacheLimit;
    }

    public ProcessEngineConfigurationImpl setAppResourceCacheLimit(int appResourceCacheLimit) {
        this.appResourceCacheLimit = appResourceCacheLimit;
        return this;
    }

    public AppResourceConverter getAppResourceConverter() {
        return appResourceConverter;
    }

    public ProcessEngineConfigurationImpl setAppResourceConverter(AppResourceConverter appResourceConverter) {
        this.appResourceConverter = appResourceConverter;
        return this;
    }

    public boolean isEnableSafeBpmnXml() {
        return enableSafeBpmnXml;
    }

    public ProcessEngineConfigurationImpl setEnableSafeBpmnXml(boolean enableSafeBpmnXml) {
        this.enableSafeBpmnXml = enableSafeBpmnXml;
        return this;
    }

    @Override
    public ProcessEngineConfigurationImpl setEventDispatcher(FlowableEventDispatcher eventDispatcher) {
        this.eventDispatcher = eventDispatcher;
        return this;
    }

    @Override
    public ProcessEngineConfigurationImpl setEnableEventDispatcher(boolean enableEventDispatcher) {
        this.enableEventDispatcher = enableEventDispatcher;
        return this;
    }

    @Override
    public ProcessEngineConfigurationImpl setTypedEventListeners(Map<String, List<FlowableEventListener>> typedListeners) {
        this.typedEventListeners = typedListeners;
        return this;
    }

    @Override
    public ProcessEngineConfigurationImpl setEventListeners(List<FlowableEventListener> eventListeners) {
        this.eventListeners = eventListeners;
        return this;
    }

    public ProcessValidator getProcessValidator() {
        return processValidator;
    }

    public ProcessEngineConfigurationImpl setProcessValidator(ProcessValidator processValidator) {
        this.processValidator = processValidator;
        return this;
    }

    public FormFieldHandler getFormFieldHandler() {
        return formFieldHandler;
    }

    public ProcessEngineConfigurationImpl setFormFieldHandler(FormFieldHandler formFieldHandler) {
        this.formFieldHandler = formFieldHandler;
        return this;
    }

    public boolean isFormFieldValidationEnabled() {
        return this.isFormFieldValidationEnabled;
    }

    public ProcessEngineConfigurationImpl setFormFieldValidationEnabled(boolean flag) {
        this.isFormFieldValidationEnabled = flag;
        return this;
    }

    public List<FlowableFunctionDelegate> getFlowableFunctionDelegates() {
        return flowableFunctionDelegates;
    }

    public ProcessEngineConfigurationImpl setFlowableFunctionDelegates(List<FlowableFunctionDelegate> flowableFunctionDelegates) {
        this.flowableFunctionDelegates = flowableFunctionDelegates;
        return this;
    }

    public List<FlowableFunctionDelegate> getCustomFlowableFunctionDelegates() {
        return customFlowableFunctionDelegates;
    }

    public ProcessEngineConfigurationImpl setCustomFlowableFunctionDelegates(List<FlowableFunctionDelegate> customFlowableFunctionDelegates) {
        this.customFlowableFunctionDelegates = customFlowableFunctionDelegates;
        return this;
    }

    public List<FlowableExpressionEnhancer> getExpressionEnhancers() {
        return expressionEnhancers;
    }

    public ProcessEngineConfigurationImpl setExpressionEnhancers(List<FlowableExpressionEnhancer> expressionEnhancers) {
        this.expressionEnhancers = expressionEnhancers;
        return this;
    }

    public List<FlowableExpressionEnhancer> getCustomExpressionEnhancers() {
        return customExpressionEnhancers;
    }

    public ProcessEngineConfigurationImpl setCustomExpressionEnhancers(List<FlowableExpressionEnhancer> customExpressionEnhancers) {
        this.customExpressionEnhancers = customExpressionEnhancers;
        return this;
    }

    public List<FlowableShortHandExpressionFunction> getShortHandExpressionFunctions() {
        return shortHandExpressionFunctions;
    }

    public ProcessEngineConfigurationImpl setShortHandExpressionFunctions(List<FlowableShortHandExpressionFunction> shortHandExpressionFunctions) {
        this.shortHandExpressionFunctions = shortHandExpressionFunctions;
        return this;
    }

    public boolean isEnableDatabaseEventLogging() {
        return enableDatabaseEventLogging;
    }

    public ProcessEngineConfigurationImpl setEnableDatabaseEventLogging(boolean enableDatabaseEventLogging) {
        this.enableDatabaseEventLogging = enableDatabaseEventLogging;
        return this;
    }

    public boolean isEnableHistoricTaskLogging() {
        return enableHistoricTaskLogging;
    }

    public ProcessEngineConfigurationImpl setEnableHistoricTaskLogging(boolean enableHistoricTaskLogging) {
        this.enableHistoricTaskLogging = enableHistoricTaskLogging;
        return this;
    }

    @Override
    public ProcessEngineConfigurationImpl setUsingRelationalDatabase(boolean usingRelationalDatabase) {
        this.usingRelationalDatabase = usingRelationalDatabase;
        return this;
    }

    public boolean isEnableVerboseExecutionTreeLogging() {
        return enableVerboseExecutionTreeLogging;
    }

    public ProcessEngineConfigurationImpl setEnableVerboseExecutionTreeLogging(boolean enableVerboseExecutionTreeLogging) {
        this.enableVerboseExecutionTreeLogging = enableVerboseExecutionTreeLogging;
        return this;
    }

    public ProcessEngineConfigurationImpl setEnableEagerExecutionTreeFetching(boolean enableEagerExecutionTreeFetching) {
        this.performanceSettings.setEnableEagerExecutionTreeFetching(enableEagerExecutionTreeFetching);
        return this;
    }

    public ProcessEngineConfigurationImpl setEnableExecutionRelationshipCounts(boolean enableExecutionRelationshipCounts) {
        this.performanceSettings.setEnableExecutionRelationshipCounts(enableExecutionRelationshipCounts);
        return this;
    }

    public ProcessEngineConfigurationImpl setEnableTaskRelationshipCounts(boolean enableTaskRelationshipCounts) {
        this.performanceSettings.setEnableTaskRelationshipCounts(enableTaskRelationshipCounts);
        return this;
    }

    public PerformanceSettings getPerformanceSettings() {
        return performanceSettings;
    }

    public void setPerformanceSettings(PerformanceSettings performanceSettings) {
        this.performanceSettings = performanceSettings;
    }

    public ProcessEngineConfigurationImpl setEnableLocalization(boolean enableLocalization) {
        this.performanceSettings.setEnableLocalization(enableLocalization);
        return this;
    }

    public AttachmentDataManager getAttachmentDataManager() {
        return attachmentDataManager;
    }

    public ProcessEngineConfigurationImpl setAttachmentDataManager(AttachmentDataManager attachmentDataManager) {
        this.attachmentDataManager = attachmentDataManager;
        return this;
    }

    public ByteArrayDataManager getByteArrayDataManager() {
        return byteArrayDataManager;
    }

    public ProcessEngineConfigurationImpl setByteArrayDataManager(ByteArrayDataManager byteArrayDataManager) {
        this.byteArrayDataManager = byteArrayDataManager;
        return this;
    }

    public CommentDataManager getCommentDataManager() {
        return commentDataManager;
    }

    public ProcessEngineConfigurationImpl setCommentDataManager(CommentDataManager commentDataManager) {
        this.commentDataManager = commentDataManager;
        return this;
    }

    public DeploymentDataManager getDeploymentDataManager() {
        return deploymentDataManager;
    }

    public ProcessEngineConfigurationImpl setDeploymentDataManager(DeploymentDataManager deploymentDataManager) {
        this.deploymentDataManager = deploymentDataManager;
        return this;
    }

    public EventLogEntryDataManager getEventLogEntryDataManager() {
        return eventLogEntryDataManager;
    }

    public ProcessEngineConfigurationImpl setEventLogEntryDataManager(EventLogEntryDataManager eventLogEntryDataManager) {
        this.eventLogEntryDataManager = eventLogEntryDataManager;
        return this;
    }

    public ExecutionDataManager getExecutionDataManager() {
        return executionDataManager;
    }

    public ProcessEngineConfigurationImpl setExecutionDataManager(ExecutionDataManager executionDataManager) {
        this.executionDataManager = executionDataManager;
        return this;
    }

    public ActivityInstanceDataManager getActivityInstanceDataManager() {
        return activityInstanceDataManager;
    }

    public ProcessEngineConfigurationImpl setActivityInstanceDataManager(ActivityInstanceDataManager activityInstanceDataManager) {
        this.activityInstanceDataManager = activityInstanceDataManager;
        return this;
    }

    public HistoricActivityInstanceDataManager getHistoricActivityInstanceDataManager() {
        return historicActivityInstanceDataManager;
    }

    public ProcessEngineConfigurationImpl setHistoricActivityInstanceDataManager(HistoricActivityInstanceDataManager historicActivityInstanceDataManager) {
        this.historicActivityInstanceDataManager = historicActivityInstanceDataManager;
        return this;
    }

    public HistoricDetailDataManager getHistoricDetailDataManager() {
        return historicDetailDataManager;
    }

    public ProcessEngineConfigurationImpl setHistoricDetailDataManager(HistoricDetailDataManager historicDetailDataManager) {
        this.historicDetailDataManager = historicDetailDataManager;
        return this;
    }

    public HistoricProcessInstanceDataManager getHistoricProcessInstanceDataManager() {
        return historicProcessInstanceDataManager;
    }

    public ProcessEngineConfigurationImpl setHistoricProcessInstanceDataManager(HistoricProcessInstanceDataManager historicProcessInstanceDataManager) {
        this.historicProcessInstanceDataManager = historicProcessInstanceDataManager;
        return this;
    }

    public ModelDataManager getModelDataManager() {
        return modelDataManager;
    }

    public ProcessEngineConfigurationImpl setModelDataManager(ModelDataManager modelDataManager) {
        this.modelDataManager = modelDataManager;
        return this;
    }

    public ProcessDefinitionDataManager getProcessDefinitionDataManager() {
        return processDefinitionDataManager;
    }

    public ProcessEngineConfigurationImpl setProcessDefinitionDataManager(ProcessDefinitionDataManager processDefinitionDataManager) {
        this.processDefinitionDataManager = processDefinitionDataManager;
        return this;
    }

    public ProcessDefinitionInfoDataManager getProcessDefinitionInfoDataManager() {
        return processDefinitionInfoDataManager;
    }

    public ProcessEngineConfigurationImpl setProcessDefinitionInfoDataManager(ProcessDefinitionInfoDataManager processDefinitionInfoDataManager) {
        this.processDefinitionInfoDataManager = processDefinitionInfoDataManager;
        return this;
    }

    public PropertyDataManager getPropertyDataManager() {
        return propertyDataManager;
    }

    public ProcessEngineConfigurationImpl setPropertyDataManager(PropertyDataManager propertyDataManager) {
        this.propertyDataManager = propertyDataManager;
        return this;
    }

    public ResourceDataManager getResourceDataManager() {
        return resourceDataManager;
    }

    public ProcessEngineConfigurationImpl setResourceDataManager(ResourceDataManager resourceDataManager) {
        this.resourceDataManager = resourceDataManager;
        return this;
    }

    public AttachmentEntityManager getAttachmentEntityManager() {
        return attachmentEntityManager;
    }

    public ProcessEngineConfigurationImpl setAttachmentEntityManager(AttachmentEntityManager attachmentEntityManager) {
        this.attachmentEntityManager = attachmentEntityManager;
        return this;
    }

    public ByteArrayEntityManager getByteArrayEntityManager() {
        return byteArrayEntityManager;
    }

    public ProcessEngineConfigurationImpl setByteArrayEntityManager(ByteArrayEntityManager byteArrayEntityManager) {
        this.byteArrayEntityManager = byteArrayEntityManager;
        return this;
    }

    public CommentEntityManager getCommentEntityManager() {
        return commentEntityManager;
    }

    public ProcessEngineConfigurationImpl setCommentEntityManager(CommentEntityManager commentEntityManager) {
        this.commentEntityManager = commentEntityManager;
        return this;
    }

    public DeploymentEntityManager getDeploymentEntityManager() {
        return deploymentEntityManager;
    }

    public ProcessEngineConfigurationImpl setDeploymentEntityManager(DeploymentEntityManager deploymentEntityManager) {
        this.deploymentEntityManager = deploymentEntityManager;
        return this;
    }

    public EventLogEntryEntityManager getEventLogEntryEntityManager() {
        return eventLogEntryEntityManager;
    }

    public ProcessEngineConfigurationImpl setEventLogEntryEntityManager(EventLogEntryEntityManager eventLogEntryEntityManager) {
        this.eventLogEntryEntityManager = eventLogEntryEntityManager;
        return this;
    }

    public ExecutionEntityManager getExecutionEntityManager() {
        return executionEntityManager;
    }

    public ProcessEngineConfigurationImpl setExecutionEntityManager(ExecutionEntityManager executionEntityManager) {
        this.executionEntityManager = executionEntityManager;
        return this;
    }

    public ActivityInstanceEntityManager getActivityInstanceEntityManager() {
        return activityInstanceEntityManager;
    }

    public ProcessEngineConfigurationImpl setActivityInstanceEntityManager(ActivityInstanceEntityManager activityInstanceEntityManager) {
        this.activityInstanceEntityManager = activityInstanceEntityManager;
        return this;
    }

    public HistoricActivityInstanceEntityManager getHistoricActivityInstanceEntityManager() {
        return historicActivityInstanceEntityManager;
    }

    public ProcessEngineConfigurationImpl setHistoricActivityInstanceEntityManager(HistoricActivityInstanceEntityManager historicActivityInstanceEntityManager) {
        this.historicActivityInstanceEntityManager = historicActivityInstanceEntityManager;
        return this;
    }

    public HistoricDetailEntityManager getHistoricDetailEntityManager() {
        return historicDetailEntityManager;
    }

    public ProcessEngineConfigurationImpl setHistoricDetailEntityManager(HistoricDetailEntityManager historicDetailEntityManager) {
        this.historicDetailEntityManager = historicDetailEntityManager;
        return this;
    }

    public HistoricProcessInstanceEntityManager getHistoricProcessInstanceEntityManager() {
        return historicProcessInstanceEntityManager;
    }

    public ProcessEngineConfigurationImpl setHistoricProcessInstanceEntityManager(HistoricProcessInstanceEntityManager historicProcessInstanceEntityManager) {
        this.historicProcessInstanceEntityManager = historicProcessInstanceEntityManager;
        return this;
    }

    public ModelEntityManager getModelEntityManager() {
        return modelEntityManager;
    }

    public ProcessEngineConfigurationImpl setModelEntityManager(ModelEntityManager modelEntityManager) {
        this.modelEntityManager = modelEntityManager;
        return this;
    }

    public ProcessDefinitionEntityManager getProcessDefinitionEntityManager() {
        return processDefinitionEntityManager;
    }

    public ProcessEngineConfigurationImpl setProcessDefinitionEntityManager(ProcessDefinitionEntityManager processDefinitionEntityManager) {
        this.processDefinitionEntityManager = processDefinitionEntityManager;
        return this;
    }

    public ProcessDefinitionInfoEntityManager getProcessDefinitionInfoEntityManager() {
        return processDefinitionInfoEntityManager;
    }

    public ProcessEngineConfigurationImpl setProcessDefinitionInfoEntityManager(ProcessDefinitionInfoEntityManager processDefinitionInfoEntityManager) {
        this.processDefinitionInfoEntityManager = processDefinitionInfoEntityManager;
        return this;
    }

    public PropertyEntityManager getPropertyEntityManager() {
        return propertyEntityManager;
    }

    public ProcessEngineConfigurationImpl setPropertyEntityManager(PropertyEntityManager propertyEntityManager) {
        this.propertyEntityManager = propertyEntityManager;
        return this;
    }

    public ResourceEntityManager getResourceEntityManager() {
        return resourceEntityManager;
    }

    public ProcessEngineConfigurationImpl setResourceEntityManager(ResourceEntityManager resourceEntityManager) {
        this.resourceEntityManager = resourceEntityManager;
        return this;
    }

    public TableDataManager getTableDataManager() {
        return tableDataManager;
    }

    public ProcessEngineConfigurationImpl setTableDataManager(TableDataManager tableDataManager) {
        this.tableDataManager = tableDataManager;
        return this;
    }

    public CandidateManager getCandidateManager() {
        return candidateManager;
    }

    public void setCandidateManager(CandidateManager candidateManager) {
        this.candidateManager = candidateManager;
    }

    public List<AsyncRunnableExecutionExceptionHandler> getCustomAsyncRunnableExecutionExceptionHandlers() {
        return customAsyncRunnableExecutionExceptionHandlers;
    }

    public ProcessEngineConfigurationImpl setCustomAsyncRunnableExecutionExceptionHandlers(
        List<AsyncRunnableExecutionExceptionHandler> customAsyncRunnableExecutionExceptionHandlers) {

        this.customAsyncRunnableExecutionExceptionHandlers = customAsyncRunnableExecutionExceptionHandlers;
        return this;
    }

    public boolean isAddDefaultExceptionHandler() {
        return addDefaultExceptionHandler;
    }

    public ProcessEngineConfigurationImpl setAddDefaultExceptionHandler(boolean addDefaultExceptionHandler) {
        this.addDefaultExceptionHandler = addDefaultExceptionHandler;
        return this;
    }

    public HistoryManager getHistoryManager() {
        return historyManager;
    }

    public ProcessEngineConfigurationImpl setHistoryManager(HistoryManager historyManager) {
        this.historyManager = historyManager;
        return this;
    }

    public boolean isAsyncHistoryEnabled() {
        return isAsyncHistoryEnabled;
    }

    public ProcessEngineConfigurationImpl setAsyncHistoryEnabled(boolean isAsyncHistoryEnabled) {
        this.isAsyncHistoryEnabled = isAsyncHistoryEnabled;
        return this;
    }

    public boolean isAsyncHistoryJsonGzipCompressionEnabled() {
        return isAsyncHistoryJsonGzipCompressionEnabled;
    }

    public ProcessEngineConfigurationImpl setAsyncHistoryJsonGzipCompressionEnabled(boolean isAsyncHistoryJsonGzipCompressionEnabled) {
        this.isAsyncHistoryJsonGzipCompressionEnabled = isAsyncHistoryJsonGzipCompressionEnabled;
        return this;
    }

    public boolean isAsyncHistoryJsonGroupingEnabled() {
        return isAsyncHistoryJsonGroupingEnabled;
    }

    public ProcessEngineConfigurationImpl setAsyncHistoryJsonGroupingEnabled(boolean isAsyncHistoryJsonGroupingEnabled) {
        this.isAsyncHistoryJsonGroupingEnabled = isAsyncHistoryJsonGroupingEnabled;
        return this;
    }

    public int getAsyncHistoryJsonGroupingThreshold() {
        return asyncHistoryJsonGroupingThreshold;
    }

    public void setAsyncHistoryJsonGroupingThreshold(int asyncHistoryJsonGroupingThreshold) {
        this.asyncHistoryJsonGroupingThreshold = asyncHistoryJsonGroupingThreshold;
    }

    public AsyncHistoryListener getAsyncHistoryListener() {
        return asyncHistoryListener;
    }

    public ProcessEngineConfigurationImpl setAsyncHistoryListener(AsyncHistoryListener asyncHistoryListener) {
        this.asyncHistoryListener = asyncHistoryListener;
        return this;
    }

    public JobManager getJobManager() {
        return jobManager;
    }

    public ProcessEngineConfigurationImpl setJobManager(JobManager jobManager) {
        this.jobManager = jobManager;
        return this;
    }

    public DynamicStateManager getDynamicStateManager() {
        return dynamicStateManager;
    }

    public ProcessEngineConfigurationImpl setDynamicStateManager(DynamicStateManager dynamicStateManager) {
        this.dynamicStateManager = dynamicStateManager;
        return this;
    }

    public ProcessInstanceMigrationManager getProcessInstanceMigrationManager() {
        return processInstanceMigrationManager;
    }

    public ProcessEngineConfigurationImpl setProcessInstanceMigrationManager(ProcessInstanceMigrationManager processInstanceMigrationValidationMananger) {
        this.processInstanceMigrationManager = processInstanceMigrationValidationMananger;
        return this;
    }
    
    public IdentityLinkInterceptor getIdentityLinkInterceptor() {
        return identityLinkInterceptor;
    }

    public ProcessEngineConfigurationImpl setIdentityLinkInterceptor(IdentityLinkInterceptor identityLinkInterceptor) {
        this.identityLinkInterceptor = identityLinkInterceptor;
        return this;
    }

    public ProcessMigrationBatchEntityManager getProcessMigrationBatchEntityManager() {
        return processMigrationBatchEntityManager;
    }

    public ProcessMigrationBatchPartEntityManager getProcessMigrationBatchPartEntityManager() {
        return processMigrationBatchPartEntityManager;
    }

    @Override
    public ProcessEngineConfigurationImpl setClock(Clock clock) {
        if (this.clock == null) {
            this.clock = clock;
        } else {
            this.clock.setCurrentCalendar(clock.getCurrentCalendar());
        }

        if (flowable5CompatibilityEnabled && flowable5CompatibilityHandler != null) {
            getFlowable5CompatibilityHandler().setClock(clock);
        }
        return this;
    }

    public void resetClock() {
        if (this.clock != null) {
            clock.reset();
            if (flowable5CompatibilityEnabled && flowable5CompatibilityHandler != null) {
                getFlowable5CompatibilityHandler().resetClock();
            }
        }
    }

    public DelegateExpressionFieldInjectionMode getDelegateExpressionFieldInjectionMode() {
        return delegateExpressionFieldInjectionMode;
    }

    public ProcessEngineConfigurationImpl setDelegateExpressionFieldInjectionMode(DelegateExpressionFieldInjectionMode delegateExpressionFieldInjectionMode) {
        this.delegateExpressionFieldInjectionMode = delegateExpressionFieldInjectionMode;
        return this;
    }

    public ObjectMapper getObjectMapper() {
        return objectMapper;
    }

    public ProcessEngineConfigurationImpl setObjectMapper(ObjectMapper objectMapper) {
        this.objectMapper = objectMapper;
        return this;
    }

    public List<Object> getFlowable5JobProcessors() {
        return flowable5JobProcessors;
    }

    public ProcessEngineConfigurationImpl setFlowable5JobProcessors(List<Object> jobProcessors) {
        this.flowable5JobProcessors = jobProcessors;
        return this;
    }

    public List<JobProcessor> getJobProcessors() {
        return jobProcessors;
    }

    public ProcessEngineConfigurationImpl setJobProcessors(List<JobProcessor> jobProcessors) {
        this.jobProcessors = jobProcessors;
        return this;
    }

    public List<HistoryJobProcessor> getHistoryJobProcessors() {
        return historyJobProcessors;
    }

    public ProcessEngineConfigurationImpl setHistoryJobProcessors(List<HistoryJobProcessor> historyJobProcessors) {
        this.historyJobProcessors = historyJobProcessors;
        return this;
    }

    public Map<String, List<RuntimeInstanceStateChangeCallback>> getProcessInstanceStateChangedCallbacks() {
        return processInstanceStateChangedCallbacks;
    }

    public ProcessEngineConfigurationImpl setProcessInstanceStateChangedCallbacks(Map<String, List<RuntimeInstanceStateChangeCallback>> processInstanceStateChangedCallbacks) {
        this.processInstanceStateChangedCallbacks = processInstanceStateChangedCallbacks;
        return this;
    }

    public SchemaManager getVariableSchemaManager() {
        return variableSchemaManager;
    }

    public ProcessEngineConfigurationImpl setVariableSchemaManager(SchemaManager variableSchemaManager) {
        this.variableSchemaManager = variableSchemaManager;
        return this;
    }

    public SchemaManager getTaskSchemaManager() {
        return taskSchemaManager;
    }

    public ProcessEngineConfigurationImpl setTaskSchemaManager(SchemaManager taskSchemaManager) {
        this.taskSchemaManager = taskSchemaManager;
        return this;
    }

    public SchemaManager getIdentityLinkSchemaManager() {
        return identityLinkSchemaManager;
    }

    public ProcessEngineConfigurationImpl setIdentityLinkSchemaManager(SchemaManager identityLinkSchemaManager) {
        this.identityLinkSchemaManager = identityLinkSchemaManager;
        return this;
    }

    public SchemaManager getEntityLinkSchemaManager() {
        return entityLinkSchemaManager;
    }

    public ProcessEngineConfigurationImpl setEntityLinkSchemaManager(SchemaManager entityLinkSchemaManager) {
        this.entityLinkSchemaManager = entityLinkSchemaManager;
        return this;
    }

    public SchemaManager getEventSubscriptionSchemaManager() {
        return eventSubscriptionSchemaManager;
    }

    public ProcessEngineConfigurationImpl setEventSubscriptionSchemaManager(SchemaManager eventSubscriptionSchemaManager) {
        this.eventSubscriptionSchemaManager = eventSubscriptionSchemaManager;
        return this;
    }

    public SchemaManager getJobSchemaManager() {
        return jobSchemaManager;
    }

    public ProcessEngineConfigurationImpl setJobSchemaManager(SchemaManager jobSchemaManager) {
        this.jobSchemaManager = jobSchemaManager;
        return this;
    }

    public boolean isEnableEntityLinks() {
        return enableEntityLinks;
    }

    public ProcessEngineConfigurationImpl setEnableEntityLinks(boolean enableEntityLinks) {
        this.enableEntityLinks = enableEntityLinks;
        return this;
    }

    // Flowable 5

    public boolean isFlowable5CompatibilityEnabled() {
        return flowable5CompatibilityEnabled;
    }

    public ProcessEngineConfigurationImpl setFlowable5CompatibilityEnabled(boolean flowable5CompatibilityEnabled) {
        this.flowable5CompatibilityEnabled = flowable5CompatibilityEnabled;
        return this;
    }

    public boolean isValidateFlowable5EntitiesEnabled() {
        return validateFlowable5EntitiesEnabled;
    }

    public ProcessEngineConfigurationImpl setValidateFlowable5EntitiesEnabled(boolean validateFlowable5EntitiesEnabled) {
        this.validateFlowable5EntitiesEnabled = validateFlowable5EntitiesEnabled;
        return this;
    }

    public boolean isRedeployFlowable5ProcessDefinitions() {
        return redeployFlowable5ProcessDefinitions;
    }

    public ProcessEngineConfigurationImpl setRedeployFlowable5ProcessDefinitions(boolean redeployFlowable5ProcessDefinitions) {
        this.redeployFlowable5ProcessDefinitions = redeployFlowable5ProcessDefinitions;
        return this;
    }

    public Flowable5CompatibilityHandlerFactory getFlowable5CompatibilityHandlerFactory() {
        return flowable5CompatibilityHandlerFactory;
    }

    public ProcessEngineConfigurationImpl setFlowable5CompatibilityHandlerFactory(Flowable5CompatibilityHandlerFactory flowable5CompatibilityHandlerFactory) {
        this.flowable5CompatibilityHandlerFactory = flowable5CompatibilityHandlerFactory;
        return this;
    }

    public Flowable5CompatibilityHandler getFlowable5CompatibilityHandler() {
        return flowable5CompatibilityHandler;
    }

    public ProcessEngineConfigurationImpl setFlowable5CompatibilityHandler(Flowable5CompatibilityHandler flowable5CompatibilityHandler) {
        this.flowable5CompatibilityHandler = flowable5CompatibilityHandler;
        return this;
    }

    public Object getFlowable5ActivityBehaviorFactory() {
        return flowable5ActivityBehaviorFactory;
    }

    public ProcessEngineConfigurationImpl setFlowable5ActivityBehaviorFactory(Object flowable5ActivityBehaviorFactory) {
        this.flowable5ActivityBehaviorFactory = flowable5ActivityBehaviorFactory;
        return this;
    }

    public Object getFlowable5ExpressionManager() {
        return flowable5ExpressionManager;
    }

    public ProcessEngineConfigurationImpl setFlowable5ExpressionManager(Object flowable5ExpressionManager) {
        this.flowable5ExpressionManager = flowable5ExpressionManager;
        return this;
    }

    public Object getFlowable5ListenerFactory() {
        return flowable5ListenerFactory;
    }

    public ProcessEngineConfigurationImpl setFlowable5ListenerFactory(Object flowable5ListenerFactory) {
        this.flowable5ListenerFactory = flowable5ListenerFactory;
        return this;
    }

    public List<Object> getFlowable5PreBpmnParseHandlers() {
        return flowable5PreBpmnParseHandlers;
    }

    public ProcessEngineConfigurationImpl setFlowable5PreBpmnParseHandlers(List<Object> flowable5PreBpmnParseHandlers) {
        this.flowable5PreBpmnParseHandlers = flowable5PreBpmnParseHandlers;
        return this;
    }

    public List<Object> getFlowable5PostBpmnParseHandlers() {
        return flowable5PostBpmnParseHandlers;
    }

    public ProcessEngineConfigurationImpl setFlowable5PostBpmnParseHandlers(List<Object> flowable5PostBpmnParseHandlers) {
        this.flowable5PostBpmnParseHandlers = flowable5PostBpmnParseHandlers;
        return this;
    }

    public List<Object> getFlowable5CustomDefaultBpmnParseHandlers() {
        return flowable5CustomDefaultBpmnParseHandlers;
    }

    public ProcessEngineConfigurationImpl setFlowable5CustomDefaultBpmnParseHandlers(List<Object> flowable5CustomDefaultBpmnParseHandlers) {
        this.flowable5CustomDefaultBpmnParseHandlers = flowable5CustomDefaultBpmnParseHandlers;
        return this;
    }

    public Set<Class<?>> getFlowable5CustomMybatisMappers() {
        return flowable5CustomMybatisMappers;
    }

    public ProcessEngineConfigurationImpl setFlowable5CustomMybatisMappers(Set<Class<?>> flowable5CustomMybatisMappers) {
        this.flowable5CustomMybatisMappers = flowable5CustomMybatisMappers;
        return this;
    }

    public Set<String> getFlowable5CustomMybatisXMLMappers() {
        return flowable5CustomMybatisXMLMappers;
    }

    public ProcessEngineConfigurationImpl setFlowable5CustomMybatisXMLMappers(Set<String> flowable5CustomMybatisXMLMappers) {
        this.flowable5CustomMybatisXMLMappers = flowable5CustomMybatisXMLMappers;
        return this;
    }

    @Override
    public ProcessEngineConfigurationImpl setAsyncExecutorActivate(boolean asyncExecutorActivate) {
        this.asyncExecutorActivate = asyncExecutorActivate;
        return this;
    }

    public int getAsyncExecutorCorePoolSize() {
        return asyncExecutorCorePoolSize;
    }

    public ProcessEngineConfigurationImpl setAsyncExecutorCorePoolSize(int asyncExecutorCorePoolSize) {
        this.asyncExecutorCorePoolSize = asyncExecutorCorePoolSize;
        return this;
    }

    public int getAsyncExecutorNumberOfRetries() {
        return asyncExecutorNumberOfRetries;
    }

    public ProcessEngineConfigurationImpl setAsyncExecutorNumberOfRetries(int asyncExecutorNumberOfRetries) {
        this.asyncExecutorNumberOfRetries = asyncExecutorNumberOfRetries;
        return this;
    }

    public int getAsyncHistoryExecutorNumberOfRetries() {
        return asyncHistoryExecutorNumberOfRetries;
    }

    public ProcessEngineConfigurationImpl setAsyncHistoryExecutorNumberOfRetries(int asyncHistoryExecutorNumberOfRetries) {
        this.asyncHistoryExecutorNumberOfRetries = asyncHistoryExecutorNumberOfRetries;
        return this;
    }

    public int getAsyncExecutorMaxPoolSize() {
        return asyncExecutorMaxPoolSize;
    }

    public ProcessEngineConfigurationImpl setAsyncExecutorMaxPoolSize(int asyncExecutorMaxPoolSize) {
        this.asyncExecutorMaxPoolSize = asyncExecutorMaxPoolSize;
        return this;
    }

    public long getAsyncExecutorThreadKeepAliveTime() {
        return asyncExecutorThreadKeepAliveTime;
    }

    public ProcessEngineConfigurationImpl setAsyncExecutorThreadKeepAliveTime(long asyncExecutorThreadKeepAliveTime) {
        this.asyncExecutorThreadKeepAliveTime = asyncExecutorThreadKeepAliveTime;
        return this;
    }

    public int getAsyncExecutorThreadPoolQueueSize() {
        return asyncExecutorThreadPoolQueueSize;
    }

    public ProcessEngineConfigurationImpl setAsyncExecutorThreadPoolQueueSize(int asyncExecutorThreadPoolQueueSize) {
        this.asyncExecutorThreadPoolQueueSize = asyncExecutorThreadPoolQueueSize;
        return this;
    }

    public BlockingQueue<Runnable> getAsyncExecutorThreadPoolQueue() {
        return asyncExecutorThreadPoolQueue;
    }

    public ProcessEngineConfigurationImpl setAsyncExecutorThreadPoolQueue(BlockingQueue<Runnable> asyncExecutorThreadPoolQueue) {
        this.asyncExecutorThreadPoolQueue = asyncExecutorThreadPoolQueue;
        return this;
    }

    public long getAsyncExecutorSecondsToWaitOnShutdown() {
        return asyncExecutorSecondsToWaitOnShutdown;
    }

    public ProcessEngineConfigurationImpl setAsyncExecutorSecondsToWaitOnShutdown(long asyncExecutorSecondsToWaitOnShutdown) {
        this.asyncExecutorSecondsToWaitOnShutdown = asyncExecutorSecondsToWaitOnShutdown;
        return this;
    }

    public int getAsyncExecutorMaxTimerJobsPerAcquisition() {
        return asyncExecutorMaxTimerJobsPerAcquisition;
    }

    public ProcessEngineConfigurationImpl setAsyncExecutorMaxTimerJobsPerAcquisition(int asyncExecutorMaxTimerJobsPerAcquisition) {
        this.asyncExecutorMaxTimerJobsPerAcquisition = asyncExecutorMaxTimerJobsPerAcquisition;
        return this;
    }

    public int getAsyncExecutorMaxAsyncJobsDuePerAcquisition() {
        return asyncExecutorMaxAsyncJobsDuePerAcquisition;
    }

    public ProcessEngineConfigurationImpl setAsyncExecutorMaxAsyncJobsDuePerAcquisition(int asyncExecutorMaxAsyncJobsDuePerAcquisition) {
        this.asyncExecutorMaxAsyncJobsDuePerAcquisition = asyncExecutorMaxAsyncJobsDuePerAcquisition;
        return this;
    }

    public int getAsyncExecutorDefaultTimerJobAcquireWaitTime() {
        return asyncExecutorDefaultTimerJobAcquireWaitTime;
    }

    public ProcessEngineConfigurationImpl setAsyncExecutorDefaultTimerJobAcquireWaitTime(int asyncExecutorDefaultTimerJobAcquireWaitTime) {
        this.asyncExecutorDefaultTimerJobAcquireWaitTime = asyncExecutorDefaultTimerJobAcquireWaitTime;
        return this;
    }

    public int getAsyncExecutorDefaultAsyncJobAcquireWaitTime() {
        return asyncExecutorDefaultAsyncJobAcquireWaitTime;
    }

    public ProcessEngineConfigurationImpl setAsyncExecutorDefaultAsyncJobAcquireWaitTime(int asyncExecutorDefaultAsyncJobAcquireWaitTime) {
        this.asyncExecutorDefaultAsyncJobAcquireWaitTime = asyncExecutorDefaultAsyncJobAcquireWaitTime;
        return this;
    }

    public int getAsyncExecutorDefaultQueueSizeFullWaitTime() {
        return asyncExecutorDefaultQueueSizeFullWaitTime;
    }

    public ProcessEngineConfigurationImpl setAsyncExecutorDefaultQueueSizeFullWaitTime(int asyncExecutorDefaultQueueSizeFullWaitTime) {
        this.asyncExecutorDefaultQueueSizeFullWaitTime = asyncExecutorDefaultQueueSizeFullWaitTime;
        return this;
    }

    public String getAsyncExecutorLockOwner() {
        return asyncExecutorLockOwner;
    }

    public ProcessEngineConfigurationImpl setAsyncExecutorLockOwner(String asyncExecutorLockOwner) {
        this.asyncExecutorLockOwner = asyncExecutorLockOwner;
        return this;
    }

    public int getAsyncExecutorTimerLockTimeInMillis() {
        return asyncExecutorTimerLockTimeInMillis;
    }

    public ProcessEngineConfigurationImpl setAsyncExecutorTimerLockTimeInMillis(int asyncExecutorTimerLockTimeInMillis) {
        this.asyncExecutorTimerLockTimeInMillis = asyncExecutorTimerLockTimeInMillis;
        return this;
    }

    public int getAsyncExecutorAsyncJobLockTimeInMillis() {
        return asyncExecutorAsyncJobLockTimeInMillis;
    }

    public ProcessEngineConfigurationImpl setAsyncExecutorAsyncJobLockTimeInMillis(int asyncExecutorAsyncJobLockTimeInMillis) {
        this.asyncExecutorAsyncJobLockTimeInMillis = asyncExecutorAsyncJobLockTimeInMillis;
        return this;
    }

    public int getAsyncExecutorResetExpiredJobsInterval() {
        return asyncExecutorResetExpiredJobsInterval;
    }

    public ProcessEngineConfigurationImpl setAsyncExecutorResetExpiredJobsInterval(int asyncExecutorResetExpiredJobsInterval) {
        this.asyncExecutorResetExpiredJobsInterval = asyncExecutorResetExpiredJobsInterval;
        return this;
    }

    public int getAsyncExecutorResetExpiredJobsMaxTimeout() {
        return asyncExecutorResetExpiredJobsMaxTimeout;
    }

    public ProcessEngineConfigurationImpl setAsyncExecutorResetExpiredJobsMaxTimeout(int asyncExecutorResetExpiredJobsMaxTimeout) {
        this.asyncExecutorResetExpiredJobsMaxTimeout = asyncExecutorResetExpiredJobsMaxTimeout;
        return this;
    }

    public ExecuteAsyncRunnableFactory getAsyncExecutorExecuteAsyncRunnableFactory() {
        return asyncExecutorExecuteAsyncRunnableFactory;
    }

    public ProcessEngineConfigurationImpl setAsyncExecutorExecuteAsyncRunnableFactory(ExecuteAsyncRunnableFactory asyncExecutorExecuteAsyncRunnableFactory) {
        this.asyncExecutorExecuteAsyncRunnableFactory = asyncExecutorExecuteAsyncRunnableFactory;
        return this;
    }

    public int getAsyncExecutorResetExpiredJobsPageSize() {
        return asyncExecutorResetExpiredJobsPageSize;
    }

    public ProcessEngineConfigurationImpl setAsyncExecutorResetExpiredJobsPageSize(int asyncExecutorResetExpiredJobsPageSize) {
        this.asyncExecutorResetExpiredJobsPageSize = asyncExecutorResetExpiredJobsPageSize;
        return this;
    }

    public boolean isAsyncExecutorIsMessageQueueMode() {
        return asyncExecutorMessageQueueMode;
    }

    public ProcessEngineConfigurationImpl setAsyncExecutorMessageQueueMode(boolean asyncExecutorMessageQueueMode) {
        this.asyncExecutorMessageQueueMode = asyncExecutorMessageQueueMode;
        return this;
    }

    public boolean isAsyncHistoryExecutorIsMessageQueueMode() {
        return asyncHistoryExecutorMessageQueueMode;
    }

    public ProcessEngineConfigurationImpl setAsyncHistoryExecutorMessageQueueMode(boolean asyncHistoryExecutorMessageQueueMode) {
        this.asyncHistoryExecutorMessageQueueMode = asyncHistoryExecutorMessageQueueMode;
        return this;
    }

    public String getJobExecutionScope() {
        return jobExecutionScope;
    }

    public ProcessEngineConfigurationImpl setJobExecutionScope(String jobExecutionScope) {
        this.jobExecutionScope = jobExecutionScope;
        return this;
    }

    public String getHistoryJobExecutionScope() {
        return historyJobExecutionScope;
    }

    public ProcessEngineConfigurationImpl setHistoryJobExecutionScope(String historyJobExecutionScope) {
        this.historyJobExecutionScope = historyJobExecutionScope;
        return this;
    }

    public int getAsyncHistoryExecutorCorePoolSize() {
        return asyncHistoryExecutorCorePoolSize;
    }

    public ProcessEngineConfigurationImpl setAsyncHistoryExecutorCorePoolSize(int asyncHistoryExecutorCorePoolSize) {
        this.asyncHistoryExecutorCorePoolSize = asyncHistoryExecutorCorePoolSize;
        return this;
    }

    public int getAsyncHistoryExecutorMaxPoolSize() {
        return asyncHistoryExecutorMaxPoolSize;
    }

    public ProcessEngineConfigurationImpl setAsyncHistoryExecutorMaxPoolSize(int asyncHistoryExecutorMaxPoolSize) {
        this.asyncHistoryExecutorMaxPoolSize = asyncHistoryExecutorMaxPoolSize;
        return this;
    }

    public long getAsyncHistoryExecutorThreadKeepAliveTime() {
        return asyncHistoryExecutorThreadKeepAliveTime;
    }

    public ProcessEngineConfigurationImpl setAsyncHistoryExecutorThreadKeepAliveTime(long asyncHistoryExecutorThreadKeepAliveTime) {
        this.asyncHistoryExecutorThreadKeepAliveTime = asyncHistoryExecutorThreadKeepAliveTime;
        return this;
    }

    public int getAsyncHistoryExecutorThreadPoolQueueSize() {
        return asyncHistoryExecutorThreadPoolQueueSize;
    }

    public ProcessEngineConfigurationImpl setAsyncHistoryExecutorThreadPoolQueueSize(int asyncHistoryExecutorThreadPoolQueueSize) {
        this.asyncHistoryExecutorThreadPoolQueueSize = asyncHistoryExecutorThreadPoolQueueSize;
        return this;
    }

    public BlockingQueue<Runnable> getAsyncHistoryExecutorThreadPoolQueue() {
        return asyncHistoryExecutorThreadPoolQueue;
    }

    public ProcessEngineConfigurationImpl setAsyncHistoryExecutorThreadPoolQueue(BlockingQueue<Runnable> asyncHistoryExecutorThreadPoolQueue) {
        this.asyncHistoryExecutorThreadPoolQueue = asyncHistoryExecutorThreadPoolQueue;
        return this;
    }

    public long getAsyncHistoryExecutorSecondsToWaitOnShutdown() {
        return asyncHistoryExecutorSecondsToWaitOnShutdown;
    }

    public ProcessEngineConfigurationImpl setAsyncHistoryExecutorSecondsToWaitOnShutdown(long asyncHistoryExecutorSecondsToWaitOnShutdown) {
        this.asyncHistoryExecutorSecondsToWaitOnShutdown = asyncHistoryExecutorSecondsToWaitOnShutdown;
        return this;
    }

    public int getAsyncHistoryExecutorDefaultAsyncJobAcquireWaitTime() {
        return asyncHistoryExecutorDefaultAsyncJobAcquireWaitTime;
    }

    public ProcessEngineConfigurationImpl setAsyncHistoryExecutorDefaultAsyncJobAcquireWaitTime(int asyncHistoryExecutorDefaultAsyncJobAcquireWaitTime) {
        this.asyncHistoryExecutorDefaultAsyncJobAcquireWaitTime = asyncHistoryExecutorDefaultAsyncJobAcquireWaitTime;
        return this;
    }

    public int getAsyncHistoryExecutorDefaultQueueSizeFullWaitTime() {
        return asyncHistoryExecutorDefaultQueueSizeFullWaitTime;
    }

    public ProcessEngineConfigurationImpl setAsyncHistoryExecutorDefaultQueueSizeFullWaitTime(int asyncHistoryExecutorDefaultQueueSizeFullWaitTime) {
        this.asyncHistoryExecutorDefaultQueueSizeFullWaitTime = asyncHistoryExecutorDefaultQueueSizeFullWaitTime;
        return this;
    }

    public String getAsyncHistoryExecutorLockOwner() {
        return asyncHistoryExecutorLockOwner;
    }

    public ProcessEngineConfigurationImpl setAsyncHistoryExecutorLockOwner(String asyncHistoryExecutorLockOwner) {
        this.asyncHistoryExecutorLockOwner = asyncHistoryExecutorLockOwner;
        return this;
    }

    public int getAsyncHistoryExecutorAsyncJobLockTimeInMillis() {
        return asyncHistoryExecutorAsyncJobLockTimeInMillis;
    }

    public ProcessEngineConfigurationImpl setAsyncHistoryExecutorAsyncJobLockTimeInMillis(int asyncHistoryExecutorAsyncJobLockTimeInMillis) {
        this.asyncHistoryExecutorAsyncJobLockTimeInMillis = asyncHistoryExecutorAsyncJobLockTimeInMillis;
        return this;
    }

    public int getAsyncHistoryExecutorResetExpiredJobsInterval() {
        return asyncHistoryExecutorResetExpiredJobsInterval;
    }

    public ProcessEngineConfigurationImpl setAsyncHistoryExecutorResetExpiredJobsInterval(int asyncHistoryExecutorResetExpiredJobsInterval) {
        this.asyncHistoryExecutorResetExpiredJobsInterval = asyncHistoryExecutorResetExpiredJobsInterval;
        return this;
    }

    public int getAsyncHistoryExecutorResetExpiredJobsPageSize() {
        return asyncHistoryExecutorResetExpiredJobsPageSize;
    }

    public ProcessEngineConfigurationImpl setAsyncHistoryExecutorResetExpiredJobsPageSize(int asyncHistoryExecutorResetExpiredJobsPageSize) {
        this.asyncHistoryExecutorResetExpiredJobsPageSize = asyncHistoryExecutorResetExpiredJobsPageSize;
        return this;
    }

    public boolean isAsyncExecutorMessageQueueMode() {
        return asyncExecutorMessageQueueMode;
    }

    public boolean isAsyncHistoryExecutorMessageQueueMode() {
        return asyncHistoryExecutorMessageQueueMode;
    }

    public boolean isAsyncExecutorAsyncJobAcquisitionEnabled() {
        return isAsyncExecutorAsyncJobAcquisitionEnabled;
    }

    public ProcessEngineConfigurationImpl setAsyncExecutorAsyncJobAcquisitionEnabled(boolean isAsyncExecutorAsyncJobAcquisitionEnabled) {
        this.isAsyncExecutorAsyncJobAcquisitionEnabled = isAsyncExecutorAsyncJobAcquisitionEnabled;
        return this;
    }

    public boolean isAsyncExecutorTimerJobAcquisitionEnabled() {
        return isAsyncExecutorTimerJobAcquisitionEnabled;
    }

    public ProcessEngineConfigurationImpl setAsyncExecutorTimerJobAcquisitionEnabled(boolean isAsyncExecutorTimerJobAcquisitionEnabled) {
        this.isAsyncExecutorTimerJobAcquisitionEnabled = isAsyncExecutorTimerJobAcquisitionEnabled;
        return this;
    }

    public boolean isAsyncExecutorResetExpiredJobsEnabled() {
        return isAsyncExecutorResetExpiredJobsEnabled;
    }

    public ProcessEngineConfigurationImpl setAsyncExecutorResetExpiredJobsEnabled(boolean isAsyncExecutorResetExpiredJobsEnabled) {
        this.isAsyncExecutorResetExpiredJobsEnabled = isAsyncExecutorResetExpiredJobsEnabled;
        return this;
    }

    public boolean isAsyncHistoryExecutorAsyncJobAcquisitionEnabled() {
        return isAsyncHistoryExecutorAsyncJobAcquisitionEnabled;
    }

    public ProcessEngineConfigurationImpl setAsyncHistoryExecutorAsyncJobAcquisitionEnabled(boolean isAsyncHistoryExecutorAsyncJobAcquisitionEnabled) {
        this.isAsyncHistoryExecutorAsyncJobAcquisitionEnabled = isAsyncHistoryExecutorAsyncJobAcquisitionEnabled;
        return this;
    }

    public boolean isAsyncHistoryExecutorTimerJobAcquisitionEnabled() {
        return isAsyncHistoryExecutorTimerJobAcquisitionEnabled;
    }

    public ProcessEngineConfigurationImpl setAsyncHistoryExecutorTimerJobAcquisitionEnabled(boolean isAsyncHistoryExecutorTimerJobAcquisitionEnabled) {
        this.isAsyncHistoryExecutorTimerJobAcquisitionEnabled = isAsyncHistoryExecutorTimerJobAcquisitionEnabled;
        return this;
    }

    public boolean isAsyncHistoryExecutorResetExpiredJobsEnabled() {
        return isAsyncHistoryExecutorResetExpiredJobsEnabled;
    }

    public ProcessEngineConfigurationImpl setAsyncHistoryExecutorResetExpiredJobsEnabled(boolean isAsyncHistoryExecutorResetExpiredJobsEnabled) {
        this.isAsyncHistoryExecutorResetExpiredJobsEnabled = isAsyncHistoryExecutorResetExpiredJobsEnabled;
        return this;
    }

    public JobServiceConfiguration getJobServiceConfiguration() {
        return jobServiceConfiguration;
    }

    public ProcessEngineConfigurationImpl setJobServiceConfiguration(JobServiceConfiguration jobServiceConfiguration) {
        this.jobServiceConfiguration = jobServiceConfiguration;
        return this;
    }

<<<<<<< HEAD
    public String getAsyncExecutorTenantId() {
        return asyncExecutorTenantId;
    }

    public void setAsyncExecutorTenantId(String asyncExecutorTenantId) {
        this.asyncExecutorTenantId = asyncExecutorTenantId;
    }

    public boolean isEnableHistoryCleaning() {
        return enableHistoryCleaning;
    }

    public void setEnableHistoryCleaning(boolean enableHistoryCleaning) {
        this.enableHistoryCleaning = enableHistoryCleaning;
    }

    public String getHistoryCleaningTimeCycleConfig() {
        return historyCleaningTimeCycleConfig;
    }

    public void setHistoryCleaningTimeCycleConfig(String historyCleaningTimeCycleConfig) {
        this.historyCleaningTimeCycleConfig = historyCleaningTimeCycleConfig;
    }

    public int getCleanInstancesEndedAfterNumberOfDays() {
        return cleanInstancesEndedAfterNumberOfDays;
    }

    public void setCleanInstancesEndedAfterNumberOfDays(int cleanInstancesEndedAfterNumberOfDays) {
        this.cleanInstancesEndedAfterNumberOfDays = cleanInstancesEndedAfterNumberOfDays;
    }

    public HistoryCleaningManager getHistoryCleaningManager() {
        return historyCleaningManager;
    }

    public void setHistoryCleaningManager(HistoryCleaningManager historyCleaningManager) {
        this.historyCleaningManager = historyCleaningManager;
    }
=======
>>>>>>> a11a475f
}<|MERGE_RESOLUTION|>--- conflicted
+++ resolved
@@ -36,6 +36,8 @@
 import org.apache.ibatis.transaction.jdbc.JdbcTransactionFactory;
 import org.apache.ibatis.transaction.managed.ManagedTransactionFactory;
 import org.apache.ibatis.type.JdbcType;
+import org.flowable.batch.service.BatchServiceConfiguration;
+import org.flowable.batch.service.impl.db.BatchDbSchemaManager;
 import org.flowable.common.engine.api.FlowableException;
 import org.flowable.common.engine.api.delegate.FlowableExpressionEnhancer;
 import org.flowable.common.engine.api.delegate.FlowableFunctionDelegate;
@@ -104,11 +106,7 @@
 import org.flowable.engine.ManagementService;
 import org.flowable.engine.ProcessEngine;
 import org.flowable.engine.ProcessEngineConfiguration;
-<<<<<<< HEAD
-=======
-import org.flowable.engine.ProcessInstanceMigrationService;
-import org.flowable.engine.ProcessInstanceQueryInterceptor;
->>>>>>> a11a475f
+import org.flowable.engine.ProcessMigrationService;
 import org.flowable.engine.RepositoryService;
 import org.flowable.engine.RuntimeService;
 import org.flowable.engine.TaskService;
@@ -126,7 +124,7 @@
 import org.flowable.engine.impl.IdentityServiceImpl;
 import org.flowable.engine.impl.ManagementServiceImpl;
 import org.flowable.engine.impl.ProcessEngineImpl;
-import org.flowable.engine.impl.ProcessInstanceMigrationServiceImpl;
+import org.flowable.engine.impl.ProcessMigrationServiceImpl;
 import org.flowable.engine.impl.RepositoryServiceImpl;
 import org.flowable.engine.impl.RuntimeServiceImpl;
 import org.flowable.engine.impl.SchemaOperationProcessEngineClose;
@@ -260,7 +258,7 @@
 import org.flowable.engine.impl.jobexecutor.DefaultFailedJobCommandFactory;
 import org.flowable.engine.impl.jobexecutor.ProcessEventJobHandler;
 import org.flowable.engine.impl.jobexecutor.ProcessInstanceMigrationJobHandler;
-import org.flowable.engine.impl.jobexecutor.ProcessInstanceMigrationValidationJobHandler;
+import org.flowable.engine.impl.jobexecutor.ProcessInstanceMigrationStatusJobHandler;
 import org.flowable.engine.impl.jobexecutor.TimerActivateProcessDefinitionHandler;
 import org.flowable.engine.impl.jobexecutor.TimerStartEventJobHandler;
 import org.flowable.engine.impl.jobexecutor.TimerSuspendProcessDefinitionHandler;
@@ -296,10 +294,6 @@
 import org.flowable.engine.impl.persistence.entity.ProcessDefinitionEntityManagerImpl;
 import org.flowable.engine.impl.persistence.entity.ProcessDefinitionInfoEntityManager;
 import org.flowable.engine.impl.persistence.entity.ProcessDefinitionInfoEntityManagerImpl;
-import org.flowable.engine.impl.persistence.entity.ProcessMigrationBatchEntityManager;
-import org.flowable.engine.impl.persistence.entity.ProcessMigrationBatchEntityManagerImpl;
-import org.flowable.engine.impl.persistence.entity.ProcessMigrationBatchPartEntityManager;
-import org.flowable.engine.impl.persistence.entity.ProcessMigrationBatchPartEntityManagerImpl;
 import org.flowable.engine.impl.persistence.entity.PropertyEntityManager;
 import org.flowable.engine.impl.persistence.entity.PropertyEntityManagerImpl;
 import org.flowable.engine.impl.persistence.entity.ResourceEntityManager;
@@ -319,8 +313,6 @@
 import org.flowable.engine.impl.persistence.entity.data.ModelDataManager;
 import org.flowable.engine.impl.persistence.entity.data.ProcessDefinitionDataManager;
 import org.flowable.engine.impl.persistence.entity.data.ProcessDefinitionInfoDataManager;
-import org.flowable.engine.impl.persistence.entity.data.ProcessMigrationBatchDataManager;
-import org.flowable.engine.impl.persistence.entity.data.ProcessMigrationBatchPartDataManager;
 import org.flowable.engine.impl.persistence.entity.data.PropertyDataManager;
 import org.flowable.engine.impl.persistence.entity.data.ResourceDataManager;
 import org.flowable.engine.impl.persistence.entity.data.impl.MybatisActivityInstanceDataManager;
@@ -336,8 +328,6 @@
 import org.flowable.engine.impl.persistence.entity.data.impl.MybatisModelDataManager;
 import org.flowable.engine.impl.persistence.entity.data.impl.MybatisProcessDefinitionDataManager;
 import org.flowable.engine.impl.persistence.entity.data.impl.MybatisProcessDefinitionInfoDataManager;
-import org.flowable.engine.impl.persistence.entity.data.impl.MybatisProcessMigrationBatchDataManager;
-import org.flowable.engine.impl.persistence.entity.data.impl.MybatisProcessMigrationBatchPartDataManager;
 import org.flowable.engine.impl.persistence.entity.data.impl.MybatisPropertyDataManager;
 import org.flowable.engine.impl.persistence.entity.data.impl.MybatisResourceDataManager;
 import org.flowable.engine.impl.scripting.VariableScopeResolverFactory;
@@ -431,11 +421,7 @@
  * @author Joram Barrez
  */
 public abstract class ProcessEngineConfigurationImpl extends ProcessEngineConfiguration implements
-<<<<<<< HEAD
         ScriptingEngineAwareEngineConfiguration, HasExpressionManagerEngineConfiguration, HasVariableTypes {
-=======
-    ScriptingEngineAwareEngineConfiguration, HasExpressionManagerEngineConfiguration {
->>>>>>> a11a475f
 
     public static final String DEFAULT_WS_SYNC_FACTORY = "org.flowable.engine.impl.webservice.CxfWebServiceClientFactory";
 
@@ -453,7 +439,7 @@
     protected FormService formService = new FormServiceImpl();
     protected ManagementService managementService = new ManagementServiceImpl();
     protected DynamicBpmnService dynamicBpmnService = new DynamicBpmnServiceImpl(this);
-    protected ProcessInstanceMigrationService processInstanceMigrationService = new ProcessInstanceMigrationServiceImpl(this);
+    protected ProcessMigrationService processInstanceMigrationService = new ProcessMigrationServiceImpl(this);
 
     // IDM ENGINE /////////////////////////////////////////////////////
     protected boolean disableIdmEngine;
@@ -475,8 +461,6 @@
     protected ProcessDefinitionInfoDataManager processDefinitionInfoDataManager;
     protected PropertyDataManager propertyDataManager;
     protected ResourceDataManager resourceDataManager;
-    protected ProcessMigrationBatchDataManager processMigrationBatchDataManager;
-    protected ProcessMigrationBatchPartDataManager processMigrationBatchPartDataManager;
 
     // ENTITY MANAGERS ///////////////////////////////////////////////////////////
 
@@ -496,8 +480,6 @@
     protected PropertyEntityManager propertyEntityManager;
     protected ResourceEntityManager resourceEntityManager;
     protected TableDataManager tableDataManager;
-    protected ProcessMigrationBatchEntityManager processMigrationBatchEntityManager;
-    protected ProcessMigrationBatchPartEntityManager processMigrationBatchPartEntityManager;
 
     // Candidate Manager
 
@@ -529,6 +511,7 @@
     protected EventSubscriptionServiceConfiguration eventSubscriptionServiceConfiguration;
     protected TaskServiceConfiguration taskServiceConfiguration;
     protected JobServiceConfiguration jobServiceConfiguration;
+    protected BatchServiceConfiguration batchServiceConfiguration;
 
     protected boolean enableEntityLinks;
 
@@ -762,6 +745,8 @@
     
     protected String asyncExecutorTenantId = AbstractEngineConfiguration.NO_TENANT_ID;
     
+    protected String batchStatusTimeCycleConfig = "30 * * * * ?";
+    
     protected boolean enableHistoryCleaning = false;
     protected String historyCleaningTimeCycleConfig = "0 0 1 * * ?";
     protected int cleanInstancesEndedAfterNumberOfDays = 365;
@@ -920,6 +905,7 @@
     protected SchemaManager variableSchemaManager;
     protected SchemaManager taskSchemaManager;
     protected SchemaManager jobSchemaManager;
+    protected SchemaManager batchSchemaManager;
 
     // Backwards compatibility //////////////////////////////////////////////////////////////
 
@@ -1044,6 +1030,7 @@
         initEventSubscriptionServiceConfiguration();
         initTaskServiceConfiguration();
         initJobServiceConfiguration();
+        initBatchServiceConfiguration();
         initAsyncExecutor();
         initAsyncHistoryExecutor();
         configuratorsAfterInit();
@@ -1119,6 +1106,7 @@
         initVariableSchemaManager();
         initTaskSchemaManager();
         initJobSchemaManager();
+        initBatchSchemaManager();
     }
 
     public void initNonRelationalDataSource() {
@@ -1166,6 +1154,12 @@
             this.jobSchemaManager = new JobDbSchemaManager();
         }
     }
+    
+    protected void initBatchSchemaManager() {
+        if (this.batchSchemaManager == null) {
+            this.batchSchemaManager = new BatchDbSchemaManager();
+        }
+    }
 
     public void initSchemaManagementCommand() {
         if (schemaManagementCmd == null) {
@@ -1249,12 +1243,6 @@
         if (resourceDataManager == null) {
             resourceDataManager = new MybatisResourceDataManager(this);
         }
-        if (processMigrationBatchDataManager == null) {
-            processMigrationBatchDataManager = new MybatisProcessMigrationBatchDataManager(this);
-        }
-        if (processMigrationBatchPartDataManager == null) {
-            processMigrationBatchPartDataManager = new MybatisProcessMigrationBatchPartDataManager(this);
-        }
     }
 
     // Entity managers //////////////////////////////////////////////////////////
@@ -1307,12 +1295,6 @@
         }
         if (tableDataManager == null) {
             tableDataManager = new TableDataManagerImpl(this);
-        }
-        if (processMigrationBatchEntityManager == null) {
-            processMigrationBatchEntityManager = new ProcessMigrationBatchEntityManagerImpl(this, processMigrationBatchDataManager);
-        }
-        if (processMigrationBatchPartEntityManager == null) {
-            processMigrationBatchPartEntityManager = new ProcessMigrationBatchPartEntityManagerImpl(this, processMigrationBatchPartDataManager);
         }
     }
 
@@ -1645,11 +1627,7 @@
     }
 
     protected JobServiceConfiguration instantiateJobServiceConfiguration() {
-<<<<<<< HEAD
-       return new JobServiceConfiguration(ScopeTypes.BPMN);
-=======
-        return new JobServiceConfiguration();
->>>>>>> a11a475f
+        return new JobServiceConfiguration(ScopeTypes.BPMN);
     }
 
     public void addJobHandler(JobHandler jobHandler) {
@@ -1672,6 +1650,23 @@
             this.jobServiceConfiguration.addHistoryJobHandler(historyJobHandler.getType(), historyJobHandler);
         }
     }
+    
+    public void initBatchServiceConfiguration() {
+        if (batchServiceConfiguration == null) {
+            this.batchServiceConfiguration = instantiateBatchServiceConfiguration();
+            this.batchServiceConfiguration.setClock(this.clock);
+            this.batchServiceConfiguration.setObjectMapper(this.objectMapper);
+            this.batchServiceConfiguration.setEventDispatcher(this.eventDispatcher);
+
+            this.batchServiceConfiguration.init();
+        }
+
+        addServiceConfiguration(EngineConfigurationConstants.KEY_BATCH_SERVICE_CONFIG, this.batchServiceConfiguration);
+    }
+    
+    protected BatchServiceConfiguration instantiateBatchServiceConfiguration() {
+        return new BatchServiceConfiguration(ScopeTypes.BPMN);
+    }
 
     public void afterInitTaskServiceConfiguration() {
         if (engineConfigurations.containsKey(EngineConfigurationConstants.KEY_IDM_ENGINE_CONFIG)) {
@@ -1679,17 +1674,13 @@
             this.taskServiceConfiguration.setIdmIdentityService(idmEngineConfiguration.getIdmIdentityService());
         }
     }
-<<<<<<< HEAD
     
     public void initHistoryCleaningManager() {
         if (historyCleaningManager == null) {
             historyCleaningManager = new DefaultHistoryCleaningManager(this);
         }
     }
-    
-=======
-
->>>>>>> a11a475f
+
     public void removeHistoryJobHandler(String historyJobHandlerType) {
         this.historyJobHandlers.remove(historyJobHandlerType);
         if (this.jobServiceConfiguration != null) {
@@ -1998,9 +1989,9 @@
 
         ProcessInstanceMigrationJobHandler processInstanceMigrationJobHandler = new ProcessInstanceMigrationJobHandler();
         jobHandlers.put(processInstanceMigrationJobHandler.getType(), processInstanceMigrationJobHandler);
-
-        ProcessInstanceMigrationValidationJobHandler processInstanceMigrationValidationJobHandler = new ProcessInstanceMigrationValidationJobHandler();
-        jobHandlers.put(processInstanceMigrationValidationJobHandler.getType(), processInstanceMigrationValidationJobHandler);
+        
+        ProcessInstanceMigrationStatusJobHandler processInstanceMigrationStatusJobHandler = new ProcessInstanceMigrationStatusJobHandler();
+        jobHandlers.put(processInstanceMigrationStatusJobHandler.getType(), processInstanceMigrationStatusJobHandler);
 
         // if we have custom job handlers, register them
         if (getCustomJobHandlers() != null) {
@@ -2506,14 +2497,7 @@
         if (this.flowableFunctionDelegates == null) {
             this.flowableFunctionDelegates = new ArrayList<>();
             this.flowableFunctionDelegates.add(new FlowableDateFunctionDelegate());
-<<<<<<< HEAD
             flowableFunctionDelegates.addAll(shortHandExpressionFunctions);
-=======
-
-            for (FlowableShortHandExpressionFunction expressionFunction : shortHandExpressionFunctions) {
-                flowableFunctionDelegates.add(expressionFunction);
-            }
->>>>>>> a11a475f
         }
 
         if (this.customFlowableFunctionDelegates != null) {
@@ -2524,15 +2508,7 @@
     public void initExpressionEnhancers() {
         if (expressionEnhancers == null) {
             expressionEnhancers = new ArrayList<>();
-<<<<<<< HEAD
             expressionEnhancers.addAll(shortHandExpressionFunctions);
-=======
-
-            for (FlowableShortHandExpressionFunction expressionFunction : shortHandExpressionFunctions) {
-                expressionEnhancers.add(expressionFunction);
-            }
-
->>>>>>> a11a475f
         }
 
         if (customExpressionEnhancers != null) {
@@ -2620,12 +2596,7 @@
         }
         return Collections.emptyList();
     }
-<<<<<<< HEAD
-    
-    @Override
-=======
-
->>>>>>> a11a475f
+
     public ProcessEngineConfigurationImpl addConfigurator(EngineConfigurator configurator) {
         super.addConfigurator(configurator);
         return this;
@@ -2776,11 +2747,11 @@
         return this;
     }
 
-    public ProcessInstanceMigrationService getProcessInstanceMigrationService() {
+    public ProcessMigrationService getProcessMigrationService() {
         return processInstanceMigrationService;
     }
 
-    public void setProcessInstanceMigrationService(ProcessInstanceMigrationService processInstanceMigrationService) {
+    public void setProcessInstanceMigrationService(ProcessMigrationService processInstanceMigrationService) {
         this.processInstanceMigrationService = processInstanceMigrationService;
     }
 
@@ -4118,14 +4089,6 @@
         return this;
     }
 
-    public ProcessMigrationBatchEntityManager getProcessMigrationBatchEntityManager() {
-        return processMigrationBatchEntityManager;
-    }
-
-    public ProcessMigrationBatchPartEntityManager getProcessMigrationBatchPartEntityManager() {
-        return processMigrationBatchPartEntityManager;
-    }
-
     @Override
     public ProcessEngineConfigurationImpl setClock(Clock clock) {
         if (this.clock == null) {
@@ -4256,6 +4219,15 @@
         this.jobSchemaManager = jobSchemaManager;
         return this;
     }
+    
+    public SchemaManager getBatchSchemaManager() {
+        return batchSchemaManager;
+    }
+
+    public ProcessEngineConfigurationImpl setBatchSchemaManager(SchemaManager batchSchemaManager) {
+        this.batchSchemaManager = batchSchemaManager;
+        return this;
+    }
 
     public boolean isEnableEntityLinks() {
         return enableEntityLinks;
@@ -4786,7 +4758,6 @@
         return this;
     }
 
-<<<<<<< HEAD
     public String getAsyncExecutorTenantId() {
         return asyncExecutorTenantId;
     }
@@ -4795,6 +4766,14 @@
         this.asyncExecutorTenantId = asyncExecutorTenantId;
     }
 
+    public String getBatchStatusTimeCycleConfig() {
+        return batchStatusTimeCycleConfig;
+    }
+
+    public void setBatchStatusTimeCycleConfig(String batchStatusTimeCycleConfig) {
+        this.batchStatusTimeCycleConfig = batchStatusTimeCycleConfig;
+    }
+
     public boolean isEnableHistoryCleaning() {
         return enableHistoryCleaning;
     }
@@ -4826,6 +4805,4 @@
     public void setHistoryCleaningManager(HistoryCleaningManager historyCleaningManager) {
         this.historyCleaningManager = historyCleaningManager;
     }
-=======
->>>>>>> a11a475f
 }