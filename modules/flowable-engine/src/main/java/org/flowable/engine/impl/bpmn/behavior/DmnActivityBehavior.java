/* Licensed under the Apache License, Version 2.0 (the "License");
 * you may not use this file except in compliance with the License.
 * You may obtain a copy of the License at
 *
 *      http://www.apache.org/licenses/LICENSE-2.0
 *
 * Unless required by applicable law or agreed to in writing, software
 * distributed under the License is distributed on an "AS IS" BASIS,
 * WITHOUT WARRANTIES OR CONDITIONS OF ANY KIND, either express or implied.
 * See the License for the specific language governing permissions and
 * limitations under the License.
 */
package org.flowable.engine.impl.bpmn.behavior;

import java.util.List;
import java.util.Map;

import org.apache.commons.lang3.StringUtils;
import org.flowable.bpmn.model.FieldExtension;
import org.flowable.bpmn.model.Task;
import org.flowable.common.engine.api.FlowableException;
import org.flowable.common.engine.api.FlowableIllegalArgumentException;
import org.flowable.common.engine.api.delegate.Expression;
import org.flowable.common.engine.impl.el.ExpressionManager;
import org.flowable.dmn.api.DecisionExecutionAuditContainer;
import org.flowable.dmn.api.DmnDecisionService;
import org.flowable.dmn.api.ExecuteDecisionBuilder;
import org.flowable.engine.DynamicBpmnConstants;
import org.flowable.engine.delegate.DelegateExecution;
import org.flowable.engine.delegate.DelegateHelper;
import org.flowable.engine.impl.bpmn.helper.DynamicPropertyUtil;
import org.flowable.engine.impl.cfg.ProcessEngineConfigurationImpl;
import org.flowable.engine.impl.context.BpmnOverrideContext;
import org.flowable.engine.impl.util.CommandContextUtil;
import org.flowable.engine.impl.util.ProcessDefinitionUtil;

import com.fasterxml.jackson.databind.JsonNode;
import com.fasterxml.jackson.databind.ObjectMapper;
import com.fasterxml.jackson.databind.node.ArrayNode;
import com.fasterxml.jackson.databind.node.ObjectNode;

public class DmnActivityBehavior extends TaskActivityBehavior {

    private static final long serialVersionUID = 1L;

    protected static final String EXPRESSION_DECISION_TABLE_REFERENCE_KEY = "decisionTableReferenceKey";
    protected static final String EXPRESSION_DECISION_TABLE_THROW_ERROR_FLAG = "decisionTaskThrowErrorOnNoHits";
    protected static final String EXPRESSION_DECISION_TABLE_FALLBACK_TO_DEFAULT_TENANT = "fallbackToDefaultTenant";
    protected static final String EXPRESSION_DECISION_TABLE_SAME_DEPLOYMENT = "sameDeployment";

    protected Task task;

    public DmnActivityBehavior(Task task) {
        this.task = task;
    }

    @Override
    public void execute(DelegateExecution execution) {
        FieldExtension fieldExtension = DelegateHelper.getFlowElementField(execution, EXPRESSION_DECISION_TABLE_REFERENCE_KEY);
        if (fieldExtension == null || ((fieldExtension.getStringValue() == null || fieldExtension.getStringValue().length() == 0) &&
                (fieldExtension.getExpression() == null || fieldExtension.getExpression().length() == 0))) {

            throw new FlowableException("decisionTableReferenceKey is a required field extension for the dmn task " + task.getId());
        }

        String activeDecisionTableKey = null;
        if (fieldExtension.getExpression() != null && fieldExtension.getExpression().length() > 0) {
            activeDecisionTableKey = fieldExtension.getExpression();

        } else {
            activeDecisionTableKey = fieldExtension.getStringValue();
        }

        ProcessEngineConfigurationImpl processEngineConfiguration = CommandContextUtil.getProcessEngineConfiguration();
        ExpressionManager expressionManager = processEngineConfiguration.getExpressionManager();

        if (processEngineConfiguration.isEnableProcessDefinitionInfoCache()) {
            ObjectNode taskElementProperties = BpmnOverrideContext.getBpmnOverrideElementProperties(task.getId(), execution.getProcessDefinitionId());
            activeDecisionTableKey = DynamicPropertyUtil.getActiveValue(activeDecisionTableKey, DynamicBpmnConstants.DMN_TASK_DECISION_TABLE_KEY, taskElementProperties);
        }

        String finaldecisionTableKeyValue = null;
        Object decisionTableKeyValue = expressionManager.createExpression(activeDecisionTableKey).getValue(execution);
        if (decisionTableKeyValue != null) {
            if (decisionTableKeyValue instanceof String) {
                finaldecisionTableKeyValue = (String) decisionTableKeyValue;
            } else {
                throw new FlowableIllegalArgumentException("decisionTableReferenceKey expression does not resolve to a string: " + decisionTableKeyValue);
            }
        }

        if (finaldecisionTableKeyValue == null || finaldecisionTableKeyValue.length() == 0) {
            throw new FlowableIllegalArgumentException("decisionTableReferenceKey expression resolves to an empty value: " + decisionTableKeyValue);
        }

<<<<<<< HEAD
        ProcessDefinition processDefinition = ProcessDefinitionUtil.getProcessDefinition(execution.getProcessDefinitionId());
        Deployment deployment = CommandContextUtil.getDeploymentEntityManager().findById(processDefinition.getDeploymentId());

        DmnDecisionService ruleService = CommandContextUtil.getDmnRuleService();
=======
        DmnRuleService ruleService = CommandContextUtil.getDmnRuleService();
>>>>>>> 4ee23578

        ExecuteDecisionBuilder executeDecisionBuilder = ruleService.createExecuteDecisionBuilder()
            .decisionKey(finaldecisionTableKeyValue)
            .instanceId(execution.getProcessInstanceId())
            .executionId(execution.getId())
            .activityId(task.getId())
            .variables(execution.getVariables())
            .tenantId(execution.getTenantId());

        applyFallbackToDefaultTenant(execution, executeDecisionBuilder);
        applyParentDeployment(execution, executeDecisionBuilder, processEngineConfiguration);

        DecisionExecutionAuditContainer decisionExecutionAuditContainer = executeDecisionBuilder.executeWithAuditTrail();

        if (decisionExecutionAuditContainer.isFailed()) {
            throw new FlowableException("DMN decision table with key " + finaldecisionTableKeyValue + " execution failed. Cause: " + decisionExecutionAuditContainer.getExceptionMessage());
        }

        /*Throw error if there were no rules hit when the flag indicates to do this.*/
        FieldExtension throwErrorFieldExtension = DelegateHelper.getFlowElementField(execution, EXPRESSION_DECISION_TABLE_THROW_ERROR_FLAG);
        if (throwErrorFieldExtension != null) {
            String throwErrorString = null;
            if (StringUtils.isNotEmpty(throwErrorFieldExtension.getStringValue())) {
                throwErrorString = throwErrorFieldExtension.getStringValue();
                
            } else if (StringUtils.isNotEmpty(throwErrorFieldExtension.getExpression())) {
                throwErrorString = throwErrorFieldExtension.getExpression();
            }
            
            if (decisionExecutionAuditContainer.getDecisionResult().isEmpty() && throwErrorString != null) {
                if ("true".equalsIgnoreCase(throwErrorString)) {
                    throw new FlowableException("DMN decision table with key " + finaldecisionTableKeyValue + " did not hit any rules for the provided input.");
                    
                } else if (!"false".equalsIgnoreCase(throwErrorString)) {
                    Expression expression = expressionManager.createExpression(throwErrorString);
                    Object expressionValue = expression.getValue(execution);
                    
                    if (expressionValue instanceof Boolean && ((Boolean) expressionValue)) {
                        throw new FlowableException("DMN decision table with key " + finaldecisionTableKeyValue + " did not hit any rules for the provided input.");
                    }
                }
            }
        }

        if (processEngineConfiguration.getDecisionTableVariableManager() != null) {
            processEngineConfiguration.getDecisionTableVariableManager().setVariablesOnExecution(decisionExecutionAuditContainer.getDecisionResult(), 
                            finaldecisionTableKeyValue, execution, processEngineConfiguration.getObjectMapper());
            
        } else {
            boolean multipleResults = decisionExecutionAuditContainer.isMultipleResults() && processEngineConfiguration.isAlwaysUseArraysForDmnMultiHitPolicies();
            setVariablesOnExecution(decisionExecutionAuditContainer.getDecisionResult(), finaldecisionTableKeyValue,
                            execution, processEngineConfiguration.getObjectMapper(), multipleResults);
        }

        leave(execution);
    }

    protected void applyFallbackToDefaultTenant(DelegateExecution execution, ExecuteDecisionBuilder executeDecisionBuilder) {
        FieldExtension fallbackfieldExtension = DelegateHelper.getFlowElementField(execution, EXPRESSION_DECISION_TABLE_FALLBACK_TO_DEFAULT_TENANT);
        if (fallbackfieldExtension != null && ((fallbackfieldExtension.getStringValue() != null && fallbackfieldExtension.getStringValue().length() != 0))) {
            String fallbackToDefaultTenant = fallbackfieldExtension.getStringValue();
            if (StringUtils.isNotEmpty(fallbackToDefaultTenant) && Boolean.parseBoolean(fallbackToDefaultTenant)) {
                executeDecisionBuilder.fallbackToDefaultTenant();
            }
        }
    }

    protected void applyParentDeployment(DelegateExecution execution, ExecuteDecisionBuilder executeDecisionBuilder,
            ProcessEngineConfigurationImpl processEngineConfiguration) {

        FieldExtension sameDeploymentFieldExtension = DelegateHelper.getFlowElementField(execution, EXPRESSION_DECISION_TABLE_SAME_DEPLOYMENT);
        String parentDeploymentId;
        if (sameDeploymentFieldExtension != null) {
            if (Boolean.parseBoolean(sameDeploymentFieldExtension.getStringValue())) {
                parentDeploymentId = ProcessDefinitionUtil.getDefinitionDeploymentId(execution.getProcessDefinitionId(), processEngineConfiguration);
            } else {
                // If same deployment has not been requested then don't pass parentDeploymentId
                parentDeploymentId = null;
            }
        } else {
            // backwards compatibility (always apply parent deployment id)
            parentDeploymentId = ProcessDefinitionUtil.getDefinitionDeploymentId(execution.getProcessDefinitionId(), processEngineConfiguration);

        }
        executeDecisionBuilder.parentDeploymentId(parentDeploymentId);
    }

    protected void setVariablesOnExecution(List<Map<String, Object>> executionResult, String decisionKey, DelegateExecution execution, ObjectMapper objectMapper, boolean multipleResults) {
        if (executionResult == null || (executionResult.isEmpty() && !multipleResults)) {
            return;
        }

        // multiple rule results
        // put on execution as JSON array; each entry contains output id (key) and output value (value)
        // this should be always done for decision tables of type rule order and output order
        if (executionResult.size() > 1 || multipleResults) {
            ArrayNode ruleResultNode = objectMapper.createArrayNode();

            for (Map<String, Object> ruleResult : executionResult) {
                ObjectNode outputResultNode = objectMapper.createObjectNode();

                for (Map.Entry<String, Object> outputResult : ruleResult.entrySet()) {
                    outputResultNode.set(outputResult.getKey(), objectMapper.convertValue(outputResult.getValue(), JsonNode.class));
                }

                ruleResultNode.add(outputResultNode);
            }

            execution.setVariable(decisionKey, ruleResultNode);
        } else {
            // single rule result
            // put on execution output id (key) and output value (value)
            Map<String, Object> ruleResult = executionResult.get(0);

            for (Map.Entry<String, Object> outputResult : ruleResult.entrySet()) {
                execution.setVariable(outputResult.getKey(), outputResult.getValue());
            }
        }
    }
}
<|MERGE_RESOLUTION|>--- conflicted
+++ resolved
@@ -1,223 +1,218 @@
-/* Licensed under the Apache License, Version 2.0 (the "License");
- * you may not use this file except in compliance with the License.
- * You may obtain a copy of the License at
- *
- *      http://www.apache.org/licenses/LICENSE-2.0
- *
- * Unless required by applicable law or agreed to in writing, software
- * distributed under the License is distributed on an "AS IS" BASIS,
- * WITHOUT WARRANTIES OR CONDITIONS OF ANY KIND, either express or implied.
- * See the License for the specific language governing permissions and
- * limitations under the License.
- */
-package org.flowable.engine.impl.bpmn.behavior;
-
-import java.util.List;
-import java.util.Map;
-
-import org.apache.commons.lang3.StringUtils;
-import org.flowable.bpmn.model.FieldExtension;
-import org.flowable.bpmn.model.Task;
-import org.flowable.common.engine.api.FlowableException;
-import org.flowable.common.engine.api.FlowableIllegalArgumentException;
-import org.flowable.common.engine.api.delegate.Expression;
-import org.flowable.common.engine.impl.el.ExpressionManager;
-import org.flowable.dmn.api.DecisionExecutionAuditContainer;
-import org.flowable.dmn.api.DmnDecisionService;
-import org.flowable.dmn.api.ExecuteDecisionBuilder;
-import org.flowable.engine.DynamicBpmnConstants;
-import org.flowable.engine.delegate.DelegateExecution;
-import org.flowable.engine.delegate.DelegateHelper;
-import org.flowable.engine.impl.bpmn.helper.DynamicPropertyUtil;
-import org.flowable.engine.impl.cfg.ProcessEngineConfigurationImpl;
-import org.flowable.engine.impl.context.BpmnOverrideContext;
-import org.flowable.engine.impl.util.CommandContextUtil;
-import org.flowable.engine.impl.util.ProcessDefinitionUtil;
-
-import com.fasterxml.jackson.databind.JsonNode;
-import com.fasterxml.jackson.databind.ObjectMapper;
-import com.fasterxml.jackson.databind.node.ArrayNode;
-import com.fasterxml.jackson.databind.node.ObjectNode;
-
-public class DmnActivityBehavior extends TaskActivityBehavior {
-
-    private static final long serialVersionUID = 1L;
-
-    protected static final String EXPRESSION_DECISION_TABLE_REFERENCE_KEY = "decisionTableReferenceKey";
-    protected static final String EXPRESSION_DECISION_TABLE_THROW_ERROR_FLAG = "decisionTaskThrowErrorOnNoHits";
-    protected static final String EXPRESSION_DECISION_TABLE_FALLBACK_TO_DEFAULT_TENANT = "fallbackToDefaultTenant";
-    protected static final String EXPRESSION_DECISION_TABLE_SAME_DEPLOYMENT = "sameDeployment";
-
-    protected Task task;
-
-    public DmnActivityBehavior(Task task) {
-        this.task = task;
-    }
-
-    @Override
-    public void execute(DelegateExecution execution) {
-        FieldExtension fieldExtension = DelegateHelper.getFlowElementField(execution, EXPRESSION_DECISION_TABLE_REFERENCE_KEY);
-        if (fieldExtension == null || ((fieldExtension.getStringValue() == null || fieldExtension.getStringValue().length() == 0) &&
-                (fieldExtension.getExpression() == null || fieldExtension.getExpression().length() == 0))) {
-
-            throw new FlowableException("decisionTableReferenceKey is a required field extension for the dmn task " + task.getId());
-        }
-
-        String activeDecisionTableKey = null;
-        if (fieldExtension.getExpression() != null && fieldExtension.getExpression().length() > 0) {
-            activeDecisionTableKey = fieldExtension.getExpression();
-
-        } else {
-            activeDecisionTableKey = fieldExtension.getStringValue();
-        }
-
-        ProcessEngineConfigurationImpl processEngineConfiguration = CommandContextUtil.getProcessEngineConfiguration();
-        ExpressionManager expressionManager = processEngineConfiguration.getExpressionManager();
-
-        if (processEngineConfiguration.isEnableProcessDefinitionInfoCache()) {
-            ObjectNode taskElementProperties = BpmnOverrideContext.getBpmnOverrideElementProperties(task.getId(), execution.getProcessDefinitionId());
-            activeDecisionTableKey = DynamicPropertyUtil.getActiveValue(activeDecisionTableKey, DynamicBpmnConstants.DMN_TASK_DECISION_TABLE_KEY, taskElementProperties);
-        }
-
-        String finaldecisionTableKeyValue = null;
-        Object decisionTableKeyValue = expressionManager.createExpression(activeDecisionTableKey).getValue(execution);
-        if (decisionTableKeyValue != null) {
-            if (decisionTableKeyValue instanceof String) {
-                finaldecisionTableKeyValue = (String) decisionTableKeyValue;
-            } else {
-                throw new FlowableIllegalArgumentException("decisionTableReferenceKey expression does not resolve to a string: " + decisionTableKeyValue);
-            }
-        }
-
-        if (finaldecisionTableKeyValue == null || finaldecisionTableKeyValue.length() == 0) {
-            throw new FlowableIllegalArgumentException("decisionTableReferenceKey expression resolves to an empty value: " + decisionTableKeyValue);
-        }
-
-<<<<<<< HEAD
-        ProcessDefinition processDefinition = ProcessDefinitionUtil.getProcessDefinition(execution.getProcessDefinitionId());
-        Deployment deployment = CommandContextUtil.getDeploymentEntityManager().findById(processDefinition.getDeploymentId());
-
-        DmnDecisionService ruleService = CommandContextUtil.getDmnRuleService();
-=======
-        DmnRuleService ruleService = CommandContextUtil.getDmnRuleService();
->>>>>>> 4ee23578
-
-        ExecuteDecisionBuilder executeDecisionBuilder = ruleService.createExecuteDecisionBuilder()
-            .decisionKey(finaldecisionTableKeyValue)
-            .instanceId(execution.getProcessInstanceId())
-            .executionId(execution.getId())
-            .activityId(task.getId())
-            .variables(execution.getVariables())
-            .tenantId(execution.getTenantId());
-
-        applyFallbackToDefaultTenant(execution, executeDecisionBuilder);
-        applyParentDeployment(execution, executeDecisionBuilder, processEngineConfiguration);
-
-        DecisionExecutionAuditContainer decisionExecutionAuditContainer = executeDecisionBuilder.executeWithAuditTrail();
-
-        if (decisionExecutionAuditContainer.isFailed()) {
-            throw new FlowableException("DMN decision table with key " + finaldecisionTableKeyValue + " execution failed. Cause: " + decisionExecutionAuditContainer.getExceptionMessage());
-        }
-
-        /*Throw error if there were no rules hit when the flag indicates to do this.*/
-        FieldExtension throwErrorFieldExtension = DelegateHelper.getFlowElementField(execution, EXPRESSION_DECISION_TABLE_THROW_ERROR_FLAG);
-        if (throwErrorFieldExtension != null) {
-            String throwErrorString = null;
-            if (StringUtils.isNotEmpty(throwErrorFieldExtension.getStringValue())) {
-                throwErrorString = throwErrorFieldExtension.getStringValue();
-                
-            } else if (StringUtils.isNotEmpty(throwErrorFieldExtension.getExpression())) {
-                throwErrorString = throwErrorFieldExtension.getExpression();
-            }
-            
-            if (decisionExecutionAuditContainer.getDecisionResult().isEmpty() && throwErrorString != null) {
-                if ("true".equalsIgnoreCase(throwErrorString)) {
-                    throw new FlowableException("DMN decision table with key " + finaldecisionTableKeyValue + " did not hit any rules for the provided input.");
-                    
-                } else if (!"false".equalsIgnoreCase(throwErrorString)) {
-                    Expression expression = expressionManager.createExpression(throwErrorString);
-                    Object expressionValue = expression.getValue(execution);
-                    
-                    if (expressionValue instanceof Boolean && ((Boolean) expressionValue)) {
-                        throw new FlowableException("DMN decision table with key " + finaldecisionTableKeyValue + " did not hit any rules for the provided input.");
-                    }
-                }
-            }
-        }
-
-        if (processEngineConfiguration.getDecisionTableVariableManager() != null) {
-            processEngineConfiguration.getDecisionTableVariableManager().setVariablesOnExecution(decisionExecutionAuditContainer.getDecisionResult(), 
-                            finaldecisionTableKeyValue, execution, processEngineConfiguration.getObjectMapper());
-            
-        } else {
-            boolean multipleResults = decisionExecutionAuditContainer.isMultipleResults() && processEngineConfiguration.isAlwaysUseArraysForDmnMultiHitPolicies();
-            setVariablesOnExecution(decisionExecutionAuditContainer.getDecisionResult(), finaldecisionTableKeyValue,
-                            execution, processEngineConfiguration.getObjectMapper(), multipleResults);
-        }
-
-        leave(execution);
-    }
-
-    protected void applyFallbackToDefaultTenant(DelegateExecution execution, ExecuteDecisionBuilder executeDecisionBuilder) {
-        FieldExtension fallbackfieldExtension = DelegateHelper.getFlowElementField(execution, EXPRESSION_DECISION_TABLE_FALLBACK_TO_DEFAULT_TENANT);
-        if (fallbackfieldExtension != null && ((fallbackfieldExtension.getStringValue() != null && fallbackfieldExtension.getStringValue().length() != 0))) {
-            String fallbackToDefaultTenant = fallbackfieldExtension.getStringValue();
-            if (StringUtils.isNotEmpty(fallbackToDefaultTenant) && Boolean.parseBoolean(fallbackToDefaultTenant)) {
-                executeDecisionBuilder.fallbackToDefaultTenant();
-            }
-        }
-    }
-
-    protected void applyParentDeployment(DelegateExecution execution, ExecuteDecisionBuilder executeDecisionBuilder,
-            ProcessEngineConfigurationImpl processEngineConfiguration) {
-
-        FieldExtension sameDeploymentFieldExtension = DelegateHelper.getFlowElementField(execution, EXPRESSION_DECISION_TABLE_SAME_DEPLOYMENT);
-        String parentDeploymentId;
-        if (sameDeploymentFieldExtension != null) {
-            if (Boolean.parseBoolean(sameDeploymentFieldExtension.getStringValue())) {
-                parentDeploymentId = ProcessDefinitionUtil.getDefinitionDeploymentId(execution.getProcessDefinitionId(), processEngineConfiguration);
-            } else {
-                // If same deployment has not been requested then don't pass parentDeploymentId
-                parentDeploymentId = null;
-            }
-        } else {
-            // backwards compatibility (always apply parent deployment id)
-            parentDeploymentId = ProcessDefinitionUtil.getDefinitionDeploymentId(execution.getProcessDefinitionId(), processEngineConfiguration);
-
-        }
-        executeDecisionBuilder.parentDeploymentId(parentDeploymentId);
-    }
-
-    protected void setVariablesOnExecution(List<Map<String, Object>> executionResult, String decisionKey, DelegateExecution execution, ObjectMapper objectMapper, boolean multipleResults) {
-        if (executionResult == null || (executionResult.isEmpty() && !multipleResults)) {
-            return;
-        }
-
-        // multiple rule results
-        // put on execution as JSON array; each entry contains output id (key) and output value (value)
-        // this should be always done for decision tables of type rule order and output order
-        if (executionResult.size() > 1 || multipleResults) {
-            ArrayNode ruleResultNode = objectMapper.createArrayNode();
-
-            for (Map<String, Object> ruleResult : executionResult) {
-                ObjectNode outputResultNode = objectMapper.createObjectNode();
-
-                for (Map.Entry<String, Object> outputResult : ruleResult.entrySet()) {
-                    outputResultNode.set(outputResult.getKey(), objectMapper.convertValue(outputResult.getValue(), JsonNode.class));
-                }
-
-                ruleResultNode.add(outputResultNode);
-            }
-
-            execution.setVariable(decisionKey, ruleResultNode);
-        } else {
-            // single rule result
-            // put on execution output id (key) and output value (value)
-            Map<String, Object> ruleResult = executionResult.get(0);
-
-            for (Map.Entry<String, Object> outputResult : ruleResult.entrySet()) {
-                execution.setVariable(outputResult.getKey(), outputResult.getValue());
-            }
-        }
-    }
-}
+/* Licensed under the Apache License, Version 2.0 (the "License");
+ * you may not use this file except in compliance with the License.
+ * You may obtain a copy of the License at
+ *
+ *      http://www.apache.org/licenses/LICENSE-2.0
+ *
+ * Unless required by applicable law or agreed to in writing, software
+ * distributed under the License is distributed on an "AS IS" BASIS,
+ * WITHOUT WARRANTIES OR CONDITIONS OF ANY KIND, either express or implied.
+ * See the License for the specific language governing permissions and
+ * limitations under the License.
+ */
+package org.flowable.engine.impl.bpmn.behavior;
+
+import java.util.List;
+import java.util.Map;
+
+import org.apache.commons.lang3.StringUtils;
+import org.flowable.bpmn.model.FieldExtension;
+import org.flowable.bpmn.model.Task;
+import org.flowable.common.engine.api.FlowableException;
+import org.flowable.common.engine.api.FlowableIllegalArgumentException;
+import org.flowable.common.engine.api.delegate.Expression;
+import org.flowable.common.engine.impl.el.ExpressionManager;
+import org.flowable.dmn.api.DecisionExecutionAuditContainer;
+import org.flowable.dmn.api.DmnDecisionService;
+import org.flowable.dmn.api.ExecuteDecisionBuilder;
+import org.flowable.engine.DynamicBpmnConstants;
+import org.flowable.engine.delegate.DelegateExecution;
+import org.flowable.engine.delegate.DelegateHelper;
+import org.flowable.engine.impl.bpmn.helper.DynamicPropertyUtil;
+import org.flowable.engine.impl.cfg.ProcessEngineConfigurationImpl;
+import org.flowable.engine.impl.context.BpmnOverrideContext;
+import org.flowable.engine.impl.util.CommandContextUtil;
+import org.flowable.engine.impl.util.ProcessDefinitionUtil;
+import org.flowable.engine.repository.Deployment;
+import org.flowable.engine.repository.ProcessDefinition;
+
+import com.fasterxml.jackson.databind.JsonNode;
+import com.fasterxml.jackson.databind.ObjectMapper;
+import com.fasterxml.jackson.databind.node.ArrayNode;
+import com.fasterxml.jackson.databind.node.ObjectNode;
+
+public class DmnActivityBehavior extends TaskActivityBehavior {
+
+    private static final long serialVersionUID = 1L;
+
+    protected static final String EXPRESSION_DECISION_TABLE_REFERENCE_KEY = "decisionTableReferenceKey";
+    protected static final String EXPRESSION_DECISION_TABLE_THROW_ERROR_FLAG = "decisionTaskThrowErrorOnNoHits";
+    protected static final String EXPRESSION_DECISION_TABLE_FALLBACK_TO_DEFAULT_TENANT = "fallbackToDefaultTenant";
+    protected static final String EXPRESSION_DECISION_TABLE_SAME_DEPLOYMENT = "sameDeployment";
+
+    protected Task task;
+
+    public DmnActivityBehavior(Task task) {
+        this.task = task;
+    }
+
+    @Override
+    public void execute(DelegateExecution execution) {
+        FieldExtension fieldExtension = DelegateHelper.getFlowElementField(execution, EXPRESSION_DECISION_TABLE_REFERENCE_KEY);
+        if (fieldExtension == null || ((fieldExtension.getStringValue() == null || fieldExtension.getStringValue().length() == 0) &&
+                (fieldExtension.getExpression() == null || fieldExtension.getExpression().length() == 0))) {
+
+            throw new FlowableException("decisionTableReferenceKey is a required field extension for the dmn task " + task.getId());
+        }
+
+        String activeDecisionTableKey = null;
+        if (fieldExtension.getExpression() != null && fieldExtension.getExpression().length() > 0) {
+            activeDecisionTableKey = fieldExtension.getExpression();
+
+        } else {
+            activeDecisionTableKey = fieldExtension.getStringValue();
+        }
+
+        ProcessEngineConfigurationImpl processEngineConfiguration = CommandContextUtil.getProcessEngineConfiguration();
+        ExpressionManager expressionManager = processEngineConfiguration.getExpressionManager();
+
+        if (processEngineConfiguration.isEnableProcessDefinitionInfoCache()) {
+            ObjectNode taskElementProperties = BpmnOverrideContext.getBpmnOverrideElementProperties(task.getId(), execution.getProcessDefinitionId());
+            activeDecisionTableKey = DynamicPropertyUtil.getActiveValue(activeDecisionTableKey, DynamicBpmnConstants.DMN_TASK_DECISION_TABLE_KEY, taskElementProperties);
+        }
+
+        String finaldecisionTableKeyValue = null;
+        Object decisionTableKeyValue = expressionManager.createExpression(activeDecisionTableKey).getValue(execution);
+        if (decisionTableKeyValue != null) {
+            if (decisionTableKeyValue instanceof String) {
+                finaldecisionTableKeyValue = (String) decisionTableKeyValue;
+            } else {
+                throw new FlowableIllegalArgumentException("decisionTableReferenceKey expression does not resolve to a string: " + decisionTableKeyValue);
+            }
+        }
+
+        if (finaldecisionTableKeyValue == null || finaldecisionTableKeyValue.length() == 0) {
+            throw new FlowableIllegalArgumentException("decisionTableReferenceKey expression resolves to an empty value: " + decisionTableKeyValue);
+        }
+
+        DmnDecisionService ruleService = CommandContextUtil.getDmnRuleService();
+
+        ExecuteDecisionBuilder executeDecisionBuilder = ruleService.createExecuteDecisionBuilder()
+            .decisionKey(finaldecisionTableKeyValue)
+            .instanceId(execution.getProcessInstanceId())
+            .executionId(execution.getId())
+            .activityId(task.getId())
+            .variables(execution.getVariables())
+            .tenantId(execution.getTenantId());
+
+        applyFallbackToDefaultTenant(execution, executeDecisionBuilder);
+        applyParentDeployment(execution, executeDecisionBuilder, processEngineConfiguration);
+
+        DecisionExecutionAuditContainer decisionExecutionAuditContainer = executeDecisionBuilder.executeWithAuditTrail();
+
+        if (decisionExecutionAuditContainer.isFailed()) {
+            throw new FlowableException("DMN decision with key " + finaldecisionTableKeyValue + " execution failed. Cause: " + decisionExecutionAuditContainer.getExceptionMessage());
+        }
+
+        /*Throw error if there were no rules hit when the flag indicates to do this.*/
+        FieldExtension throwErrorFieldExtension = DelegateHelper.getFlowElementField(execution, EXPRESSION_DECISION_TABLE_THROW_ERROR_FLAG);
+        if (throwErrorFieldExtension != null) {
+            String throwErrorString = null;
+            if (StringUtils.isNotEmpty(throwErrorFieldExtension.getStringValue())) {
+                throwErrorString = throwErrorFieldExtension.getStringValue();
+                
+            } else if (StringUtils.isNotEmpty(throwErrorFieldExtension.getExpression())) {
+                throwErrorString = throwErrorFieldExtension.getExpression();
+            }
+            
+            if (decisionExecutionAuditContainer.getDecisionResult().isEmpty() && throwErrorString != null) {
+                if ("true".equalsIgnoreCase(throwErrorString)) {
+                    throw new FlowableException("DMN decision with key " + finaldecisionTableKeyValue + " did not hit any rules for the provided input.");
+                    
+                } else if (!"false".equalsIgnoreCase(throwErrorString)) {
+                    Expression expression = expressionManager.createExpression(throwErrorString);
+                    Object expressionValue = expression.getValue(execution);
+                    
+                    if (expressionValue instanceof Boolean && ((Boolean) expressionValue)) {
+                        throw new FlowableException("DMN decision with key " + finaldecisionTableKeyValue + " did not hit any rules for the provided input.");
+                    }
+                }
+            }
+        }
+
+        if (processEngineConfiguration.getDecisionTableVariableManager() != null) {
+            processEngineConfiguration.getDecisionTableVariableManager().setVariablesOnExecution(decisionExecutionAuditContainer.getDecisionResult(), 
+                            finaldecisionTableKeyValue, execution, processEngineConfiguration.getObjectMapper());
+            
+        } else {
+            boolean multipleResults = decisionExecutionAuditContainer.isMultipleResults() && processEngineConfiguration.isAlwaysUseArraysForDmnMultiHitPolicies();
+            setVariablesOnExecution(decisionExecutionAuditContainer.getDecisionResult(), finaldecisionTableKeyValue,
+                            execution, processEngineConfiguration.getObjectMapper(), multipleResults);
+        }
+
+        leave(execution);
+    }
+
+    protected void applyFallbackToDefaultTenant(DelegateExecution execution, ExecuteDecisionBuilder executeDecisionBuilder) {
+        FieldExtension fallbackfieldExtension = DelegateHelper.getFlowElementField(execution, EXPRESSION_DECISION_TABLE_FALLBACK_TO_DEFAULT_TENANT);
+        if (fallbackfieldExtension != null && ((fallbackfieldExtension.getStringValue() != null && fallbackfieldExtension.getStringValue().length() != 0))) {
+            String fallbackToDefaultTenant = fallbackfieldExtension.getStringValue();
+            if (StringUtils.isNotEmpty(fallbackToDefaultTenant) && Boolean.parseBoolean(fallbackToDefaultTenant)) {
+                executeDecisionBuilder.fallbackToDefaultTenant();
+            }
+        }
+    }
+
+    protected void applyParentDeployment(DelegateExecution execution, ExecuteDecisionBuilder executeDecisionBuilder,
+            ProcessEngineConfigurationImpl processEngineConfiguration) {
+
+        FieldExtension sameDeploymentFieldExtension = DelegateHelper.getFlowElementField(execution, EXPRESSION_DECISION_TABLE_SAME_DEPLOYMENT);
+        String parentDeploymentId;
+        if (sameDeploymentFieldExtension != null) {
+            if (Boolean.parseBoolean(sameDeploymentFieldExtension.getStringValue())) {
+                parentDeploymentId = ProcessDefinitionUtil.getDefinitionDeploymentId(execution.getProcessDefinitionId(), processEngineConfiguration);
+            } else {
+                // If same deployment has not been requested then don't pass parentDeploymentId
+                parentDeploymentId = null;
+            }
+        } else {
+            // backwards compatibility (always apply parent deployment id)
+            parentDeploymentId = ProcessDefinitionUtil.getDefinitionDeploymentId(execution.getProcessDefinitionId(), processEngineConfiguration);
+
+        }
+        executeDecisionBuilder.parentDeploymentId(parentDeploymentId);
+    }
+
+    protected void setVariablesOnExecution(List<Map<String, Object>> executionResult, String decisionKey, DelegateExecution execution, ObjectMapper objectMapper, boolean multipleResults) {
+        if (executionResult == null || (executionResult.isEmpty() && !multipleResults)) {
+            return;
+        }
+
+        // multiple rule results
+        // put on execution as JSON array; each entry contains output id (key) and output value (value)
+        // this should be always done for decision tables of type rule order and output order
+        if (executionResult.size() > 1 || multipleResults) {
+            ArrayNode ruleResultNode = objectMapper.createArrayNode();
+
+            for (Map<String, Object> ruleResult : executionResult) {
+                ObjectNode outputResultNode = objectMapper.createObjectNode();
+
+                for (Map.Entry<String, Object> outputResult : ruleResult.entrySet()) {
+                    outputResultNode.set(outputResult.getKey(), objectMapper.convertValue(outputResult.getValue(), JsonNode.class));
+                }
+
+                ruleResultNode.add(outputResultNode);
+            }
+
+            execution.setVariable(decisionKey, ruleResultNode);
+        } else {
+            // single rule result
+            // put on execution output id (key) and output value (value)
+            Map<String, Object> ruleResult = executionResult.get(0);
+
+            for (Map.Entry<String, Object> outputResult : ruleResult.entrySet()) {
+                execution.setVariable(outputResult.getKey(), outputResult.getValue());
+            }
+        }
+    }
+}