--- conflicted
+++ resolved
@@ -68,11 +68,6 @@
             return null;
         }
 
-<<<<<<< HEAD
-=======
-        ProcessEngineConfigurationImpl processEngineConfig = CommandContextUtil.getProcessEngineConfiguration(commandContext);
-
->>>>>>> 21680740
         ExecutionEntity executionEntity = fetchExecutionEntity(commandContext, job.getExecutionId());
         FlowElement currentFlowElement = executionEntity != null ? executionEntity.getCurrentFlowElement() : null;
 
