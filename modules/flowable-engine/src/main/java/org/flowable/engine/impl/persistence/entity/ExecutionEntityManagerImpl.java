--- conflicted
+++ resolved
@@ -12,6 +12,17 @@
  */
 
 package org.flowable.engine.impl.persistence.entity;
+
+import java.util.ArrayList;
+import java.util.Calendar;
+import java.util.Collection;
+import java.util.Collections;
+import java.util.Comparator;
+import java.util.Date;
+import java.util.GregorianCalendar;
+import java.util.HashMap;
+import java.util.List;
+import java.util.Map;
 
 import org.flowable.bpmn.model.BoundaryEvent;
 import org.flowable.bpmn.model.FlowElement;
@@ -49,17 +60,6 @@
 import org.slf4j.Logger;
 import org.slf4j.LoggerFactory;
 
-import java.util.ArrayList;
-import java.util.Calendar;
-import java.util.Collection;
-import java.util.Collections;
-import java.util.Comparator;
-import java.util.Date;
-import java.util.GregorianCalendar;
-import java.util.HashMap;
-import java.util.List;
-import java.util.Map;
-
 /**
  * @author Tom Baeyens
  * @author Joram Barrez
@@ -475,7 +475,7 @@
         if (cancel) {
             dispatchActivityCancelled(executionEntity, cancelActivity != null ? cancelActivity : executionEntity.getCurrentFlowElement());
         }
-        
+
         if (executionEntity.isProcessInstanceType() && executionEntity.getCallbackId() != null) {
             CommandContext commandContext = CommandContextUtil.getCommandContext();
             ProcessInstanceHelper processInstanceHelper = CommandContextUtil.getProcessInstanceHelper(commandContext);
@@ -496,10 +496,10 @@
 
     @Override
     public void deleteProcessInstanceExecutionEntity(String processInstanceId,
-                                                     String currentFlowElementId, 
-                                                     String deleteReason, 
-                                                     boolean cascade, 
-                                                     boolean cancel, 
+                                                     String currentFlowElementId,
+                                                     String deleteReason,
+                                                     boolean cascade,
+                                                     boolean cancel,
                                                      boolean fireEvents) {
 
         ExecutionEntity processInstanceEntity = findById(processInstanceId);
@@ -668,8 +668,6 @@
                                 execution.getProcessDefinitionId(), getActivityType((FlowNode) execution.getCurrentFlowElement()), cancelActivity));
     }
 
-<<<<<<< HEAD
-=======
     protected void dispatchMultiInstanceActivityCancelled(ExecutionEntity execution, FlowElement cancelActivity) {
         CommandContextUtil.getProcessEngineConfiguration()
                 .getEventDispatcher()
@@ -679,7 +677,6 @@
                                 execution.getProcessDefinitionId(), getActivityType((FlowNode) execution.getCurrentFlowElement()), cancelActivity));
     }
 
->>>>>>> befc29ec
     protected String getActivityType(FlowNode flowNode) {
         String elementType = flowNode.getClass().getSimpleName();
         elementType = elementType.substring(0, 1).toLowerCase() + elementType.substring(1);
@@ -732,7 +729,7 @@
         if (executionEntity.getId().equals(executionEntity.getProcessInstanceId())
                 && (!enableExecutionRelationshipCounts
                         || (enableExecutionRelationshipCounts && ((CountingExecutionEntity) executionEntity).getIdentityLinkCount() > 0))) {
-            
+
             IdentityLinkService identityLinkService = CommandContextUtil.getIdentityLinkService();
             Collection<IdentityLinkEntity> identityLinks = identityLinkService.findIdentityLinksByProcessInstanceId(executionEntity.getProcessInstanceId());
 
@@ -744,7 +741,7 @@
         // Get variables related to execution and delete them
         if (!enableExecutionRelationshipCounts ||
                 (enableExecutionRelationshipCounts && ((CountingExecutionEntity) executionEntity).getVariableCount() > 0)) {
-            
+
             Collection<VariableInstance> executionVariables = executionEntity.getVariableInstancesLocal().values();
             for (VariableInstance variableInstance : executionVariables) {
 
