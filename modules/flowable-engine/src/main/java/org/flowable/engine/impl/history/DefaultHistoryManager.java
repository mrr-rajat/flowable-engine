--- conflicted
+++ resolved
@@ -27,6 +27,7 @@
 import org.flowable.engine.history.HistoricProcessInstance;
 import org.flowable.engine.impl.HistoricActivityInstanceQueryImpl;
 import org.flowable.engine.impl.cfg.ProcessEngineConfigurationImpl;
+import org.flowable.engine.impl.persistence.entity.ActivityInstanceEntity;
 import org.flowable.engine.impl.persistence.entity.ExecutionEntity;
 import org.flowable.engine.impl.persistence.entity.HistoricActivityInstanceEntity;
 import org.flowable.engine.impl.persistence.entity.HistoricDetailVariableInstanceUpdateEntity;
@@ -164,11 +165,7 @@
             if (activityInstance.getActivityId() != null) {
                 // Historic activity instance could have been created (but only in cache, never persisted)
                 // for example when submitting form properties
-<<<<<<< HEAD
-                historicActivityInstanceEntity = createNewHistoricActivityInstance(activityInstance);
-=======
-                HistoricActivityInstanceEntity historicActivityInstanceEntity = createHistoricActivityInstance(activityInstance);
->>>>>>> 219e792c
+                HistoricActivityInstanceEntity historicActivityInstanceEntity = createNewHistoricActivityInstance(activityInstance);
                 // Fire event
                 FlowableEventDispatcher eventDispatcher = getEventDispatcher();
                 if (eventDispatcher != null && eventDispatcher.isEnabled()) {
