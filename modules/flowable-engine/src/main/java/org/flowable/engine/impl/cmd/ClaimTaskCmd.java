/* Licensed under the Apache License, Version 2.0 (the "License");
 * you may not use this file except in compliance with the License.
 * You may obtain a copy of the License at
 * 
 *      http://www.apache.org/licenses/LICENSE-2.0
 * 
 * Unless required by applicable law or agreed to in writing, software
 * distributed under the License is distributed on an "AS IS" BASIS,
 * WITHOUT WARRANTIES OR CONDITIONS OF ANY KIND, either express or implied.
 * See the License for the specific language governing permissions and
 * limitations under the License.
 */
package org.flowable.engine.impl.cmd;

import org.flowable.engine.FlowableTaskAlreadyClaimedException;
import org.flowable.engine.common.impl.interceptor.CommandContext;
import org.flowable.engine.compatibility.Flowable5CompatibilityHandler;
import org.flowable.engine.impl.persistence.entity.TaskEntity;
import org.flowable.engine.impl.util.CommandContextUtil;
import org.flowable.engine.impl.util.Flowable5Util;
import org.flowable.engine.task.IdentityLinkType;

/**
 * @author Joram Barrez
 */
public class ClaimTaskCmd extends NeedsActiveTaskCmd<Void> {

    private static final long serialVersionUID = 1L;

    protected String userId;

    public ClaimTaskCmd(String taskId, String userId) {
        super(taskId);
        this.userId = userId;
    }

    protected Void execute(CommandContext commandContext, TaskEntity task) {
        if (Flowable5Util.isFlowable5ProcessDefinitionId(commandContext, task.getProcessDefinitionId())) {
            Flowable5CompatibilityHandler compatibilityHandler = Flowable5Util.getFlowable5CompatibilityHandler();
            compatibilityHandler.claimTask(taskId, userId);
            return null;
        }

        if (userId != null) {
            task.setClaimTime(CommandContextUtil.getProcessEngineConfiguration(commandContext).getClock().getCurrentTime());

            if (task.getAssignee() != null) {
                if (!task.getAssignee().equals(userId)) {
                    // When the task is already claimed by another user, throw
                    // exception. Otherwise, ignore this, post-conditions of method already met.
                    throw new FlowableTaskAlreadyClaimedException(task.getId(), task.getAssignee());
                }
                CommandContextUtil.getHistoryManager(commandContext).recordTaskInfoChange(task);
                
            } else {
                CommandContextUtil.getTaskEntityManager(commandContext).changeTaskAssignee(task, userId);
            }
            
            commandContext.getHistoryManager().createUserIdentityLinkComment(taskId, userId, IdentityLinkType.ASSIGNEE, true);
            
        } else {
<<<<<<< HEAD
            if (task.getAssignee() != null) {
                // Task claim time should be null
                task.setClaimTime(null);
                
                String oldAssigneeId = task.getAssignee();
    
                // Task should be assigned to no one
                commandContext.getTaskEntityManager().changeTaskAssignee(task, null);
                
                commandContext.getHistoryManager().createUserIdentityLinkComment(taskId, oldAssigneeId, IdentityLinkType.ASSIGNEE, true, true);
            }
=======
            // Task claim time should be null
            task.setClaimTime(null);

            // Task should be assigned to no one
            CommandContextUtil.getTaskEntityManager(commandContext).changeTaskAssignee(task, null);
>>>>>>> 67139840
        }

        return null;
    }

    @Override
    protected String getSuspendedTaskException() {
        return "Cannot claim a suspended task";
    }

}<|MERGE_RESOLUTION|>--- conflicted
+++ resolved
@@ -56,10 +56,9 @@
                 CommandContextUtil.getTaskEntityManager(commandContext).changeTaskAssignee(task, userId);
             }
             
-            commandContext.getHistoryManager().createUserIdentityLinkComment(taskId, userId, IdentityLinkType.ASSIGNEE, true);
+            CommandContextUtil.getHistoryManager().createUserIdentityLinkComment(taskId, userId, IdentityLinkType.ASSIGNEE, true);
             
         } else {
-<<<<<<< HEAD
             if (task.getAssignee() != null) {
                 // Task claim time should be null
                 task.setClaimTime(null);
@@ -67,17 +66,10 @@
                 String oldAssigneeId = task.getAssignee();
     
                 // Task should be assigned to no one
-                commandContext.getTaskEntityManager().changeTaskAssignee(task, null);
+                CommandContextUtil.getTaskEntityManager(commandContext).changeTaskAssignee(task, null);
                 
-                commandContext.getHistoryManager().createUserIdentityLinkComment(taskId, oldAssigneeId, IdentityLinkType.ASSIGNEE, true, true);
+                CommandContextUtil.getHistoryManager().createUserIdentityLinkComment(taskId, oldAssigneeId, IdentityLinkType.ASSIGNEE, true, true);
             }
-=======
-            // Task claim time should be null
-            task.setClaimTime(null);
-
-            // Task should be assigned to no one
-            CommandContextUtil.getTaskEntityManager(commandContext).changeTaskAssignee(task, null);
->>>>>>> 67139840
         }
 
         return null;
