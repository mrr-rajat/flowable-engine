--- conflicted
+++ resolved
@@ -1,4 +1,3 @@
-<<<<<<< HEAD
 /*
  * Licensed under the Apache License, Version 2.0 (the "License");
  * you may not use this file except in compliance with the License.
@@ -137,12 +136,12 @@
     /**
      * Retrieves the {@link HistoricEntityLink}s where the given process instance is referenced.
      */
-    List<HistoricEntityLink> getHistoricEntityLinkParentForProcessInstance(String processInstanceId);
+    List<HistoricEntityLink> getHistoricEntityLinkParentsForProcessInstance(String processInstanceId);
 
     /**
      * Retrieves the {@link HistoricEntityLink}s where the given task is referenced.
      */
-    List<HistoricEntityLink> getHistoricEntityLinkParentForTask(String taskId);
+    List<HistoricEntityLink> getHistoricEntityLinkParentsForTask(String taskId);
 
     /**
      * Allows to retrieve the {@link ProcessInstanceHistoryLog} for one process instance.
@@ -179,152 +178,4 @@
      */
     NativeTaskLogEntryQuery createNativeTaskLogEntryQuery();
 
-}
-=======
-/*
- * Licensed under the Apache License, Version 2.0 (the "License");
- * you may not use this file except in compliance with the License.
- * You may obtain a copy of the License at
- *
- *       http://www.apache.org/licenses/LICENSE-2.0
- *
- * Unless required by applicable law or agreed to in writing, software
- * distributed under the License is distributed on an "AS IS" BASIS,
- * WITHOUT WARRANTIES OR CONDITIONS OF ANY KIND, either express or implied.
- * See the License for the specific language governing permissions and
- * limitations under the License.
- */
-
-package org.flowable.engine;
-
-import java.util.List;
-
-import org.flowable.engine.history.HistoricActivityInstance;
-import org.flowable.engine.history.HistoricActivityInstanceQuery;
-import org.flowable.engine.history.HistoricDetail;
-import org.flowable.engine.history.HistoricDetailQuery;
-import org.flowable.engine.history.HistoricProcessInstance;
-import org.flowable.engine.history.HistoricProcessInstanceQuery;
-import org.flowable.engine.history.NativeHistoricActivityInstanceQuery;
-import org.flowable.engine.history.NativeHistoricDetailQuery;
-import org.flowable.engine.history.NativeHistoricProcessInstanceQuery;
-import org.flowable.engine.history.ProcessInstanceHistoryLog;
-import org.flowable.engine.history.ProcessInstanceHistoryLogQuery;
-import org.flowable.entitylink.api.history.HistoricEntityLink;
-import org.flowable.identitylink.api.IdentityLink;
-import org.flowable.identitylink.api.history.HistoricIdentityLink;
-import org.flowable.task.api.history.HistoricTaskInstance;
-import org.flowable.task.api.history.HistoricTaskInstanceQuery;
-import org.flowable.task.service.history.NativeHistoricTaskInstanceQuery;
-import org.flowable.variable.api.history.HistoricVariableInstance;
-import org.flowable.variable.api.history.HistoricVariableInstanceQuery;
-import org.flowable.variable.api.history.NativeHistoricVariableInstanceQuery;
-
-/**
- * Service exposing information about ongoing and past process instances. This is different from the runtime information in the sense that this runtime information only contains the actual runtime
- * state at any given moment and it is optimized for runtime process execution performance. The history information is optimized for easy querying and remains permanent in the persistent storage.
- * 
- * @author Christian Stettler
- * @author Tom Baeyens
- * @author Joram Barrez
- */
-public interface HistoryService {
-
-    /**
-     * Creates a new programmatic query to search for {@link HistoricProcessInstance}s.
-     */
-    HistoricProcessInstanceQuery createHistoricProcessInstanceQuery();
-
-    /**
-     * Creates a new programmatic query to search for {@link HistoricActivityInstance}s.
-     */
-    HistoricActivityInstanceQuery createHistoricActivityInstanceQuery();
-
-    /**
-     * Creates a new programmatic query to search for {@link HistoricTaskInstance}s.
-     */
-    HistoricTaskInstanceQuery createHistoricTaskInstanceQuery();
-
-    /** Creates a new programmatic query to search for {@link HistoricDetail}s. */
-    HistoricDetailQuery createHistoricDetailQuery();
-
-    /**
-     * Returns a new {@link org.flowable.common.engine.api.query.NativeQuery} for process definitions.
-     */
-    NativeHistoricDetailQuery createNativeHistoricDetailQuery();
-
-    /**
-     * Creates a new programmatic query to search for {@link HistoricVariableInstance}s.
-     */
-    HistoricVariableInstanceQuery createHistoricVariableInstanceQuery();
-
-    /**
-     * Returns a new {@link org.flowable.common.engine.api.query.NativeQuery} for process definitions.
-     */
-    NativeHistoricVariableInstanceQuery createNativeHistoricVariableInstanceQuery();
-
-    /**
-     * Deletes historic task instance. This might be useful for tasks that are {@link TaskService#newTask() dynamically created} and then {@link TaskService#complete(String) completed}. If the
-     * historic task instance doesn't exist, no exception is thrown and the method returns normal.
-     */
-    void deleteHistoricTaskInstance(String taskId);
-
-    /**
-     * Deletes historic process instance. All historic activities, historic task and historic details (variable updates, form properties) are deleted as well.
-     */
-    void deleteHistoricProcessInstance(String processInstanceId);
-
-    /**
-     * creates a native query to search for {@link HistoricProcessInstance}s via SQL
-     */
-    NativeHistoricProcessInstanceQuery createNativeHistoricProcessInstanceQuery();
-
-    /**
-     * creates a native query to search for {@link HistoricTaskInstance}s via SQL
-     */
-    NativeHistoricTaskInstanceQuery createNativeHistoricTaskInstanceQuery();
-
-    /**
-     * creates a native query to search for {@link HistoricActivityInstance}s via SQL
-     */
-    NativeHistoricActivityInstanceQuery createNativeHistoricActivityInstanceQuery();
-
-    /**
-     * Retrieves the {@link HistoricIdentityLink}s associated with the given task. Such an {@link IdentityLink} informs how a certain identity (eg. group or user) is associated with a certain task
-     * (eg. as candidate, assignee, etc.), even if the task is completed as opposed to {@link IdentityLink}s which only exist for active tasks.
-     */
-    List<HistoricIdentityLink> getHistoricIdentityLinksForTask(String taskId);
-
-    /**
-     * Retrieves the {@link HistoricIdentityLink}s associated with the given process instance. Such an {@link IdentityLink} informs how a certain identity (eg. group or user) is associated with a
-     * certain process instance, even if the instance is completed as opposed to {@link IdentityLink}s which only exist for active instances.
-     */
-    List<HistoricIdentityLink> getHistoricIdentityLinksForProcessInstance(String processInstanceId);
-    
-    /**
-     * Retrieves the {@link HistoricEntityLink}s associated with the given process instance.
-     */
-    List<HistoricEntityLink> getHistoricEntityLinkChildrenForProcessInstance(String processInstanceId);
-
-    /**
-     * Retrieves the {@link HistoricEntityLink}s associated with the given task.
-     */
-    List<HistoricEntityLink> getHistoricEntityLinkChildrenForTask(String taskId);
-
-    /**
-     * Retrieves the {@link HistoricEntityLink}s where the given process instance is referenced.
-     */
-    List<HistoricEntityLink> getHistoricEntityLinkParentsForProcessInstance(String processInstanceId);
-
-    /**
-     * Retrieves the {@link HistoricEntityLink}s where the given task is referenced.
-     */
-    List<HistoricEntityLink> getHistoricEntityLinkParentsForTask(String taskId);
-
-    /**
-     * Allows to retrieve the {@link ProcessInstanceHistoryLog} for one process instance.
-     */
-    ProcessInstanceHistoryLogQuery createProcessInstanceHistoryLogQuery(String processInstanceId);
-
-}
->>>>>>> 75f1cb35
+}