create table ACT_RE_DEPLOYMENT (
    ID_ varchar(64),
    NAME_ varchar(255),
    CATEGORY_ varchar(255),
    KEY_ varchar(255),
    TENANT_ID_ varchar(255) default '',
    DEPLOY_TIME_ timestamp,
    DERIVED_FROM_ varchar(64),
    DERIVED_FROM_ROOT_ varchar(64),
    PARENT_DEPLOYMENT_ID_ varchar(255),
    ENGINE_VERSION_ varchar(255),
    primary key (ID_)
);

create table ACT_RE_MODEL (
    ID_ varchar(64) not null,
    REV_ integer,
    NAME_ varchar(255),
    KEY_ varchar(255),
    CATEGORY_ varchar(255),
    CREATE_TIME_ timestamp,
    LAST_UPDATE_TIME_ timestamp,
    VERSION_ integer,
    META_INFO_ varchar(4000),
    DEPLOYMENT_ID_ varchar(64),
    EDITOR_SOURCE_VALUE_ID_ varchar(64),
    EDITOR_SOURCE_EXTRA_VALUE_ID_ varchar(64),
    TENANT_ID_ varchar(255) default '',
    primary key (ID_)
);

create table ACT_RU_EXECUTION (
    ID_ varchar(64),
    REV_ integer,
    PROC_INST_ID_ varchar(64),
    BUSINESS_KEY_ varchar(255),
    PARENT_ID_ varchar(64),
    PROC_DEF_ID_ varchar(64),
    SUPER_EXEC_ varchar(64),
    ROOT_PROC_INST_ID_ varchar(64),
    ACT_ID_ varchar(255),
    IS_ACTIVE_ bit,
    IS_CONCURRENT_ bit,
    IS_SCOPE_ bit,
    IS_EVENT_SCOPE_ bit,
    IS_MI_ROOT_ bit,
    SUSPENSION_STATE_ integer,
    CACHED_ENT_STATE_ integer,
    TENANT_ID_ varchar(255) default '',
    NAME_ varchar(255),
    START_ACT_ID_ varchar(255),
    START_TIME_ timestamp,
    START_USER_ID_ varchar(255),
    LOCK_TIME_ timestamp,
    IS_COUNT_ENABLED_ bit,
    EVT_SUBSCR_COUNT_ integer, 
    TASK_COUNT_ integer, 
    JOB_COUNT_ integer, 
    TIMER_JOB_COUNT_ integer,
    SUSP_JOB_COUNT_ integer,
    DEADLETTER_JOB_COUNT_ integer,
    VAR_COUNT_ integer, 
    ID_LINK_COUNT_ integer,
    CALLBACK_ID_ varchar(255),
    CALLBACK_TYPE_ varchar(255),
    primary key (ID_)
);

create table ACT_RE_PROCDEF (
    ID_ varchar(64) NOT NULL,
    REV_ integer,
    CATEGORY_ varchar(255),
    NAME_ varchar(255),
    KEY_ varchar(255) NOT NULL,
    VERSION_ integer NOT NULL,
    DEPLOYMENT_ID_ varchar(64),
    RESOURCE_NAME_ varchar(4000),
    DGRM_RESOURCE_NAME_ varchar(4000),
    DESCRIPTION_ varchar(4000),
    HAS_START_FORM_KEY_ bit,
    HAS_GRAPHICAL_NOTATION_ bit,
    SUSPENSION_STATE_ integer,
    TENANT_ID_ varchar(255) default '',
    DERIVED_FROM_ varchar(64),
    DERIVED_FROM_ROOT_ varchar(64),
    DERIVED_VERSION_ integer NOT NULL default 0,
    ENGINE_VERSION_ varchar(255),
    primary key (ID_)
);

create table ACT_EVT_LOG (
    LOG_NR_ identity,
    TYPE_ varchar(64),
    PROC_DEF_ID_ varchar(64),
    PROC_INST_ID_ varchar(64),
    EXECUTION_ID_ varchar(64),
    TASK_ID_ varchar(64),
    TIME_STAMP_ timestamp not null,
    USER_ID_ varchar(255),
    DATA_ longvarbinary,
    LOCK_OWNER_ varchar(255),
    LOCK_TIME_ timestamp,
    IS_PROCESSED_ bit default 0
);

create table ACT_PROCDEF_INFO (
	ID_ varchar(64) not null,
    PROC_DEF_ID_ varchar(64) not null,
    REV_ integer,
    INFO_JSON_ID_ varchar(64),
    primary key (ID_)
);

<<<<<<< HEAD
create table ACT_RU_ACTINST (
    ID_ varchar(64) not null,
    REV_ integer default 1,
    PROC_DEF_ID_ varchar(64) not null,
    PROC_INST_ID_ varchar(64) not null,
    EXECUTION_ID_ varchar(64) not null,
    ACT_ID_ varchar(255) not null,
    TASK_ID_ varchar(64),
    CALL_PROC_INST_ID_ varchar(64),
    ACT_NAME_ varchar(255),
    ACT_TYPE_ varchar(255) not null,
    ASSIGNEE_ varchar(255),
    START_TIME_ timestamp not null,
    END_TIME_ timestamp,
    DURATION_ bigint,
    DELETE_REASON_ varchar(4000),
    TENANT_ID_ varchar(255) default '',
    primary key (ID_)
=======
create table ACT_RU_PROCESS_MIGRATION_BATCH (
	ID_ varchar(64) not null,
	REV_ integer,
	TYPE_ varchar(64) not null,
	SOURCE_PROC_DEF_ID_ varchar(64),
	TARGET_PROC_DEF_ID_ varchar(64),
  CREATE_TIME_ timestamp not null,
	MIGRATION_DOC_BYTEARRAY_ID_ varchar(64),
	primary key (ID_)
);

create table ACT_RU_PROCESS_MIGRATION_BATCH_PART (
  ID_ varchar(64) not null,
  REV_ integer,
  PARENT_BATCH_ID_ varchar(64),
  TYPE_ varchar(64) not null,
  PROC_INST_ID_ varchar(64),
  SOURCE_PROC_DEF_ID_ varchar(64),
  TARGET_PROC_DEF_ID_ varchar(64),
  CREATE_TIME_ timestamp not null,
  COMPLETE_TIME_ timestamp,
  RESULT_DATA_BYTEARRAY_ID_ varchar(64),
  primary key (ID_)
>>>>>>> a11a475f
);

create index ACT_IDX_EXEC_BUSKEY on ACT_RU_EXECUTION(BUSINESS_KEY_);
create index ACT_IDC_EXEC_ROOT on ACT_RU_EXECUTION(ROOT_PROC_INST_ID_);
create index ACT_IDX_VARIABLE_TASK_ID on ACT_RU_VARIABLE(TASK_ID_);
create index ACT_IDX_ATHRZ_PROCEDEF on ACT_RU_IDENTITYLINK(PROC_DEF_ID_);
create index ACT_IDX_INFO_PROCDEF on ACT_PROCDEF_INFO(PROC_DEF_ID_);
create index ACT_IDX_PROCESS_MIGRATION_BATCH_PART on ACT_RU_PROCESS_MIGRATION_BATCH_PART(PARENT_BATCH_ID_);

create index ACT_IDX_RU_ACTI_START on ACT_RU_ACTINST(START_TIME_);
create index ACT_IDX_RU_ACTI_END on ACT_RU_ACTINST(END_TIME_);
create index ACT_IDX_RU_ACTI_PROC on ACT_RU_ACTINST(PROC_INST_ID_);
create index ACT_IDX_RU_ACTI_PROC_ACT on ACT_RU_ACTINST(PROC_INST_ID_, ACT_ID_);
create index ACT_IDX_RU_ACTI_EXEC on ACT_RU_ACTINST(EXECUTION_ID_);
create index ACT_IDX_RU_ACTI_EXEC_ACT on ACT_RU_ACTINST(EXECUTION_ID_, ACT_ID_);

alter table ACT_GE_BYTEARRAY
    add constraint ACT_FK_BYTEARR_DEPL
    foreign key (DEPLOYMENT_ID_)
    references ACT_RE_DEPLOYMENT;

alter table ACT_RE_PROCDEF
    add constraint ACT_UNIQ_PROCDEF
    unique (KEY_,VERSION_, DERIVED_VERSION_, TENANT_ID_);
    
alter table ACT_RU_EXECUTION
    add constraint ACT_FK_EXE_PROCINST
    foreign key (PROC_INST_ID_)
    references ACT_RU_EXECUTION;

alter table ACT_RU_EXECUTION
    add constraint ACT_FK_EXE_PARENT
    foreign key (PARENT_ID_)
    references ACT_RU_EXECUTION;
    
alter table ACT_RU_EXECUTION
    add constraint ACT_FK_EXE_SUPER 
    foreign key (SUPER_EXEC_) 
    references ACT_RU_EXECUTION;
    
alter table ACT_RU_EXECUTION
    add constraint ACT_FK_EXE_PROCDEF 
    foreign key (PROC_DEF_ID_) 
    references ACT_RE_PROCDEF (ID_);    
    
alter table ACT_RU_IDENTITYLINK
    add constraint ACT_FK_TSKASS_TASK
    foreign key (TASK_ID_)
    references ACT_RU_TASK;

alter table ACT_RU_IDENTITYLINK
    add constraint ACT_FK_ATHRZ_PROCEDEF
    foreign key (PROC_DEF_ID_)
    references ACT_RE_PROCDEF;
    
alter table ACT_RU_IDENTITYLINK
    add constraint ACT_FK_IDL_PROCINST
    foreign key (PROC_INST_ID_) 
    references ACT_RU_EXECUTION (ID_);       

alter table ACT_RU_TASK
    add constraint ACT_FK_TASK_EXE
    foreign key (EXECUTION_ID_)
    references ACT_RU_EXECUTION;

alter table ACT_RU_TASK
    add constraint ACT_FK_TASK_PROCINST
    foreign key (PROC_INST_ID_)
    references ACT_RU_EXECUTION;

alter table ACT_RU_TASK
  add constraint ACT_FK_TASK_PROCDEF
  foreign key (PROC_DEF_ID_)
  references ACT_RE_PROCDEF;

alter table ACT_RU_VARIABLE
    add constraint ACT_FK_VAR_EXE
    foreign key (EXECUTION_ID_)
    references ACT_RU_EXECUTION;

alter table ACT_RU_VARIABLE
    add constraint ACT_FK_VAR_PROCINST
    foreign key (PROC_INST_ID_)
    references ACT_RU_EXECUTION;

alter table ACT_RU_JOB
    add constraint ACT_FK_JOB_EXECUTION
    foreign key (EXECUTION_ID_)
    references ACT_RU_EXECUTION;
    
alter table ACT_RU_JOB
    add constraint ACT_FK_JOB_PROCESS_INSTANCE
    foreign key (PROCESS_INSTANCE_ID_)
    references ACT_RU_EXECUTION;
    
alter table ACT_RU_JOB
    add constraint ACT_FK_JOB_PROC_DEF
    foreign key (PROC_DEF_ID_)
    references ACT_RE_PROCDEF;
    
alter table ACT_RU_TIMER_JOB
    add constraint ACT_FK_TIMER_JOB_EXECUTION
    foreign key (EXECUTION_ID_)
    references ACT_RU_EXECUTION;
    
alter table ACT_RU_TIMER_JOB
    add constraint ACT_FK_TIMER_JOB_PROCESS_INSTANCE
    foreign key (PROCESS_INSTANCE_ID_)
    references ACT_RU_EXECUTION;
    
alter table ACT_RU_TIMER_JOB
    add constraint ACT_FK_TIMER_JOB_PROC_DEF
    foreign key (PROC_DEF_ID_)
    references ACT_RE_PROCDEF;    
    
alter table ACT_RU_SUSPENDED_JOB
    add constraint ACT_FK_SUSPENDED_JOB_EXECUTION
    foreign key (EXECUTION_ID_)
    references ACT_RU_EXECUTION;
    
alter table ACT_RU_SUSPENDED_JOB
    add constraint ACT_FK_SUSPENDED_JOB_PROCESS_INSTANCE
    foreign key (PROCESS_INSTANCE_ID_)
    references ACT_RU_EXECUTION;
    
alter table ACT_RU_SUSPENDED_JOB
    add constraint ACT_FK_SUSPENDED_JOB_PROC_DEF
    foreign key (PROC_DEF_ID_)
    references ACT_RE_PROCDEF;
    
alter table ACT_RU_DEADLETTER_JOB
    add constraint ACT_FK_DEADLETTER_JOB_EXECUTION
    foreign key (EXECUTION_ID_)
    references ACT_RU_EXECUTION;
    
alter table ACT_RU_DEADLETTER_JOB
    add constraint ACT_FK_DEADLETTER_JOB_PROCESS_INSTANCE
    foreign key (PROCESS_INSTANCE_ID_)
    references ACT_RU_EXECUTION;
    
alter table ACT_RU_DEADLETTER_JOB
    add constraint ACT_FK_DEADLETTER_JOB_PROC_DEF
    foreign key (PROC_DEF_ID_)
    references ACT_RE_PROCDEF;

alter table ACT_RU_EVENT_SUBSCR
    add constraint ACT_FK_EVENT_EXEC
    foreign key (EXECUTION_ID_)
    references ACT_RU_EXECUTION;

alter table ACT_RE_MODEL 
    add constraint ACT_FK_MODEL_SOURCE 
    foreign key (EDITOR_SOURCE_VALUE_ID_) 
    references ACT_GE_BYTEARRAY (ID_);

alter table ACT_RE_MODEL 
    add constraint ACT_FK_MODEL_SOURCE_EXTRA 
    foreign key (EDITOR_SOURCE_EXTRA_VALUE_ID_) 
    references ACT_GE_BYTEARRAY (ID_);
    
alter table ACT_RE_MODEL 
    add constraint ACT_FK_MODEL_DEPLOYMENT 
    foreign key (DEPLOYMENT_ID_) 
    references ACT_RE_DEPLOYMENT (ID_);        

alter table ACT_PROCDEF_INFO 
    add constraint ACT_FK_INFO_JSON_BA 
    foreign key (INFO_JSON_ID_) 
    references ACT_GE_BYTEARRAY (ID_);

alter table ACT_PROCDEF_INFO 
    add constraint ACT_FK_INFO_PROCDEF 
    foreign key (PROC_DEF_ID_) 
    references ACT_RE_PROCDEF (ID_);
    
alter table ACT_PROCDEF_INFO
    add constraint ACT_UNIQ_INFO_PROCDEF
    unique (PROC_DEF_ID_);

<<<<<<< HEAD
=======
-- alter table ACT_RU_PROCESS_MIGRATION_BATCH_PART
--     add constraint ACT_FK_PROCESS_MIGRATION_BATCH_PART_PARENT
--     foreign key (PARENT_BATCH_ID_)
--     references ACT_RU_PROCESS_MIGRATION_BATCH (ID_);
    
>>>>>>> a11a475f
insert into ACT_GE_PROPERTY
values ('schema.version', '6.5.0.2', 1);

insert into ACT_GE_PROPERTY
values ('schema.history', 'create(6.5.0.2)', 1);<|MERGE_RESOLUTION|>--- conflicted
+++ resolved
@@ -111,7 +111,6 @@
     primary key (ID_)
 );
 
-<<<<<<< HEAD
 create table ACT_RU_ACTINST (
     ID_ varchar(64) not null,
     REV_ integer default 1,
@@ -130,31 +129,6 @@
     DELETE_REASON_ varchar(4000),
     TENANT_ID_ varchar(255) default '',
     primary key (ID_)
-=======
-create table ACT_RU_PROCESS_MIGRATION_BATCH (
-	ID_ varchar(64) not null,
-	REV_ integer,
-	TYPE_ varchar(64) not null,
-	SOURCE_PROC_DEF_ID_ varchar(64),
-	TARGET_PROC_DEF_ID_ varchar(64),
-  CREATE_TIME_ timestamp not null,
-	MIGRATION_DOC_BYTEARRAY_ID_ varchar(64),
-	primary key (ID_)
-);
-
-create table ACT_RU_PROCESS_MIGRATION_BATCH_PART (
-  ID_ varchar(64) not null,
-  REV_ integer,
-  PARENT_BATCH_ID_ varchar(64),
-  TYPE_ varchar(64) not null,
-  PROC_INST_ID_ varchar(64),
-  SOURCE_PROC_DEF_ID_ varchar(64),
-  TARGET_PROC_DEF_ID_ varchar(64),
-  CREATE_TIME_ timestamp not null,
-  COMPLETE_TIME_ timestamp,
-  RESULT_DATA_BYTEARRAY_ID_ varchar(64),
-  primary key (ID_)
->>>>>>> a11a475f
 );
 
 create index ACT_IDX_EXEC_BUSKEY on ACT_RU_EXECUTION(BUSINESS_KEY_);
@@ -162,7 +136,6 @@
 create index ACT_IDX_VARIABLE_TASK_ID on ACT_RU_VARIABLE(TASK_ID_);
 create index ACT_IDX_ATHRZ_PROCEDEF on ACT_RU_IDENTITYLINK(PROC_DEF_ID_);
 create index ACT_IDX_INFO_PROCDEF on ACT_PROCDEF_INFO(PROC_DEF_ID_);
-create index ACT_IDX_PROCESS_MIGRATION_BATCH_PART on ACT_RU_PROCESS_MIGRATION_BATCH_PART(PARENT_BATCH_ID_);
 
 create index ACT_IDX_RU_ACTI_START on ACT_RU_ACTINST(START_TIME_);
 create index ACT_IDX_RU_ACTI_END on ACT_RU_ACTINST(END_TIME_);
@@ -333,15 +306,7 @@
 alter table ACT_PROCDEF_INFO
     add constraint ACT_UNIQ_INFO_PROCDEF
     unique (PROC_DEF_ID_);
-
-<<<<<<< HEAD
-=======
--- alter table ACT_RU_PROCESS_MIGRATION_BATCH_PART
---     add constraint ACT_FK_PROCESS_MIGRATION_BATCH_PART_PARENT
---     foreign key (PARENT_BATCH_ID_)
---     references ACT_RU_PROCESS_MIGRATION_BATCH (ID_);
-    
->>>>>>> a11a475f
+    
 insert into ACT_GE_PROPERTY
 values ('schema.version', '6.5.0.2', 1);
 
