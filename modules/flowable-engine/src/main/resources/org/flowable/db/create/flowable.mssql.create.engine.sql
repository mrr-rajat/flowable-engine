--- conflicted
+++ resolved
@@ -349,14 +349,7 @@
     references ACT_RU_EXECUTION (ID_);
 
 insert into ACT_GE_PROPERTY
-<<<<<<< HEAD
 values ('schema.version', '6.4.1.3', 1);
 
 insert into ACT_GE_PROPERTY
-values ('schema.history', 'create(6.4.1.3)', 1);
-=======
-values ('schema.version', '6.4.1.2', 1);
-
-insert into ACT_GE_PROPERTY
-values ('schema.history', 'create(6.4.1.2)', 1);
->>>>>>> 75f1cb35
+values ('schema.history', 'create(6.4.1.3)', 1);