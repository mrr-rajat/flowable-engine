--- conflicted
+++ resolved
@@ -960,8 +960,6 @@
     }
     
     @Test
-<<<<<<< HEAD
-=======
     void listenerAndTaskInStagesWithSentryAndIfPart() {
         // Arrange
         CaseDefinition originalDefinition = deployCaseDefinition("test1", "org/flowable/cmmn/test/migration/listeners-in-3stages-withsentry-and-ifpart.cmmn.xml");
@@ -1022,7 +1020,6 @@
     }
     
     @Test
->>>>>>> 51daffa0
     void activateNewStageWithSentry() {
         // Arrange
         CaseDefinition originalDefinition = deployCaseDefinition("test1", "org/flowable/cmmn/test/migration/listener-in-stage.cmmn.xml");
@@ -1143,8 +1140,6 @@
     }
     
     @Test
-<<<<<<< HEAD
-=======
     void listenerAndTaskInStagesWithCompletedRootTask() {
         // Arrange
         CaseDefinition originalDefinition = deployCaseDefinition("test1", "org/flowable/cmmn/test/migration/listeners-in-stages-and-root-task.cmmn.xml");
@@ -1192,7 +1187,6 @@
     }
     
     @Test
->>>>>>> 51daffa0
     void testMultiTenantCaseInstanceMigrationWithDefaultTenantDefinition() {
         DefaultTenantProvider originalDefaultTenantValue = cmmnEngineConfiguration.getDefaultTenantProvider();
         cmmnEngineConfiguration.setDefaultTenantValue("default");
