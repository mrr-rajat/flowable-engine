--- conflicted
+++ resolved
@@ -203,23 +203,12 @@
 
         callCaseInstanceStateChangeCallbacks(commandContext, caseInstanceEntity, null, CaseInstanceState.ACTIVE);
         CommandContextUtil.getCmmnHistoryManager(commandContext).recordCaseInstanceStart(caseInstanceEntity);
-<<<<<<< HEAD
         
         if (cmmnEngineConfiguration.isLoggingSessionEnabled()) {
             CmmnLoggingSessionUtil.addLoggingData(CmmnLoggingSessionConstants.TYPE_CASE_STARTED, "Started case instance with id " + 
                             caseInstanceEntity.getId(), caseInstanceEntity);
         }
-        
-        if (cmmnEngineConfiguration.getStartCaseInstanceInterceptor() != null) {
-            StartCaseInstanceAfterContext instanceAfterContext = new StartCaseInstanceAfterContext(caseInstanceEntity, 
-                            caseInstanceBuilder.getVariables(), caseInstanceBuilder.getTransientVariables(), caseModel, caseDefinition, cmmnModel);
-            
-            cmmnEngineConfiguration.getStartCaseInstanceInterceptor().afterStartCaseInstance(instanceAfterContext);
-        }
-        
-=======
-
->>>>>>> 285c1c42
+
         return caseInstanceEntity;
     }
 
