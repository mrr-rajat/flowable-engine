/* Licensed under the Apache License, Version 2.0 (the "License");
 * you may not use this file except in compliance with the License.
 * You may obtain a copy of the License at
 * 
 *      http://www.apache.org/licenses/LICENSE-2.0
 * 
 * Unless required by applicable law or agreed to in writing, software
 * distributed under the License is distributed on an "AS IS" BASIS,
 * WITHOUT WARRANTIES OR CONDITIONS OF ANY KIND, either express or implied.
 * See the License for the specific language governing permissions and
 * limitations under the License.
 */
package org.flowable.cmmn.engine;

import java.io.InputStream;
import java.util.ArrayList;
import java.util.Collection;
import java.util.Collections;
import java.util.HashMap;
import java.util.List;
import java.util.Map;

import org.apache.ibatis.session.Configuration;
import org.apache.ibatis.type.JdbcType;
import org.flowable.cmmn.engine.impl.CmmnEngineImpl;
import org.flowable.cmmn.engine.impl.CmmnHistoryServiceImpl;
import org.flowable.cmmn.engine.impl.CmmnManagementServiceImpl;
import org.flowable.cmmn.engine.impl.CmmnRepositoryServiceImpl;
import org.flowable.cmmn.engine.impl.ServiceImpl;
import org.flowable.cmmn.engine.impl.agenda.CmmnEngineAgendaFactory;
import org.flowable.cmmn.engine.impl.agenda.CmmnEngineAgendaSessionFactory;
import org.flowable.cmmn.engine.impl.agenda.DefaultCmmnEngineAgendaFactory;
import org.flowable.cmmn.engine.impl.callback.ChildCaseInstanceStateChangeCallback;
import org.flowable.cmmn.engine.impl.cfg.StandaloneInMemCmmnEngineConfiguration;
import org.flowable.cmmn.engine.impl.db.CmmnDbSchemaManager;
import org.flowable.cmmn.engine.impl.db.EntityDependencyOrder;
import org.flowable.cmmn.engine.impl.delegate.CmmnClassDelegateFactory;
import org.flowable.cmmn.engine.impl.delegate.DefaultCmmnClassDelegateFactory;
import org.flowable.cmmn.engine.impl.deployer.CmmnDeployer;
import org.flowable.cmmn.engine.impl.deployer.CmmnDeploymentManager;
import org.flowable.cmmn.engine.impl.deployer.Deployer;
import org.flowable.cmmn.engine.impl.history.CmmnHistoryManager;
import org.flowable.cmmn.engine.impl.history.DefaultCmmnHistoryManager;
import org.flowable.cmmn.engine.impl.interceptor.CmmnCommandInvoker;
import org.flowable.cmmn.engine.impl.parser.CmmnActivityBehaviorFactory;
import org.flowable.cmmn.engine.impl.parser.CmmnParser;
import org.flowable.cmmn.engine.impl.parser.CmmnParserImpl;
import org.flowable.cmmn.engine.impl.parser.DefaultCmmnActivityBehaviorFactory;
import org.flowable.cmmn.engine.impl.persistence.entity.CaseDefinitionEntityManager;
import org.flowable.cmmn.engine.impl.persistence.entity.CaseDefinitionEntityManagerImpl;
import org.flowable.cmmn.engine.impl.persistence.entity.CaseInstanceEntityManager;
import org.flowable.cmmn.engine.impl.persistence.entity.CaseInstanceEntityManagerImpl;
import org.flowable.cmmn.engine.impl.persistence.entity.CmmnDeploymentEntityManager;
import org.flowable.cmmn.engine.impl.persistence.entity.CmmnDeploymentEntityManagerImpl;
import org.flowable.cmmn.engine.impl.persistence.entity.CmmnResourceEntityManager;
import org.flowable.cmmn.engine.impl.persistence.entity.CmmnResourceEntityManagerImpl;
import org.flowable.cmmn.engine.impl.persistence.entity.HistoricCaseInstanceEntityManager;
import org.flowable.cmmn.engine.impl.persistence.entity.HistoricCaseInstanceEntityManagerImpl;
import org.flowable.cmmn.engine.impl.persistence.entity.HistoricMilestoneInstanceEntityManager;
import org.flowable.cmmn.engine.impl.persistence.entity.HistoricMilestoneInstanceEntityManagerImpl;
import org.flowable.cmmn.engine.impl.persistence.entity.MilestoneInstanceEntityManager;
import org.flowable.cmmn.engine.impl.persistence.entity.MilestoneInstanceEntityManagerImpl;
import org.flowable.cmmn.engine.impl.persistence.entity.PlanItemInstanceEntityManager;
import org.flowable.cmmn.engine.impl.persistence.entity.PlanItemInstanceEntityManagerImpl;
import org.flowable.cmmn.engine.impl.persistence.entity.SentryOnPartInstanceEntityManager;
import org.flowable.cmmn.engine.impl.persistence.entity.SentryOnPartInstanceEntityManagerImpl;
import org.flowable.cmmn.engine.impl.persistence.entity.data.CaseDefinitionDataManager;
import org.flowable.cmmn.engine.impl.persistence.entity.data.CaseInstanceDataManager;
import org.flowable.cmmn.engine.impl.persistence.entity.data.CmmnDeploymentDataManager;
import org.flowable.cmmn.engine.impl.persistence.entity.data.CmmnResourceDataManager;
import org.flowable.cmmn.engine.impl.persistence.entity.data.HistoricCaseInstanceDataManager;
import org.flowable.cmmn.engine.impl.persistence.entity.data.HistoricMilestoneInstanceDataManager;
import org.flowable.cmmn.engine.impl.persistence.entity.data.MilestoneInstanceDataManager;
import org.flowable.cmmn.engine.impl.persistence.entity.data.PlanItemInstanceDataManager;
import org.flowable.cmmn.engine.impl.persistence.entity.data.SentryOnPartInstanceDataManager;
import org.flowable.cmmn.engine.impl.persistence.entity.data.TableDataManager;
import org.flowable.cmmn.engine.impl.persistence.entity.data.impl.MybatisCaseDefinitionDataManager;
import org.flowable.cmmn.engine.impl.persistence.entity.data.impl.MybatisCaseInstanceDataManagerImpl;
import org.flowable.cmmn.engine.impl.persistence.entity.data.impl.MybatisCmmnDeploymentDataManager;
import org.flowable.cmmn.engine.impl.persistence.entity.data.impl.MybatisHistoricCaseInstanceDataManagerImpl;
import org.flowable.cmmn.engine.impl.persistence.entity.data.impl.MybatisHistoricMilestoneInstanceDataManager;
import org.flowable.cmmn.engine.impl.persistence.entity.data.impl.MybatisMilestoneInstanceDataManager;
import org.flowable.cmmn.engine.impl.persistence.entity.data.impl.MybatisPlanItemInstanceDataManagerImpl;
import org.flowable.cmmn.engine.impl.persistence.entity.data.impl.MybatisResourceDataManager;
import org.flowable.cmmn.engine.impl.persistence.entity.data.impl.MybatisSentryOnPartInstanceDataManagerImpl;
import org.flowable.cmmn.engine.impl.persistence.entity.data.impl.TableDataManagerImpl;
import org.flowable.cmmn.engine.impl.persistence.entity.deploy.CaseDefinitionCacheEntry;
import org.flowable.cmmn.engine.impl.process.ProcessInstanceService;
import org.flowable.cmmn.engine.impl.runtime.CaseInstanceHelper;
import org.flowable.cmmn.engine.impl.runtime.CaseInstanceHelperImpl;
import org.flowable.cmmn.engine.impl.runtime.CmmnRuntimeServiceImpl;
import org.flowable.engine.common.AbstractEngineConfiguration;
import org.flowable.engine.common.impl.callback.RuntimeInstanceStateChangeCallback;
import org.flowable.engine.common.impl.cfg.BeansConfigurationHelper;
import org.flowable.engine.common.impl.db.DbSchemaManager;
import org.flowable.engine.common.impl.history.HistoryLevel;
import org.flowable.engine.common.impl.interceptor.CommandInterceptor;
import org.flowable.engine.common.impl.interceptor.EngineConfigurationConstants;
import org.flowable.engine.common.impl.interceptor.SessionFactory;
import org.flowable.engine.common.impl.persistence.GenericManagerFactory;
import org.flowable.engine.common.impl.persistence.cache.EntityCache;
import org.flowable.engine.common.impl.persistence.cache.EntityCacheImpl;
import org.flowable.engine.common.impl.persistence.deploy.DefaultDeploymentCache;
import org.flowable.engine.common.impl.persistence.deploy.DeploymentCache;
import org.flowable.engine.common.impl.persistence.entity.Entity;
import org.flowable.variable.service.VariableServiceConfiguration;
import org.flowable.variable.service.impl.db.IbatisVariableTypeHandler;
import org.flowable.variable.service.impl.db.VariableDbSchemaManager;
import org.flowable.variable.service.impl.types.BooleanType;
import org.flowable.variable.service.impl.types.ByteArrayType;
import org.flowable.variable.service.impl.types.DateType;
import org.flowable.variable.service.impl.types.DefaultVariableTypes;
import org.flowable.variable.service.impl.types.DoubleType;
import org.flowable.variable.service.impl.types.IntegerType;
import org.flowable.variable.service.impl.types.JodaDateTimeType;
import org.flowable.variable.service.impl.types.JodaDateType;
import org.flowable.variable.service.impl.types.JsonType;
import org.flowable.variable.service.impl.types.LongJsonType;
import org.flowable.variable.service.impl.types.LongStringType;
import org.flowable.variable.service.impl.types.LongType;
import org.flowable.variable.service.impl.types.NullType;
import org.flowable.variable.service.impl.types.SerializableType;
import org.flowable.variable.service.impl.types.ShortType;
import org.flowable.variable.service.impl.types.StringType;
import org.flowable.variable.service.impl.types.UUIDType;
import org.flowable.variable.service.impl.types.VariableType;
import org.flowable.variable.service.impl.types.VariableTypes;
import org.slf4j.Logger;
import org.slf4j.LoggerFactory;

import com.fasterxml.jackson.databind.ObjectMapper;

public class CmmnEngineConfiguration extends AbstractEngineConfiguration {

    protected static final Logger LOGGER = LoggerFactory.getLogger(CmmnEngineConfiguration.class);
    public static final String DEFAULT_MYBATIS_MAPPING_FILE = "org/flowable/cmmn/db/mapping/mappings.xml";
    public static final String LIQUIBASE_CHANGELOG_PREFIX = "ACT_CMMN_";

    protected String cmmnEngineName = "default";

    protected CmmnEngineAgendaFactory cmmnEngineAgendaFactory;

    protected CmmnRuntimeService cmmnRuntimeService = new CmmnRuntimeServiceImpl();
    protected CmmnManagementService cmmnManagementService = new CmmnManagementServiceImpl();
    protected CmmnRepositoryService cmmnRepositoryService = new CmmnRepositoryServiceImpl();
    protected CmmnHistoryService cmmnHistoryService = new CmmnHistoryServiceImpl();

    protected TableDataManager tableDataManager;
    protected CmmnDeploymentDataManager deploymentDataManager;
    protected CmmnResourceDataManager resourceDataManager;
    protected CaseDefinitionDataManager caseDefinitionDataManager;
    protected CaseInstanceDataManager caseInstanceDataManager;
    protected PlanItemInstanceDataManager planItemInstanceDataManager;
    protected SentryOnPartInstanceDataManager sentryOnPartInstanceDataManager;
    protected MilestoneInstanceDataManager milestoneInstanceDataManager;
    protected HistoricCaseInstanceEntityManager historicCaseInstanceEntityManager;
    protected HistoricMilestoneInstanceDataManager historicMilestoneInstanceDataManager;

    protected CmmnDeploymentEntityManager cmmnDeploymentEntityManager;
    protected CmmnResourceEntityManager cmmnResourceEntityManager;
    protected CaseDefinitionEntityManager caseDefinitionEntityManager;
    protected CaseInstanceEntityManager caseInstanceEntityManager;
    protected PlanItemInstanceEntityManager planItemInstanceEntityManager;
    protected SentryOnPartInstanceEntityManager sentryOnPartInstanceEntityManager;
    protected MilestoneInstanceEntityManager milestoneInstanceEntityManager;
    protected HistoricCaseInstanceDataManager historicCaseInstanceDataManager;
    protected HistoricMilestoneInstanceEntityManager historicMilestoneInstanceEntityManager;

    protected CaseInstanceHelper caseInstanceHelper;
    protected CmmnHistoryManager cmmnHistoryManager;
<<<<<<< HEAD
    protected ProcessInstanceService processInstanceService;
    protected Map<String, List<RuntimeInstanceStateChangeCallback>> caseInstanceStateChangeCallbacks;
    
=======

>>>>>>> f55ef076
    protected boolean enableSafeCmmnXml;
    protected CmmnActivityBehaviorFactory activityBehaviorFactory;
    protected CmmnClassDelegateFactory classDelegateFactory;
    protected CmmnParser cmmnParser;
    protected CmmnDeployer cmmnDeployer;
    protected List<Deployer> customPreDeployers;
    protected List<Deployer> customPostDeployers;
    protected List<Deployer> deployers;
    protected CmmnDeploymentManager deploymentManager;

    protected int caseDefinitionCacheLimit = -1;
    protected DeploymentCache<CaseDefinitionCacheEntry> caseDefinitionCache;
    
    protected HistoryLevel historyLevel = HistoryLevel.AUDIT;

<<<<<<< HEAD
    // Variable support
    protected DbSchemaManager variableDbSchemaManager;
    protected VariableTypes variableTypes;
    protected List<VariableType> customPreVariableTypes;
    protected List<VariableType> customPostVariableTypes;
    protected VariableServiceConfiguration variableServiceConfiguration;
    protected boolean serializableVariableTypeTrackDeserializedObjects = true;
    protected ObjectMapper objectMapper = new ObjectMapper();
    
=======
    protected ProcessInstanceService processInstanceService;
    protected Map<String, List<RuntimeInstanceStateChangeCallback>> caseInstanceStateChangeCallbacks;

>>>>>>> f55ef076
    public static CmmnEngineConfiguration createCmmnEngineConfigurationFromResourceDefault() {
        return createCmmnEngineConfigurationFromResource("flowable.cmmn.cfg.xml", "cmmnEngineConfiguration");
    }

    public static CmmnEngineConfiguration createCmmnEngineConfigurationFromResource(String resource) {
        return createCmmnEngineConfigurationFromResource(resource, "cmmnEngineConfiguration");
    }

    public static CmmnEngineConfiguration createCmmnEngineConfigurationFromResource(String resource, String beanName) {
        return (CmmnEngineConfiguration) BeansConfigurationHelper.parseEngineConfigurationFromResource(resource, beanName);
    }

    public static CmmnEngineConfiguration createCmmnEngineConfigurationFromInputStream(InputStream inputStream) {
        return createCmmnEngineConfigurationFromInputStream(inputStream, "cmmnEngineConfiguration");
    }

    public static CmmnEngineConfiguration createCmmnEngineConfigurationFromInputStream(InputStream inputStream, String beanName) {
        return (CmmnEngineConfiguration) BeansConfigurationHelper.parseEngineConfigurationFromInputStream(inputStream, beanName);
    }

    public static CmmnEngineConfiguration createStandaloneCmmnEngineConfiguration() {
        return new CmmnEngineConfiguration();
    }

    public static CmmnEngineConfiguration createStandaloneInMemCmmnEngineConfiguration() {
        return new StandaloneInMemCmmnEngineConfiguration();
    }

    public CmmnEngine buildCmmnEngine() {
        init();
        return new CmmnEngineImpl(this);
    }

    protected void init() {
        initCommandContextFactory();
        initTransactionContextFactory();
        initCommandExecutors();
        initIdGenerator();
        initCmmnEngineAgendaFactory();

        if (usingRelationalDatabase) {
            initDataSource();
            initDbSchemaManager();
        }

        initVariableTypes();
        initBeans();
        initTransactionFactory();

        if (usingRelationalDatabase) {
            initSqlSessionFactory();
        }

        initSessionFactories();
        initServices();
        initDataManagers();
        initEntityManagers();
        initClassDelegateFactory();
        initActivityBehaviorFactory();
        initDeployers();
        initCaseDefinitionCache();
        initDeploymentManager();
        initCaseInstanceHelper();
        initHistoryManager();
        initCaseInstanceCallbacks();
        initClock();
        initVariableServiceConfiguration();
    }
<<<<<<< HEAD
    
    @Override
=======

>>>>>>> f55ef076
    public void initDbSchemaManager() {
        super.initDbSchemaManager();
        if (this.dbSchemaManager == null) {
            this.dbSchemaManager = new CmmnDbSchemaManager();
        }
        if (this.variableDbSchemaManager == null) {
            this.variableDbSchemaManager = new VariableDbSchemaManager();
        }
    }
<<<<<<< HEAD
    
    @Override
    public void initMybatisTypeHandlers(Configuration configuration) {
        configuration.getTypeHandlerRegistry().register(VariableType.class, JdbcType.VARCHAR, new IbatisVariableTypeHandler(variableTypes));
=======

    public void initDbSchema() {
        ((CmmnDbSchemaManager) this.dbSchemaManager).initSchema(this);
>>>>>>> f55ef076
    }

    public void initCmmnEngineAgendaFactory() {
        if (cmmnEngineAgendaFactory == null) {
            cmmnEngineAgendaFactory = new DefaultCmmnEngineAgendaFactory();
        }
    }
<<<<<<< HEAD
    
    @Override
=======

>>>>>>> f55ef076
    public void initCommandInvoker() {
        if (commandInvoker == null) {
            commandInvoker = new CmmnCommandInvoker();
        }
    }

    public void initSessionFactories() {
        if (sessionFactories == null) {
            sessionFactories = new HashMap<>();

            if (usingRelationalDatabase) {
                initDbSqlSessionFactory();
            }

            addSessionFactory(new GenericManagerFactory(EntityCache.class, EntityCacheImpl.class));
            commandContextFactory.setSessionFactories(sessionFactories);
        }

        addSessionFactory(new CmmnEngineAgendaSessionFactory(cmmnEngineAgendaFactory));

        if (customSessionFactories != null) {
            for (SessionFactory sessionFactory : customSessionFactories) {
                addSessionFactory(sessionFactory);
            }
        }
    }

    protected void initServices() {
        initService(cmmnRuntimeService);
        initService(cmmnManagementService);
        initService(cmmnRepositoryService);
        initService(cmmnHistoryService);
    }

    protected void initService(Object service) {
        if (service instanceof ServiceImpl) {
            ((ServiceImpl) service).setEngineConfig(this);
            ((ServiceImpl) service).setCommandExecutor(commandExecutor);
        }
    }

    public void initDataManagers() {
        if (tableDataManager == null) {
            tableDataManager = new TableDataManagerImpl();
        }
        if (deploymentDataManager == null) {
            deploymentDataManager = new MybatisCmmnDeploymentDataManager(this);
        }
        if (resourceDataManager == null) {
            resourceDataManager = new MybatisResourceDataManager(this);
        }
        if (caseDefinitionDataManager == null) {
            caseDefinitionDataManager = new MybatisCaseDefinitionDataManager(this);
        }
        if (caseInstanceDataManager == null) {
            caseInstanceDataManager = new MybatisCaseInstanceDataManagerImpl(this);
        }
        if (planItemInstanceDataManager == null) {
            planItemInstanceDataManager = new MybatisPlanItemInstanceDataManagerImpl(this);
        }
        if (sentryOnPartInstanceDataManager == null) {
            sentryOnPartInstanceDataManager = new MybatisSentryOnPartInstanceDataManagerImpl(this);
        }
        if (milestoneInstanceDataManager == null) {
            milestoneInstanceDataManager = new MybatisMilestoneInstanceDataManager(this);
        }
        if (historicCaseInstanceDataManager == null) {
            historicCaseInstanceDataManager = new MybatisHistoricCaseInstanceDataManagerImpl(this);
        }
        if (historicMilestoneInstanceDataManager == null) {
            historicMilestoneInstanceDataManager = new MybatisHistoricMilestoneInstanceDataManager(this);
        }
    }

    public void initEntityManagers() {
        if (cmmnDeploymentEntityManager == null) {
            cmmnDeploymentEntityManager = new CmmnDeploymentEntityManagerImpl(this, deploymentDataManager);
        }
        if (cmmnResourceEntityManager == null) {
            cmmnResourceEntityManager = new CmmnResourceEntityManagerImpl(this, resourceDataManager);
        }
        if (caseDefinitionEntityManager == null) {
            caseDefinitionEntityManager = new CaseDefinitionEntityManagerImpl(this, caseDefinitionDataManager);
        }
        if (caseInstanceEntityManager == null) {
            caseInstanceEntityManager = new CaseInstanceEntityManagerImpl(this, caseInstanceDataManager);
        }
        if (planItemInstanceEntityManager == null) {
            planItemInstanceEntityManager = new PlanItemInstanceEntityManagerImpl(this, planItemInstanceDataManager);
        }
        if (sentryOnPartInstanceEntityManager == null) {
            sentryOnPartInstanceEntityManager = new SentryOnPartInstanceEntityManagerImpl(this, sentryOnPartInstanceDataManager);
        }
        if (milestoneInstanceEntityManager == null) {
            milestoneInstanceEntityManager = new MilestoneInstanceEntityManagerImpl(this, milestoneInstanceDataManager);
        }
        if (historicCaseInstanceEntityManager == null) {
            historicCaseInstanceEntityManager = new HistoricCaseInstanceEntityManagerImpl(this, historicCaseInstanceDataManager);
        }
        if (historicMilestoneInstanceEntityManager == null) {
            historicMilestoneInstanceEntityManager = new HistoricMilestoneInstanceEntityManagerImpl(this, historicMilestoneInstanceDataManager);
        }
    }

    protected void initClassDelegateFactory() {
        if (classDelegateFactory == null) {
            classDelegateFactory = new DefaultCmmnClassDelegateFactory();
        }
    }

    protected void initActivityBehaviorFactory() {
        if (activityBehaviorFactory == null) {
            DefaultCmmnActivityBehaviorFactory defaultCmmnActivityBehaviorFactory = new DefaultCmmnActivityBehaviorFactory();
            defaultCmmnActivityBehaviorFactory.setClassDelegateFactory(classDelegateFactory);
            activityBehaviorFactory = defaultCmmnActivityBehaviorFactory;
        }
    }

    protected void initDeployers() {
        if (this.cmmnDeployer == null) {
            this.deployers = new ArrayList<>();
            if (customPreDeployers != null) {
                this.deployers.addAll(customPreDeployers);
            }
            this.deployers.addAll(getDefaultDeployers());
            if (customPostDeployers != null) {
                this.deployers.addAll(customPostDeployers);
            }
        }
    }

    public Collection<? extends Deployer> getDefaultDeployers() {
        List<Deployer> defaultDeployers = new ArrayList<>();

        if (cmmnDeployer == null) {
            cmmnDeployer = new CmmnDeployer();
        }

        initCmmnParser();

        cmmnDeployer.setIdGenerator(idGenerator);
        cmmnDeployer.setCmmnParser(cmmnParser);

        defaultDeployers.add(cmmnDeployer);
        return defaultDeployers;
    }

    protected void initCaseDefinitionCache() {
        if (caseDefinitionCache == null) {
            if (caseDefinitionCacheLimit <= 0) {
                caseDefinitionCache = new DefaultDeploymentCache<>();
            } else {
                caseDefinitionCache = new DefaultDeploymentCache<>(caseDefinitionCacheLimit);
            }
        }
    }

    protected void initDeploymentManager() {
        if (deploymentManager == null) {
            deploymentManager = new CmmnDeploymentManager();
            deploymentManager.setCmmnEngineConfiguration(this);
            deploymentManager.setCaseDefinitionCache(caseDefinitionCache);
            deploymentManager.setDeployers(deployers);
            deploymentManager.setCaseDefinitionEntityManager(caseDefinitionEntityManager);
            deploymentManager.setDeploymentEntityManager(cmmnDeploymentEntityManager);
        }
    }

    public void initCmmnParser() {
        if (cmmnParser == null) {
            CmmnParserImpl cmmnParserImpl = new CmmnParserImpl();
            cmmnParserImpl.setActivityBehaviorFactory(activityBehaviorFactory);
            cmmnParser = cmmnParserImpl;
        }
    }

    public void initCaseInstanceHelper() {
        if (caseInstanceHelper == null) {
            caseInstanceHelper = new CaseInstanceHelperImpl();
        }
    }

    public void initHistoryManager() {
        if (cmmnHistoryManager == null) {
            cmmnHistoryManager = new DefaultCmmnHistoryManager(this);
        }
    }

    public void initCaseInstanceCallbacks() {
        if (this.caseInstanceStateChangeCallbacks == null) {
            this.caseInstanceStateChangeCallbacks = new HashMap<>();
        }
        initDefaultCaseInstanceCallbacks();
    }

    protected void initDefaultCaseInstanceCallbacks() {
        this.caseInstanceStateChangeCallbacks.put(PlanItemInstanceCallbackType.CHILD_CASE,
                Collections.<RuntimeInstanceStateChangeCallback>singletonList(new ChildCaseInstanceStateChangeCallback()));
    }

    @Override
    public String getEngineCfgKey() {
        return EngineConfigurationConstants.KEY_CMMN_ENGINE_CONFIG;
    }

    @Override
    public CommandInterceptor createTransactionInterceptor() {
        return null;
    }

    @Override
    public InputStream getMyBatisXmlConfigurationStream() {
        return getResourceAsStream(DEFAULT_MYBATIS_MAPPING_FILE);
    }

    @Override
    protected void initDbSqlSessionFactoryEntitySettings() {
        for (Class<? extends Entity> clazz : EntityDependencyOrder.INSERT_ORDER) {
            dbSqlSessionFactory.getInsertionOrder().add(clazz);
        }

        for (Class<? extends Entity> clazz : EntityDependencyOrder.DELETE_ORDER) {
            dbSqlSessionFactory.getDeletionOrder().add(clazz);
        }
    }
    
    public void initVariableTypes() {
        if (variableTypes == null) {
            variableTypes = new DefaultVariableTypes();
            if (customPreVariableTypes != null) {
                for (VariableType customVariableType : customPreVariableTypes) {
                    variableTypes.addType(customVariableType);
                }
            }
            variableTypes.addType(new NullType());
            variableTypes.addType(new StringType(getMaxLengthString()));
            variableTypes.addType(new LongStringType(getMaxLengthString() + 1));
            variableTypes.addType(new BooleanType());
            variableTypes.addType(new ShortType());
            variableTypes.addType(new IntegerType());
            variableTypes.addType(new LongType());
            variableTypes.addType(new DateType());
            variableTypes.addType(new JodaDateType());
            variableTypes.addType(new JodaDateTimeType());
            variableTypes.addType(new DoubleType());
            variableTypes.addType(new UUIDType());
            variableTypes.addType(new JsonType(getMaxLengthString(), objectMapper));
            variableTypes.addType(new LongJsonType(getMaxLengthString() + 1, objectMapper));
            variableTypes.addType(new ByteArrayType());
            variableTypes.addType(new SerializableType(serializableVariableTypeTrackDeserializedObjects));
            if (customPostVariableTypes != null) {
                for (VariableType customVariableType : customPostVariableTypes) {
                    variableTypes.addType(customVariableType);
                }
            }
        }
    }
    
    public void initVariableServiceConfiguration() {
        this.variableServiceConfiguration = new VariableServiceConfiguration();
        
        this.variableServiceConfiguration.setHistoryLevel(this.historyLevel);
        this.variableServiceConfiguration.setClock(this.clock);
        this.variableServiceConfiguration.setObjectMapper(this.objectMapper);
        this.variableServiceConfiguration.setEventDispatcher(this.eventDispatcher);

        this.variableServiceConfiguration.setVariableTypes(this.variableTypes);
        
        // TODO
//        if (this.internalHistoryVariableManager != null) {
//            this.variableServiceConfiguration.setInternalHistoryVariableManager(this.internalHistoryVariableManager);
//        } else {
//            this.variableServiceConfiguration.setInternalHistoryVariableManager(new DefaultHistoryVariableManager(this));
//        }

        this.variableServiceConfiguration.setMaxLengthString(this.getMaxLengthString());
        this.variableServiceConfiguration.setSerializableVariableTypeTrackDeserializedObjects(this.isSerializableVariableTypeTrackDeserializedObjects());

        this.variableServiceConfiguration.init();

        addServiceConfiguration(EngineConfigurationConstants.KEY_VARIABLE_SERVICE_CONFIG, this.variableServiceConfiguration);
    }

    @Override
    public String getEngineName() {
        return cmmnEngineName;
    }

    public String getCmmnEngineName() {
        return cmmnEngineName;
    }

    public CmmnEngineConfiguration setCmmnEngineName(String cmmnEngineName) {
        this.cmmnEngineName = cmmnEngineName;
        return this;
    }

    public CmmnRuntimeService getCmmnRuntimeService() {
        return cmmnRuntimeService;
    }

    public CmmnEngineConfiguration setCmmnRuntimeService(CmmnRuntimeService cmmnRuntimeService) {
        this.cmmnRuntimeService = cmmnRuntimeService;
        return this;
    }

    public CmmnManagementService getCmmnManagementService() {
        return cmmnManagementService;
    }

    public CmmnEngineConfiguration setCmmnManagementService(CmmnManagementService cmmnManagementService) {
        this.cmmnManagementService = cmmnManagementService;
        return this;
    }

    public CmmnRepositoryService getCmmnRepositoryService() {
        return cmmnRepositoryService;
    }

    public CmmnEngineConfiguration setCmmnRepositoryService(CmmnRepositoryService cmmnRepositoryService) {
        this.cmmnRepositoryService = cmmnRepositoryService;
        return this;
    }

    public CmmnHistoryService getCmmnHistoryService() {
        return cmmnHistoryService;
    }

    public CmmnEngineConfiguration setCmmnHistoryService(CmmnHistoryService cmmnHistoryService) {
        this.cmmnHistoryService = cmmnHistoryService;
        return this;
    }

    public CmmnEngineAgendaFactory getCmmnEngineAgendaFactory() {
        return cmmnEngineAgendaFactory;
    }

    public CmmnEngineConfiguration setCmmnEngineAgendaFactory(CmmnEngineAgendaFactory cmmnEngineAgendaFactory) {
        this.cmmnEngineAgendaFactory = cmmnEngineAgendaFactory;
        return this;
    }

    public TableDataManager getTableDataManager() {
        return tableDataManager;
    }

    public CmmnEngineConfiguration setTableDataManager(TableDataManager tableDataManager) {
        this.tableDataManager = tableDataManager;
        return this;
    }

    public CmmnDeploymentDataManager getDeploymentDataManager() {
        return deploymentDataManager;
    }

    public CmmnEngineConfiguration setDeploymentDataManager(CmmnDeploymentDataManager deploymentDataManager) {
        this.deploymentDataManager = deploymentDataManager;
        return this;
    }

    public CmmnResourceDataManager getResourceDataManager() {
        return resourceDataManager;
    }

    public CmmnEngineConfiguration setResourceDataManager(CmmnResourceDataManager resourceDataManager) {
        this.resourceDataManager = resourceDataManager;
        return this;
    }

    public CaseDefinitionDataManager getCaseDefinitionDataManager() {
        return caseDefinitionDataManager;
    }

    public CmmnEngineConfiguration setCaseDefinitionDataManager(CaseDefinitionDataManager caseDefinitionDataManager) {
        this.caseDefinitionDataManager = caseDefinitionDataManager;
        return this;
    }

    public CaseInstanceDataManager getCaseInstanceDataManager() {
        return caseInstanceDataManager;
    }

    public CmmnEngineConfiguration setCaseInstanceDataManager(CaseInstanceDataManager caseInstanceDataManager) {
        this.caseInstanceDataManager = caseInstanceDataManager;
        return this;
    }

    public PlanItemInstanceDataManager getPlanItemInstanceDataManager() {
        return planItemInstanceDataManager;
    }

    public CmmnEngineConfiguration setPlanItemInstanceDataManager(PlanItemInstanceDataManager planItemInstanceDataManager) {
        this.planItemInstanceDataManager = planItemInstanceDataManager;
        return this;
    }

    public SentryOnPartInstanceDataManager getSentryOnPartInstanceDataManager() {
        return sentryOnPartInstanceDataManager;
    }

    public CmmnEngineConfiguration setSentryOnPartInstanceDataManager(SentryOnPartInstanceDataManager sentryOnPartInstanceDataManager) {
        this.sentryOnPartInstanceDataManager = sentryOnPartInstanceDataManager;
        return this;
    }

    public MilestoneInstanceDataManager getMilestoneInstanceDataManager() {
        return milestoneInstanceDataManager;
    }

    public CmmnEngineConfiguration setMilestoneInstanceDataManager(MilestoneInstanceDataManager milestoneInstanceDataManager) {
        this.milestoneInstanceDataManager = milestoneInstanceDataManager;
        return this;
    }

    public HistoricCaseInstanceDataManager getHistoricCaseInstanceDataManager() {
        return historicCaseInstanceDataManager;
    }

    public CmmnEngineConfiguration setHistoricCaseInstanceDataManager(HistoricCaseInstanceDataManager historicCaseInstanceDataManager) {
        this.historicCaseInstanceDataManager = historicCaseInstanceDataManager;
        return this;
    }

    public HistoricMilestoneInstanceDataManager getHistoricMilestoneInstanceDataManager() {
        return historicMilestoneInstanceDataManager;
    }

    public CmmnEngineConfiguration setHistoricMilestoneInstanceDataManager(HistoricMilestoneInstanceDataManager historicMilestoneInstanceDataManager) {
        this.historicMilestoneInstanceDataManager = historicMilestoneInstanceDataManager;
        return this;
    }

    public CmmnDeploymentEntityManager getCmmnDeploymentEntityManager() {
        return cmmnDeploymentEntityManager;
    }

    public CmmnEngineConfiguration setCmmnDeploymentEntityManager(CmmnDeploymentEntityManager cmmnDeploymentEntityManager) {
        this.cmmnDeploymentEntityManager = cmmnDeploymentEntityManager;
        return this;
    }

    public CmmnResourceEntityManager getCmmnResourceEntityManager() {
        return cmmnResourceEntityManager;
    }

    public CmmnEngineConfiguration setCmmnResourceEntityManager(CmmnResourceEntityManager cmmnResourceEntityManager) {
        this.cmmnResourceEntityManager = cmmnResourceEntityManager;
        return this;
    }

    public CaseDefinitionEntityManager getCaseDefinitionEntityManager() {
        return caseDefinitionEntityManager;
    }

    public CmmnEngineConfiguration setCaseDefinitionEntityManager(CaseDefinitionEntityManager caseDefinitionEntityManager) {
        this.caseDefinitionEntityManager = caseDefinitionEntityManager;
        return this;
    }

    public CaseInstanceEntityManager getCaseInstanceEntityManager() {
        return caseInstanceEntityManager;
    }

    public CmmnEngineConfiguration setCaseInstanceEntityManager(CaseInstanceEntityManager caseInstanceEntityManager) {
        this.caseInstanceEntityManager = caseInstanceEntityManager;
        return this;
    }

    public PlanItemInstanceEntityManager getPlanItemInstanceEntityManager() {
        return planItemInstanceEntityManager;
    }

    public CmmnEngineConfiguration setPlanItemInstanceEntityManager(PlanItemInstanceEntityManager planItemInstanceEntityManager) {
        this.planItemInstanceEntityManager = planItemInstanceEntityManager;
        return this;
    }

    public SentryOnPartInstanceEntityManager getSentryOnPartInstanceEntityManager() {
        return sentryOnPartInstanceEntityManager;
    }

    public CmmnEngineConfiguration setSentryOnPartInstanceEntityManager(SentryOnPartInstanceEntityManager sentryOnPartInstanceEntityManager) {
        this.sentryOnPartInstanceEntityManager = sentryOnPartInstanceEntityManager;
        return this;
    }

    public MilestoneInstanceEntityManager getMilestoneInstanceEntityManager() {
        return milestoneInstanceEntityManager;
    }

    public CmmnEngineConfiguration setMilestoneInstanceEntityManager(MilestoneInstanceEntityManager milestoneInstanceEntityManager) {
        this.milestoneInstanceEntityManager = milestoneInstanceEntityManager;
        return this;
    }

    public HistoricCaseInstanceEntityManager getHistoricCaseInstanceEntityManager() {
        return historicCaseInstanceEntityManager;
    }

    public CmmnEngineConfiguration setHistoricCaseInstanceEntityManager(HistoricCaseInstanceEntityManager historicCaseInstanceEntityManager) {
        this.historicCaseInstanceEntityManager = historicCaseInstanceEntityManager;
        return this;
    }

    public HistoricMilestoneInstanceEntityManager getHistoricMilestoneInstanceEntityManager() {
        return historicMilestoneInstanceEntityManager;
    }

    public CmmnEngineConfiguration setHistoricMilestoneInstanceEntityManager(HistoricMilestoneInstanceEntityManager historicMilestoneInstanceEntityManager) {
        this.historicMilestoneInstanceEntityManager = historicMilestoneInstanceEntityManager;
        return this;
    }

    public CaseInstanceHelper getCaseInstanceHelper() {
        return caseInstanceHelper;
    }

    public CmmnEngineConfiguration setCaseInstanceHelper(CaseInstanceHelper caseInstanceHelper) {
        this.caseInstanceHelper = caseInstanceHelper;
        return this;
    }

    public CmmnHistoryManager getCmmnHistoryManager() {
        return cmmnHistoryManager;
    }

    public CmmnEngineConfiguration setCmmnHistoryManager(CmmnHistoryManager cmmnHistoryManager) {
        this.cmmnHistoryManager = cmmnHistoryManager;
        return this;
    }

    public boolean isEnableSafeCmmnXml() {
        return enableSafeCmmnXml;
    }

    public CmmnEngineConfiguration setEnableSafeCmmnXml(boolean enableSafeCmmnXml) {
        this.enableSafeCmmnXml = enableSafeCmmnXml;
        return this;
    }

    public CmmnParser getCmmnParser() {
        return cmmnParser;
    }

    public CmmnEngineConfiguration setCmmnParser(CmmnParser cmmnParser) {
        this.cmmnParser = cmmnParser;
        return this;
    }

    public CmmnDeployer getCmmnDeployer() {
        return cmmnDeployer;
    }

    public CmmnEngineConfiguration setCmmnDeployer(CmmnDeployer cmmnDeployer) {
        this.cmmnDeployer = cmmnDeployer;
        return this;
    }

    public List<Deployer> getCustomPreDeployers() {
        return customPreDeployers;
    }

    public CmmnEngineConfiguration setCustomPreDeployers(List<Deployer> customPreDeployers) {
        this.customPreDeployers = customPreDeployers;
        return this;
    }

    public List<Deployer> getCustomPostDeployers() {
        return customPostDeployers;
    }

    public CmmnEngineConfiguration setCustomPostDeployers(List<Deployer> customPostDeployers) {
        this.customPostDeployers = customPostDeployers;
        return this;
    }

    public List<Deployer> getDeployers() {
        return deployers;
    }

    public CmmnEngineConfiguration setDeployers(List<Deployer> deployers) {
        this.deployers = deployers;
        return this;
    }

    public CmmnDeploymentManager getDeploymentManager() {
        return deploymentManager;
    }

    public CmmnEngineConfiguration setDeploymentManager(CmmnDeploymentManager deploymentManager) {
        this.deploymentManager = deploymentManager;
        return this;
    }

    public CmmnActivityBehaviorFactory getActivityBehaviorFactory() {
        return activityBehaviorFactory;
    }

    public CmmnEngineConfiguration setActivityBehaviorFactory(CmmnActivityBehaviorFactory activityBehaviorFactory) {
        this.activityBehaviorFactory = activityBehaviorFactory;
        return this;
    }

    public CmmnClassDelegateFactory getClassDelegateFactory() {
        return classDelegateFactory;
    }

    public CmmnEngineConfiguration setClassDelegateFactory(CmmnClassDelegateFactory classDelegateFactory) {
        this.classDelegateFactory = classDelegateFactory;
        return this;
    }

    public int getCaseDefinitionCacheLimit() {
        return caseDefinitionCacheLimit;
    }

    public CmmnEngineConfiguration setCaseDefinitionCacheLimit(int caseDefinitionCacheLimit) {
        this.caseDefinitionCacheLimit = caseDefinitionCacheLimit;
        return this;
    }

    public DeploymentCache<CaseDefinitionCacheEntry> getCaseDefinitionCache() {
        return caseDefinitionCache;
    }

    public CmmnEngineConfiguration setCaseDefinitionCache(DeploymentCache<CaseDefinitionCacheEntry> caseDefinitionCache) {
        this.caseDefinitionCache = caseDefinitionCache;
        return this;
    }

    public ProcessInstanceService getProcessInstanceService() {
        return processInstanceService;
    }

    public CmmnEngineConfiguration setProcessInstanceService(ProcessInstanceService processInstanceService) {
        this.processInstanceService = processInstanceService;
        return this;
    }

    public Map<String, List<RuntimeInstanceStateChangeCallback>> getCaseInstanceStateChangeCallbacks() {
        return caseInstanceStateChangeCallbacks;
    }

    public CmmnEngineConfiguration setCaseInstanceStateChangeCallbacks(Map<String, List<RuntimeInstanceStateChangeCallback>> caseInstanceStateChangeCallbacks) {
        this.caseInstanceStateChangeCallbacks = caseInstanceStateChangeCallbacks;
        return this;
    }
<<<<<<< HEAD
    
    public HistoryLevel getHistoryLevel() {
        return historyLevel;
    }

    public CmmnEngineConfiguration setHistoryLevel(HistoryLevel historyLevel) {
        this.historyLevel = historyLevel;
        return this;
    }

    public DbSchemaManager getVariableDbSchemaManager() {
        return variableDbSchemaManager;
    }

    public CmmnEngineConfiguration setVariableDbSchemaManager(DbSchemaManager variableDbSchemaManager) {
        this.variableDbSchemaManager = variableDbSchemaManager;
        return this;
    }
    
    public VariableTypes getVariableTypes() {
        return variableTypes;
    }

    public CmmnEngineConfiguration setVariableTypes(VariableTypes variableTypes) {
        this.variableTypes = variableTypes;
        return this;
    }
    
    public List<VariableType> getCustomPreVariableTypes() {
        return customPreVariableTypes;
    }

    public CmmnEngineConfiguration setCustomPreVariableTypes(List<VariableType> customPreVariableTypes) {
        this.customPreVariableTypes = customPreVariableTypes;
        return this;
    }

    public List<VariableType> getCustomPostVariableTypes() {
        return customPostVariableTypes;
    }

    public CmmnEngineConfiguration setCustomPostVariableTypes(List<VariableType> customPostVariableTypes) {
        this.customPostVariableTypes = customPostVariableTypes;
        return this;
    }

    public VariableServiceConfiguration getVariableServiceConfiguration() {
        return variableServiceConfiguration;
    }

    public CmmnEngineConfiguration setVariableServiceConfiguration(VariableServiceConfiguration variableServiceConfiguration) {
        this.variableServiceConfiguration = variableServiceConfiguration;
        return this;
    }

    public boolean isSerializableVariableTypeTrackDeserializedObjects() {
        return serializableVariableTypeTrackDeserializedObjects;
    }

    public CmmnEngineConfiguration setSerializableVariableTypeTrackDeserializedObjects(boolean serializableVariableTypeTrackDeserializedObjects) {
        this.serializableVariableTypeTrackDeserializedObjects = serializableVariableTypeTrackDeserializedObjects;
        return this;
    }

    public ObjectMapper getObjectMapper() {
        return objectMapper;
    }

    public CmmnEngineConfiguration setObjectMapper(ObjectMapper objectMapper) {
        this.objectMapper = objectMapper;
        return this;
    }
    
=======

>>>>>>> f55ef076
}<|MERGE_RESOLUTION|>--- conflicted
+++ resolved
@@ -168,13 +168,10 @@
 
     protected CaseInstanceHelper caseInstanceHelper;
     protected CmmnHistoryManager cmmnHistoryManager;
-<<<<<<< HEAD
     protected ProcessInstanceService processInstanceService;
     protected Map<String, List<RuntimeInstanceStateChangeCallback>> caseInstanceStateChangeCallbacks;
-    
-=======
-
->>>>>>> f55ef076
+
+
     protected boolean enableSafeCmmnXml;
     protected CmmnActivityBehaviorFactory activityBehaviorFactory;
     protected CmmnClassDelegateFactory classDelegateFactory;
@@ -190,7 +187,6 @@
     
     protected HistoryLevel historyLevel = HistoryLevel.AUDIT;
 
-<<<<<<< HEAD
     // Variable support
     protected DbSchemaManager variableDbSchemaManager;
     protected VariableTypes variableTypes;
@@ -199,12 +195,7 @@
     protected VariableServiceConfiguration variableServiceConfiguration;
     protected boolean serializableVariableTypeTrackDeserializedObjects = true;
     protected ObjectMapper objectMapper = new ObjectMapper();
-    
-=======
-    protected ProcessInstanceService processInstanceService;
-    protected Map<String, List<RuntimeInstanceStateChangeCallback>> caseInstanceStateChangeCallbacks;
-
->>>>>>> f55ef076
+
     public static CmmnEngineConfiguration createCmmnEngineConfigurationFromResourceDefault() {
         return createCmmnEngineConfigurationFromResource("flowable.cmmn.cfg.xml", "cmmnEngineConfiguration");
     }
@@ -273,12 +264,9 @@
         initClock();
         initVariableServiceConfiguration();
     }
-<<<<<<< HEAD
-    
+
     @Override
-=======
-
->>>>>>> f55ef076
+
     public void initDbSchemaManager() {
         super.initDbSchemaManager();
         if (this.dbSchemaManager == null) {
@@ -288,16 +276,10 @@
             this.variableDbSchemaManager = new VariableDbSchemaManager();
         }
     }
-<<<<<<< HEAD
-    
+
     @Override
     public void initMybatisTypeHandlers(Configuration configuration) {
         configuration.getTypeHandlerRegistry().register(VariableType.class, JdbcType.VARCHAR, new IbatisVariableTypeHandler(variableTypes));
-=======
-
-    public void initDbSchema() {
-        ((CmmnDbSchemaManager) this.dbSchemaManager).initSchema(this);
->>>>>>> f55ef076
     }
 
     public void initCmmnEngineAgendaFactory() {
@@ -305,12 +287,8 @@
             cmmnEngineAgendaFactory = new DefaultCmmnEngineAgendaFactory();
         }
     }
-<<<<<<< HEAD
-    
+
     @Override
-=======
-
->>>>>>> f55ef076
     public void initCommandInvoker() {
         if (commandInvoker == null) {
             commandInvoker = new CmmnCommandInvoker();
@@ -958,8 +936,6 @@
         this.caseInstanceStateChangeCallbacks = caseInstanceStateChangeCallbacks;
         return this;
     }
-<<<<<<< HEAD
-    
     public HistoryLevel getHistoryLevel() {
         return historyLevel;
     }
@@ -1032,7 +1008,5 @@
         return this;
     }
     
-=======
-
->>>>>>> f55ef076
+
 }