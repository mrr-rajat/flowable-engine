--- conflicted
+++ resolved
@@ -95,13 +95,10 @@
         }
         
         if (cascadeHistory) {
-<<<<<<< HEAD
             CommandContextUtil.getHistoricTaskService().deleteHistoricTaskLogEntriesForScopeDefinition(ScopeTypes.CMMN, caseDefinitionId);
 
             HistoricIdentityLinkEntityManager historicIdentityLinkEntityManager = getHistoricIdentityLinkEntityManager();
             historicIdentityLinkEntityManager.deleteHistoricIdentityLinksByScopeDefinitionIdAndScopeType(caseDefinitionId, ScopeTypes.CMMN);
-=======
->>>>>>> 535ee55d
             
             // Historic mile stone
             HistoricMilestoneInstanceEntityManager historicMilestoneInstanceEntityManager = getHistoricMilestoneInstanceEntityManager();
@@ -122,7 +119,6 @@
             historicPlanItemInstanceEntityManager.findByCaseDefinitionId(caseDefinitionId)
                     .forEach(p -> historicPlanItemInstanceEntityManager.delete(p.getId()));
 
-            HistoricIdentityLinkEntityManager historicIdentityLinkEntityManager = getHistoricIdentityLinkEntityManager();
             HistoricCaseInstanceEntityManager historicCaseInstanceEntityManager = getHistoricCaseInstanceEntityManager();
             List<HistoricCaseInstance> historicCaseInstanceEntities = historicCaseInstanceEntityManager
                     .findByCriteria(new HistoricCaseInstanceQueryImpl().caseDefinitionId(caseDefinitionId));
