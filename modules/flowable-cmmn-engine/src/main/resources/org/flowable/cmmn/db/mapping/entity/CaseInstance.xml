<?xml version="1.0" encoding="UTF-8" ?>

<!DOCTYPE mapper PUBLIC "-//mybatis.org//DTD Mapper 3.0//EN" "http://mybatis.org/dtd/mybatis-3-mapper.dtd">

<mapper namespace="org.flowable.cmmn.engine.impl.persistence.entity.CaseInstanceEntityImpl">

    <insert id="insertCaseInstance" parameterType="org.flowable.cmmn.engine.impl.persistence.entity.CaseInstanceEntityImpl">
        insert into ${prefix}ACT_CMMN_RU_CASE_INST (ID_, REV_, PARENT_ID_, CASE_DEF_ID_, BUSINESS_KEY_, NAME_, STATE_, START_TIME_, START_USER_ID_, CALLBACK_ID_, CALLBACK_TYPE_, IS_COMPLETEABLE_, TENANT_ID_) values (
            #{id ,jdbcType=VARCHAR},
            1,
            #{parentId ,jdbcType=VARCHAR},
            #{caseDefinitionId ,jdbcType=VARCHAR},
            #{businessKey ,jdbcType=VARCHAR},
            #{name ,jdbcType=VARCHAR},
            #{state ,jdbcType=VARCHAR},
            #{startTime ,jdbcType=TIMESTAMP},
            #{startUserId ,jdbcType=VARCHAR},
            #{callbackId ,jdbcType=VARCHAR},
            #{callbackType ,jdbcType=VARCHAR},
            #{completeable ,jdbcType=BOOLEAN},
            #{tenantId ,jdbcType=VARCHAR}
        )
    </insert>

    <insert id="bulkInsertCaseInstance" parameterType="java.util.List">
        insert into ${prefix}ACT_CMMN_RU_CASE_INST (ID_, REV_, PARENT_ID_, CASE_DEF_ID_, BUSINESS_KEY_, NAME_, STATE_, START_TIME_, START_USER_ID_, CALLBACK_ID_, CALLBACK_TYPE_, IS_COMPLETEABLE_, TENANT_ID_)
        values
        <foreach collection="list" item="caseInstance" index="index" separator=",">
            (
                #{caseInstance.id ,jdbcType=VARCHAR},
                1,
                #{caseInstance.parentId ,jdbcType=VARCHAR},
                #{caseInstance.caseDefinitionId ,jdbcType=VARCHAR},
                #{caseInstance.businessKey ,jdbcType=VARCHAR},
                #{caseInstance.name ,jdbcType=VARCHAR},
                #{caseInstance.state ,jdbcType=VARCHAR},
                #{caseInstance.startTime ,jdbcType=TIMESTAMP},
                #{caseInstance.startUserId ,jdbcType=VARCHAR},
                #{caseInstance.callbackId, jdbcType=VARCHAR},
                #{caseInstance.callbackType, jdbcType=VARCHAR},
                #{caseInstance.completeable, jdbcType=BOOLEAN},
                #{caseInstance.tenantId ,jdbcType=VARCHAR}
            )
        </foreach>
    </insert>

    <insert id="bulkInsertCaseInstance" databaseId="oracle" parameterType="java.util.List">
        INSERT ALL
        <foreach collection="list" item="caseInstance" index="index">
            into ${prefix}ACT_CMMN_RU_CASE_INST (ID_, REV_, PARENT_ID_, CASE_DEF_ID_, BUSINESS_KEY_, NAME_, STATE_, START_TIME_, START_USER_ID_, CALLBACK_ID_, CALLBACK_TYPE_, IS_COMPLETEABLE_, TENANT_ID_) VALUES
            (
                #{caseInstance.id ,jdbcType=VARCHAR},
                1,
                #{caseInstance.parentId ,jdbcType=VARCHAR},
                #{caseInstance.caseDefinitionId ,jdbcType=VARCHAR},
                #{caseInstance.businessKey ,jdbcType=VARCHAR},
                #{caseInstance.name ,jdbcType=VARCHAR},
                #{caseInstance.state ,jdbcType=VARCHAR},
                #{caseInstance.startTime ,jdbcType=TIMESTAMP},
                #{caseInstance.startUserId ,jdbcType=VARCHAR},
                #{caseInstance.callbackId, jdbcType=VARCHAR},
                #{caseInstance.callbackType, jdbcType=VARCHAR},
                #{caseInstance.completeable, jdbcType=BOOLEAN},
                #{caseInstance.tenantId ,jdbcType=VARCHAR}
            )
        </foreach>
        SELECT * FROM dual
    </insert>

    <update id="updateCaseInstance" parameterType="org.flowable.cmmn.engine.impl.persistence.entity.CaseInstanceEntityImpl">
        update ${prefix}ACT_CMMN_RU_CASE_INST
        <set>
            REV_ = #{revisionNext, jdbcType=INTEGER},
            <if test="originalPersistentState.parentId != parentId">
                PARENT_ID_ = #{parentId, jdbcType=VARCHAR},
            </if>
            <if test="originalPersistentState.caseDefinitionId != caseDefinitionId">
                CASE_DEF_ID_ = #{caseDefinitionId, jdbcType=VARCHAR},
            </if>
            <if test="originalPersistentState.businessKey != businessKey">
                BUSINESS_KEY_ = #{businessKey, jdbcType=VARCHAR},
            </if>
            <if test="originalPersistentState.name != name">
                NAME_ = #{name, jdbcType=VARCHAR},
            </if>
            <if test="originalPersistentState.state != state">
                STATE_ = #{state, jdbcType=VARCHAR},
            </if>
            <if test="originalPersistentState.startTime != startTime">
                START_TIME_ = #{startTime, jdbcType=TIMESTAMP},
            </if>
            <if test="originalPersistentState.startUserId != startUserId">
                START_USER_ID_ = #{startUserId, jdbcType=VARCHAR},
            </if>
            <if test="originalPersistentState.callbackId != callbackId">
                CALLBACK_ID_ = #{callbackId, jdbcType=VARCHAR},
            </if>
            <if test="originalPersistentState.callbackType != callbackType">
                CALLBACK_TYPE_ = #{callbackType, jdbcType=VARCHAR},
            </if>
            <if test="originalPersistentState.completeable != completeable">
                IS_COMPLETEABLE_ = #{completeable, jdbcType=VARCHAR}
            </if>
            <if test="originalPersistentState.tenantId != tenantId">
                TENANT_ID_ = #{tenantId, jdbcType=VARCHAR}
            </if>
        </set>
        where ID_ = #{id, jdbcType=VARCHAR} and REV_ = #{revision, jdbcType=INTEGER}
    </update>

    <update id="updateCaseInstanceLockTime" parameterType="java.util.Map">
        update ${prefix}ACT_CMMN_RU_CASE_INST
        set
          LOCK_TIME_ = #{lockTime, jdbcType=TIMESTAMP}
        where ID_ = #{id}
          and (LOCK_TIME_ is null OR LOCK_TIME_ &lt; #{expirationTime, jdbcType=TIMESTAMP})
    </update>

    <update id="clearCaseInstanceLockTime" parameterType="java.util.Map">
        update ${prefix}ACT_CMMN_RU_CASE_INST
        set LOCK_TIME_ = null
        where ID_ = #{id}
    </update>

    <delete id="deleteCaseInstance" parameterType="org.flowable.cmmn.engine.impl.persistence.entity.CaseInstanceEntityImpl">
        delete from ${prefix}ACT_CMMN_RU_CASE_INST where ID_ = #{id} and REV_ = #{revision}
    </delete>

    <resultMap id="caseInstanceResultMap" type="org.flowable.cmmn.engine.impl.persistence.entity.CaseInstanceEntityImpl">
        <id property="id" column="ID_" jdbcType="VARCHAR" />
        <result property="revision" column="REV_" jdbcType="INTEGER" />
        <result property="parentId" column="PARENT_ID_" jdbcType="VARCHAR" />
        <result property="caseDefinitionId" column="CASE_DEF_ID_" jdbcType="VARCHAR" />
        <result property="businessKey" column="BUSINESS_KEY_" jdbcType="VARCHAR" />
        <result property="name" column="NAME_" jdbcType="VARCHAR" />
        <result property="state" column="STATE_" jdbcType="VARCHAR" />
        <result property="startTime" column="START_TIME_" jdbcType="TIMESTAMP" />
        <result property="startUserId" column="START_USER_ID_" jdbcType="VARCHAR" />
        <result property="callbackId" column="CALLBACK_ID_" jdbcType="VARCHAR" />
        <result property="callbackType" column="CALLBACK_TYPE_" jdbcType="VARCHAR" />
        <result property="completeable" column="IS_COMPLETEABLE_" jdbcType="BOOLEAN" />
        <result property="tenantId" column="TENANT_ID_" jdbcType="VARCHAR" />
    </resultMap>

    <select id="selectCaseInstance" parameterType="string" resultMap="caseInstanceResultMap">
        select * from ${prefix}ACT_CMMN_RU_CASE_INST where ID_ = #{id, jdbcType=VARCHAR}
    </select>

    <resultMap id="caseInstanceResultMapWithVariables" type="org.flowable.cmmn.engine.impl.persistence.entity.CaseInstanceEntityImpl" extends="caseInstanceResultMap">
        <collection property="queryVariables" column="SCOPE_ID_" javaType="ArrayList"
                    ofType="org.flowable.variable.service.impl.persistence.entity.VariableInstanceEntityImpl">
            <id property="id" column="VAR_ID_"/>
            <result property="name" column="VAR_NAME_" javaType="String" jdbcType="VARCHAR"/>
            <result property="type" column="VAR_TYPE_" javaType="org.flowable.variable.api.types.VariableType"
                    jdbcType="VARCHAR"/>
            <result property="revision" column="VAR_REV_" jdbcType="INTEGER"/>
            <result property="processInstanceId" column="VAR_PROC_INST_ID_" jdbcType="VARCHAR"/>
            <result property="executionId" column="VAR_EXECUTION_ID_" jdbcType="VARCHAR"/>
            <result property="taskId" column="VAR_TASK_ID_" jdbcType="VARCHAR"/>
            <result property="byteArrayRef" column="VAR_BYTEARRAY_ID_" typeHandler="VariableByteArrayRefTypeHandler"/>
            <result property="doubleValue" column="VAR_DOUBLE_" jdbcType="DOUBLE"/>
            <result property="textValue" column="VAR_TEXT_" jdbcType="VARCHAR"/>
            <result property="textValue2" column="VAR_TEXT2_" jdbcType="VARCHAR"/>
            <result property="longValue" column="VAR_LONG_" jdbcType="BIGINT"/>
        </collection>
    </resultMap>

    <resultMap id="caseInstanceAndPlanItemInstancesResultMap" type="org.flowable.cmmn.engine.impl.persistence.entity.CaseInstanceEntityImpl" extends="caseInstanceResultMap">
        <collection property="childPlanItemInstances"
                    resultMap="org.flowable.cmmn.engine.impl.persistence.entity.PlanItemInstanceEntityImpl.planItemInstanceResultMap"
                    columnPrefix="PI_" />
    </resultMap>

    <select id="selectCaseInstanceEagerFetchPlanItemInstances" parameterType="java.util.Map" resultMap="caseInstanceAndPlanItemInstancesResultMap">
        select
        C.*,
        P.ID_ as PI_ID_,
        P.REV_ as PI_REV_,
        P.CASE_DEF_ID_ as PI_CASE_DEF_ID_,
        P.CASE_INST_ID_ as PI_CASE_INST_ID_,
        P.STAGE_INST_ID_ as PI_STAGE_INST_ID_,
        P.IS_STAGE_ as PI_IS_STAGE_,
        P.ELEMENT_ID_ as PI_ELEMENT_ID_,
        P.ITEM_DEFINITION_ID_ as PI_ITEM_DEFINITION_ID_,
        P.ITEM_DEFINITION_TYPE_ as PI_ITEM_DEFINITION_TYPE_,
        P.NAME_ as PI_NAME_,
        P.STATE_ as PI_STATE_,
        P.START_TIME_ as PI_START_TIME_,
        P.START_USER_ID_ as PI_USER_ID_,
        P.REFERENCE_ID_ as PI_REFERENCE_ID_,
        P.REFERENCE_TYPE_ as PI_REFERENCE_TYPE_,
        P.IS_COMPLETEABLE_ as PI_IS_COMPLETEABLE_,
        P.IS_COUNT_ENABLED_ as PI_IS_COUNT_ENABLED_,
        P.VAR_COUNT_ as PI_VAR_COUNT_,
        P.SENTRY_PART_INST_COUNT_ as PI_SENTRY_PART_INST_COUNT_,
        P.TENANT_ID_ as PI_TENANT_ID_
        from ${prefix}ACT_CMMN_RU_CASE_INST C
        inner join ${prefix}ACT_CMMN_RU_PLAN_ITEM_INST P on C.ID_ = CASE_INST_ID_
        where
        <if test="caseInstanceId != null">
            C.ID_ = #{caseInstanceId, jdbcType=VARCHAR}
        </if>
         <if test="planItemInstanceId != null">
            C.ID_ = (select CASE_INST_ID_ from ${prefix}ACT_CMMN_RU_PLAN_ITEM_INST where ID_ = #{planItemInstanceId, jdbcType=VARCHAR})
        </if>
    </select>

    <select id="selectCaseInstancesByQueryCriteria" parameterType="org.flowable.cmmn.engine.impl.runtime.CaseInstanceQueryImpl" resultMap="caseInstanceResultMap">
        <if test="firstResult != null and firstResult &gt;= 0">${limitBefore}</if>
        select RES.* <if test="firstResult != null and firstResult &gt;= 0">${limitBetween}</if>
        from ${prefix}ACT_CMMN_RU_CASE_INST RES
        <include refid="commonSelectCaseInstancesByQueryCriteriaSql" />
        ${orderBy}
        <if test="firstResult != null and firstResult &gt;= 0">${limitAfter}</if>
    </select>

    <select id="selectCaseInstanceCountByQueryCriteria" parameterType="org.flowable.cmmn.engine.impl.runtime.CaseInstanceQueryImpl" resultType="long">
        select count(RES.ID_) from ${prefix}ACT_CMMN_RU_CASE_INST RES
        <include refid="commonSelectCaseInstancesByQueryCriteriaSql" />
    </select>

    <select id="selectCaseInstanceWithVariablesByQueryCriteria"
            parameterType="org.flowable.cmmn.engine.impl.runtime.CaseInstanceQueryImpl"
            resultMap="caseInstanceResultMapWithVariables">
        <include refid="selectCaseInstancesWithVariablesByQueryCriteriaColumns"/>
        <include refid="selectCaseInstancesWithVariablesByQueryCriteriaSql"/>
        ${orderBy}
        <if test="firstResult != null and firstResult &gt;= 0">${limitAfter}</if>
    </select>

    <sql id="selectCaseInstancesWithVariablesByQueryCriteriaColumns">
        <if test="firstResult != null and firstResult &gt;= 0">${limitBefore}</if>
        <if test="_databaseId != 'db2' and _databaseId != 'mssql'">
            select distinct RES.*
            <if test="includeCaseVariables">,
                VAR.ID_ as VAR_ID_, VAR.NAME_ as VAR_NAME_, VAR.TYPE_ as VAR_TYPE_, VAR.REV_ as VAR_REV_,
                VAR.PROC_INST_ID_ as VAR_PROC_INST_ID_, VAR.EXECUTION_ID_ as VAR_EXECUTION_ID_, VAR.TASK_ID_ as
                VAR_TASK_ID_,
                VAR.BYTEARRAY_ID_ as VAR_BYTEARRAY_ID_, VAR.DOUBLE_ as VAR_DOUBLE_,
                VAR.TEXT_ as VAR_TEXT_, VAR.TEXT2_ as VAR_TEXT2_, VAR.LONG_ as VAR_LONG_
            </if>
            <if test="firstResult != null and firstResult &gt;= 0">${limitBetween}</if>
        </if>
        <if test="_databaseId == 'db2' or _databaseId == 'mssql'">
            select distinct
            TEMPRES_ID_ as ID_,
            TEMPRES_REV_ as REV_,
            TEMPRES_PARENT_ID_ as PARENT_ID_,
            TEMPRES_CASE_DEF_ID_ as CASE_DEF_ID_,
            TEMPRES_BUSINESS_KEY_ as BUSINESS_KEY_,
            TEMPRES_NAME_ as NAME_,
            TEMPRES_STATE_ as STATE_,
            TEMPRES_START_TIME_ as START_TIME_,
            TEMPRES_START_USER_ID_ as START_USER_ID_,
            TEMPRES_CALLBACK_ID_ as CALLBACK_ID_,
            TEMPRES_CALLBACK_TYPE_ as CALLBACK_TYPE_,
            TEMPRES_IS_COMPLETEABLE_ as IS_COMPLETEABLE_,
            TEMPRES_TENANT_ID_ as TENANT_ID_,
            <if test="includeCaseVariables">
                TEMPVAR_ID_ as VAR_ID_,
                TEMPVAR_NAME_ as VAR_NAME_,
                TEMPVAR_TYPE_ as VAR_TYPE_,
                TEMPVAR_REV_ as VAR_REV_,
                TEMPVAR_PROC_INST_ID_ as VAR_PROC_INST_ID_,
                TEMPVAR_EXECUTION_ID_ as VAR_EXECUTION_ID_,
                TEMPVAR_TASK_ID_ as VAR_TASK_ID_,
                TEMPVAR_BYTEARRAY_ID_ as VAR_BYTEARRAY_ID_,
                TEMPVAR_DOUBLE_ as VAR_DOUBLE_,
                TEMPVAR_TEXT_ as VAR_TEXT_,
                TEMPVAR_TEXT2_ as VAR_TEXT2_,
                TEMPVAR_LONG_ as VAR_LONG_
            </if>
            <if test="firstResult != null and firstResult &gt;= 0">${limitOuterJoinBetween}</if>
            RES.ID_ as TEMPRES_ID_,
            RES.REV_ as TEMPRES_REV_,
            RES.PARENT_ID_ as TEMPRES_PARENT_ID_,
            RES.CASE_DEF_ID_ as TEMPRES_CASE_DEF_ID_,
            RES.BUSINESS_KEY_ as TEMPRES_BUSINESS_KEY_,
            RES.NAME_ as TEMPRES_NAME_,
            RES.STATE_ as TEMPRES_STATE_,
            RES.START_TIME_ as TEMPRES_START_TIME_,
            RES.START_USER_ID_ as TEMPRES_START_USER_ID_,
            RES.CALLBACK_ID_ as TEMPRES_CALLBACK_ID_,
            RES.CALLBACK_TYPE_ as TEMPRES_CALLBACK_TYPE_,
            RES.IS_COMPLETEABLE_ as TEMPRES_IS_COMPLETEABLE_,
            RES.TENANT_ID_ as TEMPRES_TENANT_ID_
            <if test="includeCaseVariables">,
                VAR.ID_ as TEMPVAR_ID_,
                VAR.NAME_ as TEMPVAR_NAME_,
                VAR.TYPE_ as TEMPVAR_TYPE_,
                VAR.REV_ as TEMPVAR_REV_,
                VAR.PROC_INST_ID_ as TEMPVAR_PROC_INST_ID_,
                VAR.EXECUTION_ID_ as TEMPVAR_EXECUTION_ID_,
                VAR.TASK_ID_ as TEMPVAR_TASK_ID_,
                VAR.BYTEARRAY_ID_ as TEMPVAR_BYTEARRAY_ID_,
                VAR.DOUBLE_ as TEMPVAR_DOUBLE_,
                VAR.TEXT_ as TEMPVAR_TEXT_,
                VAR.TEXT2_ as TEMPVAR_TEXT2_,
                VAR.LONG_ as TEMPVAR_LONG_
            </if>
        </if>

    </sql>

    <sql id="selectCaseInstancesWithVariablesByQueryCriteriaSql">
        from ${prefix}ACT_CMMN_RU_CASE_INST RES
<<<<<<< HEAD
        inner join ${prefix}ACT_CMMN_CASEDEF CASE_DEF on RES.CASE_DEF_ID_ = CASE_DEF.ID_
=======
        <if test="includeCaseVariables">
            left outer join ${prefix}ACT_RU_VARIABLE VAR ON RES.ID_ = VAR.SCOPE_ID_ and VAR.TASK_ID_ is null and
            VAR.SCOPE_TYPE_= 'cmmn' and VAR.SUB_SCOPE_ID_ is null
        </if>
        <include refid="commonSelectCaseInstancesByQueryCriteriaSql"/>
    </sql>

    <sql id="commonSelectCaseInstancesByQueryCriteriaSql">
        <if test="caseDefinitionKey != null or caseDefinitionKeys != null or caseDefinitionCategory != null or caseDefinitionName != null">
            inner join ${prefix}ACT_CMMN_CASEDEF CASE_DEF on RES.CASE_DEF_ID_ = CASE_DEF.ID_
        </if>
>>>>>>> 6ebce79c
        <foreach collection="queryVariableValues" index="index" item="queryVariableValue">
            <if test="!queryVariableValue.operator.equals('EXISTS') &amp;&amp; !queryVariableValue.operator.equals('NOT_EXISTS')">
                inner join ${prefix}ACT_RU_VARIABLE A${index} on RES.ID_ = A${index}.SCOPE_ID_ and
                A${index}.SUB_SCOPE_ID_ is null and A${index}.SCOPE_TYPE_ = 'cmmn'
            </if>
        </foreach>
        <where>
            <if test="caseInstanceId != null">
                and RES.ID_ = #{caseInstanceId}
            </if>
            <if test="caseInstanceIds != null">
                and RES.ID_ IN
                <foreach item="caseInstanceId" index="index" collection="caseInstanceIds" open="(" separator="," close=")">
                    #{caseInstanceId}
                </foreach>
            </if>
            <if test="caseDefinitionId != null">
                RES.CASE_DEF_ID_ = #{caseDefinitionId}
            </if>
            <if test="caseDefinitionKey != null">
                and CASE_DEF.KEY_ = #{caseDefinitionKey}
            </if>
            <if test="caseDefinitionIds != null">
                and RES.CASE_DEF_ID_ IN
                <foreach item="caseDefinitionId" index="index" collection="caseDefinitionIds" open="(" separator="," close=")">
                    #{caseDefinitionId}
                </foreach>
            </if>
            <if test="caseDefinitionKeys != null">
                and CASE_DEF.KEY_ IN
                <foreach item="caseDefinitionKey" index="index" collection="caseDefinitionKeys" open="(" separator="," close=")">
                    #{caseDefinitionKey}
                </foreach>
            </if>
            <if test="caseDefinitionCategory != null">
                and CASE_DEF.CATEGORY_ = #{caseDefinitionCategory}
            </if>
            <if test="caseDefinitionName != null">
                and CASE_DEF.NAME_ = #{caseDefinitionName}
            </if>
            <if test="caseInstanceParentId != null">
                and RES.PARENT_ID_ = #{caseInstanceParentId}
            </if>
            <if test="businessKey != null">
                and RES.BUSINESS_KEY_ = #{businessKey}
            </if>
            <if test="startedBefore != null">
                and RES.START_TIME_ &lt;= #{startedBefore}
            </if>
            <if test="startedAfter != null">
                and RES.START_TIME_ &gt;= #{startedAfter}
            </if>
            <if test="startedBy != null">
                and RES.START_USER_ID_ = #{startedBy}
            </if>
            <if test="callbackId != null">
                and RES.CALLBACK_ID_ = #{callbackId}
            </if>
            <if test="callbackType != null">
                and RES.CALLBACK_TYPE_ = #{callbackType}
            </if>
            <if test="completeable">
                and RES.IS_COMPLETEABLE_ = #{completeable, jdbcType=BOOLEAN}
            </if>
            <if test="tenantId != null">
                and RES.TENANT_ID_ = #{tenantId}
            </if>
            <if test="tenantIdLike != null">
                and RES.TENANT_ID_ like #{tenantIdLike}
            </if>
            <if test="withoutTenantId">
                and RES.TENANT_ID_ is null or RES.TENANT_ID_ = ''
            </if>
            <foreach collection="queryVariableValues" index="index" item="queryVariableValue">
                <choose>
                    <when test="queryVariableValue.operator.equals('EXISTS')">
                      and EXISTS (select ID_ from ${prefix}ACT_RU_VARIABLE where NAME_ = #{queryVariableValue.name} and RES.ID_ = SCOPE_ID_ and SUB_SCOPE_ID_ is null and SCOPE_TYPE_ = 'cmmn')
                    </when>
                    <when test="queryVariableValue.operator.equals('NOT_EXISTS')">
                      and NOT EXISTS (select ID_ from ${prefix}ACT_RU_VARIABLE where NAME_ = #{queryVariableValue.name} and RES.ID_ = SCOPE_ID_ and SUB_SCOPE_ID_ is null and SCOPE_TYPE_ = 'cmmn')
                    </when>
                    <otherwise>
                        <if test="queryVariableValue.name != null">
                          <!-- Match-all variable-names when name is null -->
                          and A${index}.NAME_= #{queryVariableValue.name}
                        </if>
                        <if test="!queryVariableValue.type.equals('null')">
                        <!-- When operator is not-equals or type of value is null, type doesn't matter! -->
                          and A${index}.TYPE_ = #{queryVariableValue.type}
                        </if>
                        <if test="queryVariableValue.textValue != null &amp;&amp; queryVariableValue.longValue == null &amp;&amp; queryVariableValue.doubleValue == null">
                          <choose>
                            <when test="queryVariableValue.operator.equals('EQUALS_IGNORE_CASE') || queryVariableValue.operator.equals('NOT_EQUALS_IGNORE_CASE') || queryVariableValue.operator.equals('LIKE_IGNORE_CASE')">
                              and lower(A${index}.TEXT_)
                            </when>
                            <otherwise>
                              and A${index}.TEXT_
                            </otherwise>
                          </choose>
                          <choose>
                            <when test="queryVariableValue.operator.equals('LIKE') || queryVariableValue.operator.equals('LIKE_IGNORE_CASE')">LIKE</when>
                            <otherwise><include refid="variableOperator" /></otherwise>
                          </choose>
                          #{queryVariableValue.textValue}
                          <choose>
                            <when test="queryVariableValue.operator.equals('LIKE') || queryVariableValue.operator.equals('LIKE_IGNORE_CASE')">${wildcardEscapeClause}</when>
                          </choose>
                        </if>
                        <if test="queryVariableValue.textValue2 != null">
                        and A${index}.TEXT2_
                        <choose>
                          <when test="queryVariableValue.operator.equals('LIKE')">LIKE</when>
                          <otherwise><include refid="variableOperator" /></otherwise>
                        </choose>
                          #{queryVariableValue.textValue2}
                          <choose>
                            <when test="queryVariableValue.operator.equals('LIKE')">${wildcardEscapeClause}</when>
                          </choose>
                        </if>
                        <if test="queryVariableValue.longValue != null">
                            and A${index}.LONG_
                            <include refid="variableOperator" />
                            #{queryVariableValue.longValue}
                        </if>
                        <if test="queryVariableValue.doubleValue != null">
                            and A${index}.DOUBLE_
                            <include refid="variableOperator" />
                            #{queryVariableValue.doubleValue}
                        </if>
                        <!-- Null variable type -->
                        <if test="queryVariableValue.textValue == null &amp;&amp; queryVariableValue.textValue2 == null &amp;&amp; queryVariableValue.longValue == null &amp;&amp; queryVariableValue.doubleValue == null">
                          <choose>
                            <when test="queryVariableValue.operator.equals('NOT_EQUALS')">
                                and (A${index}.TEXT_ is not null or A${index}.TEXT2_ is not null or A${index}.LONG_ is not null or A${index}.DOUBLE_ is not null or A${index}.BYTEARRAY_ID_ is not null)
                            </when>
                            <otherwise>
                                and A${index}.TEXT_ is null and A${index}.TEXT2_ is null and A${index}.LONG_ is null and A${index}.DOUBLE_ is null and A${index}.BYTEARRAY_ID_ is null
                            </otherwise>
                          </choose>
                        </if>
                    </otherwise>
                </choose>
            </foreach>
        </where>
    </sql>

    <select id="selectCaseInstancesByCaseDefinitionId" resultMap="caseInstanceResultMap">
        select * from ${prefix}ACT_CMMN_RU_CASE_INST where CASE_DEF_ID_ = #{parameter}
    </select>

    <sql id="variableOperator">
        <choose>
          <when test="queryVariableValue.operator.equals('EQUALS')">=</when>
          <when test="queryVariableValue.operator.equals('EQUALS_IGNORE_CASE')">=</when>
          <when test="queryVariableValue.operator.equals('NOT_EQUALS')">&lt;&gt;</when>
          <when test="queryVariableValue.operator.equals('NOT_EQUALS_IGNORE_CASE')">&lt;&gt;</when>
          <when test="queryVariableValue.operator.equals('GREATER_THAN')">&gt;</when>
          <when test="queryVariableValue.operator.equals('GREATER_THAN_OR_EQUAL')">&gt;=</when>
          <when test="queryVariableValue.operator.equals('LESS_THAN')">&lt;</when>
          <when test="queryVariableValue.operator.equals('LESS_THAN_OR_EQUAL')">&lt;=</when>
       </choose>
    </sql>

</mapper><|MERGE_RESOLUTION|>--- conflicted
+++ resolved
@@ -209,6 +209,7 @@
         <if test="firstResult != null and firstResult &gt;= 0">${limitBefore}</if>
         select RES.* <if test="firstResult != null and firstResult &gt;= 0">${limitBetween}</if>
         from ${prefix}ACT_CMMN_RU_CASE_INST RES
+        inner join ${prefix}ACT_CMMN_CASEDEF CASE_DEF on RES.CASE_DEF_ID_ = CASE_DEF.ID_
         <include refid="commonSelectCaseInstancesByQueryCriteriaSql" />
         ${orderBy}
         <if test="firstResult != null and firstResult &gt;= 0">${limitAfter}</if>
@@ -304,9 +305,7 @@
 
     <sql id="selectCaseInstancesWithVariablesByQueryCriteriaSql">
         from ${prefix}ACT_CMMN_RU_CASE_INST RES
-<<<<<<< HEAD
         inner join ${prefix}ACT_CMMN_CASEDEF CASE_DEF on RES.CASE_DEF_ID_ = CASE_DEF.ID_
-=======
         <if test="includeCaseVariables">
             left outer join ${prefix}ACT_RU_VARIABLE VAR ON RES.ID_ = VAR.SCOPE_ID_ and VAR.TASK_ID_ is null and
             VAR.SCOPE_TYPE_= 'cmmn' and VAR.SUB_SCOPE_ID_ is null
@@ -315,10 +314,6 @@
     </sql>
 
     <sql id="commonSelectCaseInstancesByQueryCriteriaSql">
-        <if test="caseDefinitionKey != null or caseDefinitionKeys != null or caseDefinitionCategory != null or caseDefinitionName != null">
-            inner join ${prefix}ACT_CMMN_CASEDEF CASE_DEF on RES.CASE_DEF_ID_ = CASE_DEF.ID_
-        </if>
->>>>>>> 6ebce79c
         <foreach collection="queryVariableValues" index="index" item="queryVariableValue">
             <if test="!queryVariableValue.operator.equals('EXISTS') &amp;&amp; !queryVariableValue.operator.equals('NOT_EXISTS')">
                 inner join ${prefix}ACT_RU_VARIABLE A${index} on RES.ID_ = A${index}.SCOPE_ID_ and
