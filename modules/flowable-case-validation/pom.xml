<?xml version="1.0" encoding="UTF-8"?>
<project xmlns="http://maven.apache.org/POM/4.0.0"
         xmlns:xsi="http://www.w3.org/2001/XMLSchema-instance"
         xsi:schemaLocation="http://maven.apache.org/POM/4.0.0 http://maven.apache.org/xsd/maven-4.0.0.xsd">
    <parent>
        <artifactId>flowable-root</artifactId>
        <groupId>org.flowable</groupId>
<<<<<<< HEAD
        <version>6.7.2.1</version>
=======
        <version>6.7.3-SNAPSHOT</version>
>>>>>>> 06f86547
        <relativePath>../../pom.xml</relativePath>
    </parent>
    <modelVersion>4.0.0</modelVersion>

    <name>Flowable - Case Validation</name>
    <artifactId>flowable-case-validation</artifactId>

    <dependencies>
        <dependency>
            <groupId>org.flowable</groupId>
            <artifactId>flowable-cmmn-model</artifactId>
        </dependency>
        <dependency>
            <groupId>org.junit.jupiter</groupId>
            <artifactId>junit-jupiter</artifactId>
            <scope>test</scope>
        </dependency>
        <dependency>
            <groupId>org.assertj</groupId>
            <artifactId>assertj-core</artifactId>
            <scope>test</scope>
        </dependency>
        <dependency>
            <groupId>org.flowable</groupId>
            <artifactId>flowable-cmmn-converter</artifactId>
            <scope>test</scope>
        </dependency>
    </dependencies>
</project><|MERGE_RESOLUTION|>--- conflicted
+++ resolved
@@ -5,11 +5,7 @@
     <parent>
         <artifactId>flowable-root</artifactId>
         <groupId>org.flowable</groupId>
-<<<<<<< HEAD
-        <version>6.7.2.1</version>
-=======
-        <version>6.7.3-SNAPSHOT</version>
->>>>>>> 06f86547
+        <version>6.7.2.2</version>
         <relativePath>../../pom.xml</relativePath>
     </parent>
     <modelVersion>4.0.0</modelVersion>
