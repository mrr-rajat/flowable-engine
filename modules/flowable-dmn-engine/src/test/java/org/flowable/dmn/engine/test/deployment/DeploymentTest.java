--- conflicted
+++ resolved
@@ -16,6 +16,7 @@
 
 import java.util.List;
 
+import org.flowable.dmn.api.DecisionExecutionAuditContainer;
 import org.flowable.dmn.api.DmnDecision;
 import org.flowable.dmn.engine.impl.persistence.entity.DecisionEntity;
 import org.flowable.dmn.engine.impl.persistence.entity.DmnDeploymentEntity;
@@ -39,21 +40,12 @@
     @Test
     @DmnDeployment(resources = "org/flowable/dmn/engine/test/deployment/multiple_conclusions_DMN12.dmn")
     public void deploySingleDecisionDMN12() {
-<<<<<<< HEAD
-        DmnDecision decision = repositoryService.createDecisionQuery()
-            .latestVersion()
-            .decisionKey("decision")
-            .singleResult();
-        assertNotNull(decision);
-        assertEquals("decision", decision.getKey());
-=======
-        DmnDecisionTable decision = repositoryService.createDecisionTableQuery()
-                .latestVersion()
-                .decisionTableKey("decision")
-                .singleResult();
-        assertThat(decision).isNotNull();
-        assertThat(decision.getKey()).isEqualTo("decision");
->>>>>>> 4ee23578
+        DmnDecision decision = repositoryService.createDecisionQuery()
+                .latestVersion()
+                .decisionKey("decision")
+                .singleResult();
+        assertThat(decision).isNotNull();
+        assertThat(decision.getKey()).isEqualTo("decision");
     }
 
     @Test
@@ -70,15 +62,9 @@
         dmnEngineConfiguration.getDeploymentManager().getDecisionCache().clear();
         assertThat(dmnEngineConfiguration.getDeploymentManager().getDecisionCache().contains(decision.getId())).isFalse();
 
-<<<<<<< HEAD
         decision = repositoryService.getDecision(decision.getId());
-        assertNotNull(decision);
-        assertEquals("decision", decision.getKey());
-=======
-        decision = repositoryService.getDecisionTable(decision.getId());
-        assertThat(decision).isNotNull();
-        assertThat(decision.getKey()).isEqualTo("decision");
->>>>>>> 4ee23578
+        assertThat(decision).isNotNull();
+        assertThat(decision.getKey()).isEqualTo("decision");
     }
 
     @Test
@@ -124,15 +110,9 @@
         dmnEngineConfiguration.getDeploymentManager().getDecisionCache().clear();
         assertThat(dmnEngineConfiguration.getDeploymentManager().getDecisionCache().contains(decision.getId())).isFalse();
 
-<<<<<<< HEAD
         decision = repositoryService.getDecision(decision.getId());
-        assertNotNull(decision);
-        assertEquals("decision", decision.getKey());
-=======
-        decision = repositoryService.getDecisionTable(decision.getId());
-        assertThat(decision).isNotNull();
-        assertThat(decision.getKey()).isEqualTo("decision");
->>>>>>> 4ee23578
+        assertThat(decision).isNotNull();
+        assertThat(decision.getKey()).isEqualTo("decision");
 
         deleteDeployments();
     }
@@ -182,15 +162,9 @@
         dmnEngineConfiguration.getDeploymentManager().getDecisionCache().clear();
         assertThat(dmnEngineConfiguration.getDeploymentManager().getDecisionCache().contains(decision.getId())).isFalse();
 
-<<<<<<< HEAD
         decision = repositoryService.getDecision(decision.getId());
-        assertNotNull(decision);
-        assertEquals("decision", decision.getKey());
-=======
-        decision = repositoryService.getDecisionTable(decision.getId());
-        assertThat(decision).isNotNull();
-        assertThat(decision.getKey()).isEqualTo("decision");
->>>>>>> 4ee23578
+        assertThat(decision).isNotNull();
+        assertThat(decision.getKey()).isEqualTo("decision");
 
         DmnDecision decision2 = repositoryService.createDecisionQuery()
                 .latestVersion()
@@ -203,15 +177,9 @@
         dmnEngineConfiguration.getDeploymentManager().getDecisionCache().clear();
         assertThat(dmnEngineConfiguration.getDeploymentManager().getDecisionCache().contains(decision2.getId())).isFalse();
 
-<<<<<<< HEAD
         decision2 = repositoryService.getDecision(decision2.getId());
-        assertNotNull(decision2);
-        assertEquals("decision2", decision2.getKey());
-=======
-        decision2 = repositoryService.getDecisionTable(decision2.getId());
         assertThat(decision2).isNotNull();
         assertThat(decision2.getKey()).isEqualTo("decision2");
->>>>>>> 4ee23578
     }
 
     @Test
@@ -225,23 +193,13 @@
         org.flowable.dmn.api.DmnDeployment deployment = repositoryService.createDeploymentQuery().deploymentCategory("TEST_DEPLOYMENT_CATEGORY").singleResult();
         assertThat(deployment).isNotNull();
 
-<<<<<<< HEAD
         DmnDecision decisionTable = repositoryService.createDecisionQuery().decisionKey("decision").singleResult();
-        assertNotNull(decisionTable);
-=======
-        DmnDecisionTable decisionTable = repositoryService.createDecisionTableQuery().decisionTableKey("decision").singleResult();
         assertThat(decisionTable).isNotNull();
->>>>>>> 4ee23578
 
         repositoryService.setDecisionCategory(decisionTable.getId(), "TEST_DECISION_TABLE_CATEGORY");
 
-<<<<<<< HEAD
-        DmnDecision decisionTableWithCategory = repositoryService.createDecisionQuery().decisionCategory("TEST_DECISION_TABLE_CATEGORY").singleResult();
-        assertNotNull(decisionTableWithCategory);
-=======
-        DmnDecisionTable decisionTableWithCategory = repositoryService.createDecisionTableQuery().decisionTableCategory("TEST_DECISION_TABLE_CATEGORY").singleResult();
-        assertThat(decisionTableWithCategory).isNotNull();
->>>>>>> 4ee23578
+        DmnDecision decisionWithCategory = repositoryService.createDecisionQuery().decisionCategory("TEST_DECISION_TABLE_CATEGORY").singleResult();
+        assertThat(decisionWithCategory).isNotNull();
 
         deleteDeployments();
     }
@@ -258,23 +216,12 @@
                 .deploy();
         
         try {
-<<<<<<< HEAD
             DmnDecision decision = repositoryService.createDecisionQuery().deploymentId(deployment.getId()).singleResult();
-            assertNotNull(decision);
-            assertEquals("decision", decision.getKey());
-            assertEquals(1, decision.getVersion());
-            
-            DmnDecision newDecision = repositoryService.createDecisionQuery().deploymentId(newDeployment.getId()).singleResult();
-            assertNotNull(newDecision);
-            assertEquals("decision", newDecision.getKey());
-            assertEquals(2, newDecision.getVersion());
-=======
-            DmnDecisionTable decision = repositoryService.createDecisionTableQuery().deploymentId(deployment.getId()).singleResult();
             assertThat(decision).isNotNull();
             assertThat(decision.getKey()).isEqualTo("decision");
             assertThat(decision.getVersion()).isEqualTo(1);
 
-            DmnDecisionTable newDecision = repositoryService.createDecisionTableQuery().deploymentId(newDeployment.getId()).singleResult();
+            DmnDecision newDecision = repositoryService.createDecisionQuery().deploymentId(newDeployment.getId()).singleResult();
             assertThat(newDecision).isNotNull();
             assertThat(newDecision.getKey()).isEqualTo("decision");
             assertThat(newDecision.getVersion()).isEqualTo(2);
@@ -290,8 +237,6 @@
             auditContainer = ruleService.createExecuteDecisionBuilder().decisionKey("decision").executeWithAuditTrail();
             assertThat(auditContainer.getDecisionKey()).isEqualTo("decision");
             assertThat(auditContainer.getDecisionVersion()).isEqualTo(2);
-
->>>>>>> 4ee23578
         } finally {
             dmnEngineConfiguration.setAlwaysLookupLatestDefinitionVersion(false);
             repositoryService.deleteDeployment(deployment.getId());
@@ -320,20 +265,20 @@
     @DmnDeployment(resources = "org/flowable/dmn/engine/test/deployment/chapter11.dmn")
     public void testDecisionServicesDeployment() {
         org.flowable.dmn.api.DmnDeployment deployment = repositoryService.createDeploymentQuery().singleResult();
-        assertNotNull(deployment);
+        assertThat(deployment).isNotNull();
 
         List<DmnDecision> decisionServices = repositoryService.createDecisionQuery().deploymentId(deployment.getId()).list();
-        assertEquals(2, decisionServices.size());
+        assertThat(decisionServices.size()).isEqualTo(2);
     }
 
     @Test
     @DmnDeployment(resources = "org/flowable/dmn/engine/test/runtime/decisionServiceMultipleOutputDecisions.dmn")
     public void testExportedDecisionServicesDeployment() {
         org.flowable.dmn.api.DmnDeployment deployment = repositoryService.createDeploymentQuery().singleResult();
-        assertNotNull(deployment);
+        assertThat(deployment).isNotNull();
 
         List<DmnDecision> decisionServices = repositoryService.createDecisionQuery().deploymentId(deployment.getId()).list();
-        assertEquals(1, decisionServices.size());
+        assertThat(decisionServices.size()).isEqualTo(1);
     }
     
     @Test
