--- conflicted
+++ resolved
@@ -26,11 +26,8 @@
 import org.apache.commons.lang3.StringUtils;
 import org.apache.ibatis.session.SqlSessionFactory;
 import org.apache.ibatis.transaction.TransactionFactory;
-<<<<<<< HEAD
 import org.flowable.dmn.api.DmnEngineConfigurationApi;
-=======
 import org.flowable.dmn.api.DmnHistoryService;
->>>>>>> bfbfcf74
 import org.flowable.dmn.api.DmnManagementService;
 import org.flowable.dmn.api.DmnRepositoryService;
 import org.flowable.dmn.api.DmnRuleService;
@@ -43,6 +40,7 @@
 import org.flowable.dmn.engine.impl.ServiceImpl;
 import org.flowable.dmn.engine.impl.cfg.StandaloneDmnEngineConfiguration;
 import org.flowable.dmn.engine.impl.cfg.StandaloneInMemDmnEngineConfiguration;
+import org.flowable.dmn.engine.impl.db.DmnDbSchemaManager;
 import org.flowable.dmn.engine.impl.db.EntityDependencyOrder;
 import org.flowable.dmn.engine.impl.deployer.CachingAndArtifactsManager;
 import org.flowable.dmn.engine.impl.deployer.DmnDeployer;
@@ -68,32 +66,20 @@
 import org.flowable.dmn.engine.impl.persistence.entity.DecisionTableEntityManagerImpl;
 import org.flowable.dmn.engine.impl.persistence.entity.DmnDeploymentEntityManager;
 import org.flowable.dmn.engine.impl.persistence.entity.DmnDeploymentEntityManagerImpl;
-<<<<<<< HEAD
 import org.flowable.dmn.engine.impl.persistence.entity.DmnResourceEntityManager;
 import org.flowable.dmn.engine.impl.persistence.entity.DmnResourceEntityManagerImpl;
-=======
 import org.flowable.dmn.engine.impl.persistence.entity.HistoricDecisionExecutionEntityManager;
 import org.flowable.dmn.engine.impl.persistence.entity.HistoricDecisionExecutionEntityManagerImpl;
-import org.flowable.dmn.engine.impl.persistence.entity.ResourceEntityManager;
-import org.flowable.dmn.engine.impl.persistence.entity.ResourceEntityManagerImpl;
->>>>>>> bfbfcf74
 import org.flowable.dmn.engine.impl.persistence.entity.TableDataManager;
 import org.flowable.dmn.engine.impl.persistence.entity.TableDataManagerImpl;
 import org.flowable.dmn.engine.impl.persistence.entity.data.DecisionTableDataManager;
 import org.flowable.dmn.engine.impl.persistence.entity.data.DmnDeploymentDataManager;
-<<<<<<< HEAD
 import org.flowable.dmn.engine.impl.persistence.entity.data.DmnResourceDataManager;
+import org.flowable.dmn.engine.impl.persistence.entity.data.HistoricDecisionExecutionDataManager;
 import org.flowable.dmn.engine.impl.persistence.entity.data.impl.MybatisDecisionTableDataManager;
 import org.flowable.dmn.engine.impl.persistence.entity.data.impl.MybatisDmnDeploymentDataManager;
 import org.flowable.dmn.engine.impl.persistence.entity.data.impl.MybatisDmnResourceDataManager;
-=======
-import org.flowable.dmn.engine.impl.persistence.entity.data.HistoricDecisionExecutionDataManager;
-import org.flowable.dmn.engine.impl.persistence.entity.data.ResourceDataManager;
-import org.flowable.dmn.engine.impl.persistence.entity.data.impl.MybatisDecisionTableDataManager;
-import org.flowable.dmn.engine.impl.persistence.entity.data.impl.MybatisDmnDeploymentDataManager;
 import org.flowable.dmn.engine.impl.persistence.entity.data.impl.MybatisHistoricDecisionExecutionDataManager;
-import org.flowable.dmn.engine.impl.persistence.entity.data.impl.MybatisResourceDataManager;
->>>>>>> bfbfcf74
 import org.flowable.engine.common.AbstractEngineConfiguration;
 import org.flowable.engine.common.api.FlowableException;
 import org.flowable.engine.common.impl.cfg.BeansConfigurationHelper;
@@ -148,22 +134,14 @@
 
     protected DmnDeploymentDataManager deploymentDataManager;
     protected DecisionTableDataManager decisionTableDataManager;
-<<<<<<< HEAD
     protected DmnResourceDataManager resourceDataManager;
-=======
-    protected ResourceDataManager resourceDataManager;
     protected HistoricDecisionExecutionDataManager historicDecisionExecutionDataManager;
->>>>>>> bfbfcf74
 
     // ENTITY MANAGERS /////////////////////////////////////////////////
     protected DmnDeploymentEntityManager deploymentEntityManager;
     protected DecisionTableEntityManager decisionTableEntityManager;
-<<<<<<< HEAD
     protected DmnResourceEntityManager resourceEntityManager;
-=======
-    protected ResourceEntityManager resourceEntityManager;
     protected HistoricDecisionExecutionEntityManager historicDecisionExecutionEntityManager;
->>>>>>> bfbfcf74
     protected TableDataManager tableDataManager;
 
     // DEPLOYERS
@@ -336,38 +314,7 @@
     // ///////////////////////////////////////////////////////////////
 
     public void initDbSchema() {
-        try {
-            DatabaseConnection connection = new JdbcConnection(dataSource.getConnection());
-            Database database = DatabaseFactory.getInstance().findCorrectDatabaseImplementation(connection);
-            database.setDatabaseChangeLogTableName(LIQUIBASE_CHANGELOG_PREFIX + database.getDatabaseChangeLogTableName());
-            database.setDatabaseChangeLogLockTableName(LIQUIBASE_CHANGELOG_PREFIX + database.getDatabaseChangeLogLockTableName());
-
-            if (StringUtils.isNotEmpty(databaseSchema)) {
-                database.setDefaultSchemaName(databaseSchema);
-                database.setLiquibaseSchemaName(databaseSchema);
-            }
-
-            if (StringUtils.isNotEmpty(databaseCatalog)) {
-                database.setDefaultCatalogName(databaseCatalog);
-                database.setLiquibaseCatalogName(databaseCatalog);
-            }
-
-            Liquibase liquibase = new Liquibase("org/flowable/dmn/db/liquibase/flowable-dmn-db-changelog.xml", new ClassLoaderResourceAccessor(), database);
-
-            if (DB_SCHEMA_UPDATE_DROP_CREATE.equals(databaseSchemaUpdate)) {
-                LOGGER.debug("Dropping and creating schema DMN");
-                liquibase.dropAll();
-                liquibase.update("dmn");
-            } else if (DB_SCHEMA_UPDATE_TRUE.equals(databaseSchemaUpdate)) {
-                LOGGER.debug("Updating schema DMN");
-                liquibase.update("dmn");
-            } else if (DB_SCHEMA_UPDATE_FALSE.equals(databaseSchemaUpdate)) {
-                LOGGER.debug("Validating schema DMN");
-                liquibase.validate();
-            }
-        } catch (Exception e) {
-            throw new FlowableException("Error initialising dmn data model");
-        }
+        DmnDbSchemaManager.initSchema(this);
     }
 
     // session factories ////////////////////////////////////////////////////////
