--- conflicted
+++ resolved
@@ -68,130 +68,119 @@
     }
 
     protected DmnDefinition resolveDefinition() {
-        DmnDecision definition = null;
+        DmnDecision decision = null;
         DmnEngineConfiguration dmnEngineConfiguration = CommandContextUtil.getDmnEngineConfiguration();
-        DecisionEntityManager definitionManager = dmnEngineConfiguration.getDecisionEntityManager();
+        DecisionEntityManager decisionEntityManager = dmnEngineConfiguration.getDecisionEntityManager();
 
-        String definitionKey = executeDecisionContext.getDecisionKey();
+        String decisionKey = executeDecisionContext.getDecisionKey();
         String parentDeploymentId = executeDecisionContext.getParentDeploymentId();
         String tenantId = executeDecisionContext.getTenantId();
 
-        if (StringUtils.isNotEmpty(definitionKey) && StringUtils.isNotEmpty(parentDeploymentId) &&
+        if (StringUtils.isNotEmpty(decisionKey) && StringUtils.isNotEmpty(parentDeploymentId) &&
                         !dmnEngineConfiguration.isAlwaysLookupLatestDefinitionVersion() && StringUtils.isNotEmpty(tenantId)) {
             
             List<DmnDeployment> dmnDeployments = CommandContextUtil.getDeploymentEntityManager().findDeploymentsByQueryCriteria(
                 new DmnDeploymentQueryImpl().parentDeploymentId(parentDeploymentId));
 
             if (dmnDeployments != null && dmnDeployments.size() != 0) {
-                definition = definitionManager.findDecisionByDeploymentAndKeyAndTenantId(
-                    dmnDeployments.get(0).getId(), definitionKey, tenantId);
+                decision = decisionEntityManager.findDecisionByDeploymentAndKeyAndTenantId(
+                    dmnDeployments.get(0).getId(), decisionKey, tenantId);
             }
 
-            if (definition == null) {
+            if (decision == null) {
                 // If there is no decision table found linked to the deployment id, try to find one without a specific deployment id.
-                definition = definitionManager.findLatestDecisionByKeyAndTenantId(definitionKey, tenantId);
+                decision = decisionEntityManager.findLatestDecisionByKeyAndTenantId(decisionKey, tenantId);
 
-                if (definition == null) {
+                if (decision == null) {
                     // if fallback to default tenant is enabled do a final lookup query
                     if (executeDecisionContext.isFallbackToDefaultTenant() || dmnEngineConfiguration.isFallbackToDefaultTenant()) {
-                        String defaultTenant = dmnEngineConfiguration.getDefaultTenantProvider().getDefaultTenant(tenantId, ScopeTypes.DMN, definitionKey);
+                        String defaultTenant = dmnEngineConfiguration.getDefaultTenantProvider().getDefaultTenant(tenantId, ScopeTypes.DMN, decisionKey);
                         if (StringUtils.isNotEmpty(defaultTenant)) {
-                            definition = definitionManager.findLatestDecisionByKeyAndTenantId(definitionKey, defaultTenant);
-                            if (definition == null) {
-                                throw new FlowableObjectNotFoundException("No decision found for key: " + definitionKey +
+                            decision = decisionEntityManager.findLatestDecisionByKeyAndTenantId(decisionKey, defaultTenant);
+                            if (decision == null) {
+                                throw new FlowableObjectNotFoundException("No decision found for key: " + decisionKey +
                                     ". There was also no fall back decision found for default tenant " + defaultTenant);
                             }
                             
                         } else {
-                            definition = definitionManager.findLatestDecisionByKey(definitionKey);
-                            if (definition == null) {
-                                throw new FlowableObjectNotFoundException("No decision found for key: " + definitionKey +
+                            decision = decisionEntityManager.findLatestDecisionByKey(decisionKey);
+                            if (decision == null) {
+                                throw new FlowableObjectNotFoundException("No decision found for key: " + decisionKey +
                                     ". There was also no fall back decision table found without tenant.");
                             }
                         }
                         
                     } else {
-                        throw new FlowableObjectNotFoundException("No decision found for key: " + definitionKey +
+                        throw new FlowableObjectNotFoundException("No decision found for key: " + decisionKey +
                             ", parent deployment id " + parentDeploymentId + " and tenant id: " + tenantId +
                             ". There was also no fall back decision found without parent deployment id.");
                     }
                 }
             }
             
-        } else if (StringUtils.isNotEmpty(definitionKey) && StringUtils.isNotEmpty(parentDeploymentId) &&
+        } else if (StringUtils.isNotEmpty(decisionKey) && StringUtils.isNotEmpty(parentDeploymentId) &&
                         !dmnEngineConfiguration.isAlwaysLookupLatestDefinitionVersion()) {
             
             List<DmnDeployment> dmnDeployments = CommandContextUtil.getDeploymentEntityManager().findDeploymentsByQueryCriteria(
                 new DmnDeploymentQueryImpl().parentDeploymentId(parentDeploymentId));
 
             if (dmnDeployments != null && dmnDeployments.size() != 0) {
-                definition = definitionManager.findDecisionByDeploymentAndKey(dmnDeployments.get(0).getId(), definitionKey);
+                decision = decisionEntityManager.findDecisionByDeploymentAndKey(dmnDeployments.get(0).getId(), decisionKey);
             }
 
-            if (definition == null) {
+            if (decision == null) {
                 // If there is no decision table found linked to the deployment id, try to find one without a specific deployment id.
-                definition = definitionManager.findLatestDecisionByKey(definitionKey);
+                decision = decisionEntityManager.findLatestDecisionByKey(decisionKey);
 
-                if (definition == null) {
-                    throw new FlowableObjectNotFoundException("No decision found for key: " + definitionKey +
+                if (decision == null) {
+                    throw new FlowableObjectNotFoundException("No decision found for key: " + decisionKey +
                         " and parent deployment id " + parentDeploymentId +
                         ". There was also no fall back decision found without parent deployment id.");
                 }
             }
             
-        } else if (StringUtils.isNotEmpty(definitionKey) && StringUtils.isNotEmpty(tenantId)) {
-            definition = definitionManager.findLatestDecisionByKeyAndTenantId(definitionKey, tenantId);
-            if (definition == null) {
+        } else if (StringUtils.isNotEmpty(decisionKey) && StringUtils.isNotEmpty(tenantId)) {
+            decision = decisionEntityManager.findLatestDecisionByKeyAndTenantId(decisionKey, tenantId);
+            if (decision == null) {
                 if (executeDecisionContext.isFallbackToDefaultTenant() || dmnEngineConfiguration.isFallbackToDefaultTenant()) {
-                    String defaultTenant = dmnEngineConfiguration.getDefaultTenantProvider().getDefaultTenant(tenantId, ScopeTypes.DMN, definitionKey);
+                    String defaultTenant = dmnEngineConfiguration.getDefaultTenantProvider().getDefaultTenant(tenantId, ScopeTypes.DMN, decisionKey);
                     if (StringUtils.isNotEmpty(defaultTenant)) {
-                        definition = definitionManager.findLatestDecisionByKeyAndTenantId(definitionKey, defaultTenant);
-                        if (definition == null) {
-                            throw new FlowableObjectNotFoundException("No decision found for key: " + definitionKey +
+                        decision = decisionEntityManager.findLatestDecisionByKeyAndTenantId(decisionKey, defaultTenant);
+                        if (decision == null) {
+                            throw new FlowableObjectNotFoundException("No decision found for key: " + decisionKey +
                                 ". There was also no fall back decision found for default tenant " +
-                                    defaultTenant + ".");
+                                defaultTenant + ".");
                         }
-                        
+
                     } else {
-                        definition = definitionManager.findLatestDecisionByKey(definitionKey);
-                        if (definition == null) {
-                            throw new FlowableObjectNotFoundException("No decision found for key: " + definitionKey +
+                        decision = decisionEntityManager.findLatestDecisionByKey(decisionKey);
+                        if (decision == null) {
+                            throw new FlowableObjectNotFoundException("No decision found for key: " + decisionKey +
                                 ". There was also no fall back decision found without tenant.");
                         }
                     }
-                    
+
                 } else {
                     throw new FlowableObjectNotFoundException(
-<<<<<<< HEAD
-                        "Decision for key [" + definitionKey + "] and tenantId [" + tenantId + "] was not found");
-                }
-            }
-
-        } else if (StringUtils.isNotEmpty(definitionKey)) {
-            definition = definitionManager.findLatestDecisionByKey(definitionKey);
-            if (definition == null) {
-                throw new FlowableObjectNotFoundException("Decision for key [" + definitionKey + "] was not found");
-=======
                         "No decision found for key: " + decisionKey + " and tenantId: " + tenantId + ".");
                 }
             }
 
         } else if (StringUtils.isNotEmpty(decisionKey)) {
-            decisionTable = decisionTableManager.findLatestDecisionTableByKey(decisionKey);
-            if (decisionTable == null) {
+            decision = decisionEntityManager.findLatestDecisionByKey(decisionKey);
+            if (decision == null) {
                 throw new FlowableObjectNotFoundException("No decision found for key: " + decisionKey + ".");
->>>>>>> 4ee23578
             }
             
         } else {
             throw new FlowableIllegalArgumentException("decisionKey is null");
         }
 
-        executeDecisionContext.setDecisionId(definition.getId());
-        executeDecisionContext.setDecisionVersion(definition.getVersion());
-        executeDecisionContext.setDeploymentId(definition.getDeploymentId());
+        executeDecisionContext.setDecisionId(decision.getId());
+        executeDecisionContext.setDecisionVersion(decision.getVersion());
+        executeDecisionContext.setDeploymentId(decision.getDeploymentId());
 
-        DecisionCacheEntry decisionTableCacheEntry = CommandContextUtil.getDmnEngineConfiguration().getDeploymentManager().resolveDecision(definition);
+        DecisionCacheEntry decisionTableCacheEntry = CommandContextUtil.getDmnEngineConfiguration().getDeploymentManager().resolveDecision(decision);
         DmnDefinition dmnDefinition = decisionTableCacheEntry.getDmnDefinition();
 
         return dmnDefinition;
