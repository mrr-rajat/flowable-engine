--- conflicted
+++ resolved
@@ -25,8 +25,4 @@
     foreign key (BYTEARRAY_ID_)
     references ACT_GE_BYTEARRAY;
 
-<<<<<<< HEAD
-insert into ACT_GE_PROPERTY values ('variable.schema.version', '6.5.0.6', 1);
-=======
-insert into ACT_GE_PROPERTY values ('variable.schema.version', '6.5.1.1', 1);
->>>>>>> 6336a7e4
+insert into ACT_GE_PROPERTY values ('variable.schema.version', '6.5.1.1', 1);