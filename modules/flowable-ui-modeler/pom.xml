﻿<project xmlns="http://maven.apache.org/POM/4.0.0" xmlns:xsi="http://www.w3.org/2001/XMLSchema-instance"
  xsi:schemaLocation="http://maven.apache.org/POM/4.0.0 http://maven.apache.org/xsd/maven-4.0.0.xsd">
  <modelVersion>4.0.0</modelVersion>

  <name>Flowable Modeler UI</name>
  <artifactId>flowable-ui-modeler</artifactId>
  <packaging>pom</packaging>
  
  <parent>
    <groupId>org.flowable</groupId>
    <artifactId>flowable-spring-boot</artifactId>
    <relativePath>../flowable-spring-boot/pom.xml</relativePath>
<<<<<<< HEAD
    <version>6.4.3.23</version>
=======
    <version>6.4.3.24</version>
>>>>>>> 3367d5dd
  </parent>

	<modules>
		<module>flowable-ui-modeler-logic</module>
		<module>flowable-ui-modeler-rest</module>
		<module>flowable-ui-modeler-conf</module>
		<module>flowable-ui-modeler-app</module>
	</modules>

	<dependencyManagement>
	  <dependencies>
        <dependency>
            <groupId>org.flowable</groupId>
            <artifactId>flowable-ui-modeler-logic</artifactId>
            <version>${project.version}</version>
        </dependency>
        <dependency>
            <groupId>org.flowable</groupId>
            <artifactId>flowable-ui-modeler-rest</artifactId>
            <version>${project.version}</version>
        </dependency>
        <dependency>
            <groupId>org.flowable</groupId>
            <artifactId>flowable-ui-modeler-conf</artifactId>
            <version>${project.version}</version>
        </dependency>
	 </dependencies>
	</dependencyManagement>

    <profiles>
        <profile>
            <id>docker</id>
            <build>
                <plugins>
                    <plugin>
                        <groupId>org.apache.maven.plugins</groupId>
                        <artifactId>maven-deploy-plugin</artifactId>
                        <configuration>
                            <skip>true</skip>
                        </configuration>
                    </plugin>
                </plugins>
            </build>
        </profile>
    </profiles>
</project><|MERGE_RESOLUTION|>--- conflicted
+++ resolved
@@ -10,11 +10,7 @@
     <groupId>org.flowable</groupId>
     <artifactId>flowable-spring-boot</artifactId>
     <relativePath>../flowable-spring-boot/pom.xml</relativePath>
-<<<<<<< HEAD
-    <version>6.4.3.23</version>
-=======
     <version>6.4.3.24</version>
->>>>>>> 3367d5dd
   </parent>
 
 	<modules>
