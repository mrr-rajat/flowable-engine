--- conflicted
+++ resolved
@@ -20,7 +20,6 @@
 import java.util.HashMap;
 import java.util.List;
 import java.util.Map;
-import java.util.stream.Collectors;
 import java.util.zip.ZipEntry;
 import java.util.zip.ZipOutputStream;
 
@@ -59,7 +58,6 @@
 import org.flowable.ui.modeler.domain.AppModelDefinition;
 import org.flowable.ui.modeler.domain.Model;
 import org.flowable.ui.modeler.repository.ModelRepository;
-import org.flowable.ui.modeler.repository.ModelSort;
 import org.flowable.ui.modeler.serviceapi.ModelService;
 import org.flowable.ui.modeler.util.BpmnEventModelUtil;
 import org.flowable.ui.modeler.util.CmmnEventModelUtil;
@@ -211,19 +209,6 @@
 
             deployableAssets.put(appDefinitionModel.getKey() + ".app", appDefinitionJsonBytes);
 
-<<<<<<< HEAD
-            Map<String, Model> formMap = new HashMap<>();
-            Map<String, Model> decisionMap = new HashMap<>();
-            Map<String, Model> caseModelMap = new HashMap<>();
-            Map<String, Model> processModelMap = new HashMap<>();
-
-            createDeployableAppModels(appDefinitionModel, appDefinition, deployableAssets, formMap, decisionMap, caseModelMap, processModelMap);
-
-            if (formMap.size() > 0) {
-                for (String formId : formMap.keySet()) {
-                    Model formInfo = formMap.get(formId);
-                    String formModelEditorJson = formInfo.getModelEditorJson();
-=======
             ConverterContext converterContext = new ConverterContext(modelService, objectMapper);
             createDeployableAppModels(appDefinitionModel, appDefinition, deployableAssets, converterContext);
 
@@ -231,43 +216,22 @@
             if (allFormModels.size() > 0) {
                 for (Model formModel : allFormModels) {
                     String formModelEditorJson = formModel.getModelEditorJson();
->>>>>>> 5fba8c0f
                     byte[] formModelEditorJsonBytes = formModelEditorJson.getBytes(StandardCharsets.UTF_8);
                     deployableAssets.put("form-" + formModel.getKey() + ".form", formModelEditorJsonBytes);
                 }
             }
 
-<<<<<<< HEAD
-            if (decisionMap.size() > 0) {
-                List<Model> decisionTableModels = modelRepository.findByModelType(AbstractModel.MODEL_TYPE_DECISION_TABLE, ModelSort.MODIFIED_DESC);
-                Map<String, String> decisionTableEditorJSONs = decisionTableModels.stream()
-                    .collect(Collectors.toMap(
-                        AbstractModel::getKey,
-                        AbstractModel::getModelEditorJson
-                    ));
-
-                for (String decisionId : decisionMap.keySet()) {
-                    Model decisionInfo = decisionMap.get(decisionId);
+            Collection<Model> allDecisionTableModels = converterContext.getAllDecisionTableModels();
+            if (allDecisionTableModels.size() > 0) {
+                for (Model decisionTableModel : allDecisionTableModels) {
                     try {
-                        JsonNode decisionNode = objectMapper.readTree(decisionInfo.getModelEditorJson());
-                        DmnDefinition dmnDefinition = dmnJsonConverter.convertToDmn(decisionNode, decisionInfo.getId(), decisionTableEditorJSONs);
+                        JsonNode decisionTableNode = objectMapper.readTree(decisionTableModel.getModelEditorJson());
+                        DmnDefinition dmnDefinition = dmnJsonConverter.convertToDmn(decisionTableNode, decisionTableModel.getId(),
+                            decisionTableModel.getVersion(), decisionTableModel.getLastUpdated());
                         byte[] dmnXMLBytes = dmnXMLConverter.convertToXML(dmnDefinition);
-                        deployableAssets.put("dmn-" + decisionInfo.getKey() + ".dmn", dmnXMLBytes);
+                        deployableAssets.put("dmn-" + decisionTableModel.getKey() + ".dmn", dmnXMLBytes);
                     } catch (Exception e) {
-                        throw new InternalServerErrorException(String.format("Error converting decision %s to XML", decisionInfo.getName()));
-=======
-            Collection<Model> allDecisionModels = converterContext.getAllDecisionModels();
-            if (allDecisionModels.size() > 0) {
-                for (Model decisionModel : allDecisionModels) {
-                    try {
-                        JsonNode decisionTableNode = objectMapper.readTree(decisionModel.getModelEditorJson());
-                        DmnDefinition dmnDefinition = dmnJsonConverter.convertToDmn(decisionTableNode, decisionModel.getId(),
-                            decisionModel.getVersion(), decisionModel.getLastUpdated());
-                        byte[] dmnXMLBytes = dmnXMLConverter.convertToXML(dmnDefinition);
-                        deployableAssets.put("dmn-" + decisionModel.getKey() + ".dmn", dmnXMLBytes);
-                    } catch (Exception e) {
-                        throw new InternalServerErrorException(String.format("Error converting decision table %s to XML", decisionModel.getName()));
->>>>>>> 5fba8c0f
+                        throw new InternalServerErrorException(String.format("Error converting decision table %s to XML", decisionTableModel.getName()));
                     }
                 }
             }
@@ -306,33 +270,19 @@
             createDeployableModels(model, deployableAssets, converterContext);
         }
     }
-    
-<<<<<<< HEAD
-    protected void createDeployableModels(AbstractModel parentModel, Map<String, byte[]> deployableAssets, 
-                    Map<String, Model> formMap, Map<String, Model> decisionMap, Map<String, Model> caseModelMap, Map<String, Model> processModelMap) {
-=======
+
     protected void createDeployableModels(AbstractModel parentModel, Map<String, byte[]> deployableAssets, ConverterContext converterContext) {
->>>>>>> 5fba8c0f
-        
+
         List<Model> referencedModels = modelRepository.findByParentModelId(parentModel.getId());
         for (Model childModel : referencedModels) {
             if (Model.MODEL_TYPE_FORM == childModel.getModelType()) {
                 converterContext.addFormModel(childModel);
 
-<<<<<<< HEAD
-            } else if (Model.MODEL_TYPE_DECISION_TABLE == childModel.getModelType() || Model.MODEL_TYPE_DECISION_SERVICE == childModel.getModelType()) {
-                decisionMap.put(childModel.getId(), childModel);
-            
-            } else if (Model.MODEL_TYPE_CMMN == childModel.getModelType()) {
-                caseModelMap.put(childModel.getId(), childModel);
-                createDeployableModels(childModel, deployableAssets, formMap, decisionMap, caseModelMap, processModelMap);
-            
-            } else if (Model.MODEL_TYPE_BPMN == childModel.getModelType()) {
-                processModelMap.put(childModel.getId(), childModel);
-                createDeployableModels(childModel, deployableAssets, formMap, decisionMap, caseModelMap, processModelMap);
-=======
             } else if (Model.MODEL_TYPE_DECISION_TABLE == childModel.getModelType()) {
-                converterContext.addDecisionModel(childModel);
+                converterContext.addDecisionTableModel(childModel);
+
+            } else if (Model.MODEL_TYPE_DECISION_SERVICE == childModel.getModelType()) {
+                converterContext.addDecisionServiceModel(childModel);
 
             } else if (Model.MODEL_TYPE_CMMN == childModel.getModelType()) {
                 converterContext.addCaseModel(childModel);
@@ -341,18 +291,13 @@
             } else if (Model.MODEL_TYPE_BPMN == childModel.getModelType()) {
                 converterContext.addProcessModel(childModel);
                 createDeployableModels(childModel, deployableAssets, converterContext);
->>>>>>> 5fba8c0f
             }
         }
 
         Map<String, EventModel> eventModelMap = new HashMap<>();
         Map<String, ChannelModel> channelModelMap = new HashMap<>();
         if (parentModel.getModelType() == null || parentModel.getModelType() == AbstractModel.MODEL_TYPE_BPMN) {
-<<<<<<< HEAD
-            BpmnModel bpmnModel = modelService.getBpmnModel(parentModel, formMap, decisionMap);
-=======
             BpmnModel bpmnModel = modelService.getBpmnModel(parentModel, converterContext);
->>>>>>> 5fba8c0f
             List<FlowElement> eventRegistryElements = new ArrayList<>();
             Map<String, StartEvent> noneStartEventMap = new HashMap<>();
             postProcessFlowElements(eventRegistryElements, noneStartEventMap, bpmnModel);
@@ -368,11 +313,7 @@
             deployableAssets.put(parentModel.getKey().replaceAll(" ", "") + ".bpmn", modelXML);
             
         } else {
-<<<<<<< HEAD
-            CmmnModel cmmnModel = modelService.getCmmnModel(parentModel, formMap, decisionMap, caseModelMap, processModelMap);
-=======
             CmmnModel cmmnModel = modelService.getCmmnModel(parentModel, converterContext);
->>>>>>> 5fba8c0f
             List<BaseElement> eventRegistryElements = new ArrayList<>();
             postProcessPlanItemDefinitions(eventRegistryElements, cmmnModel);
             
