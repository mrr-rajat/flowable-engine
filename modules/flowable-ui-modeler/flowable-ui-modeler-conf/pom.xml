
<project xmlns="http://maven.apache.org/POM/4.0.0" xmlns:xsi="http://www.w3.org/2001/XMLSchema-instance"
	xsi:schemaLocation="http://maven.apache.org/POM/4.0.0 http://maven.apache.org/maven-v4_0_0.xsd">

	<modelVersion>4.0.0</modelVersion>
	<artifactId>flowable-ui-modeler-conf</artifactId>
	<parent>
		<groupId>org.flowable</groupId>
    	<artifactId>flowable-ui-modeler</artifactId>
    	<version>6.3.0-SNAPSHOT</version>
	</parent>
	<packaging>jar</packaging>

	<dependencies>
	
        <dependency>
            <groupId>org.flowable</groupId>
            <artifactId>flowable-ui-modeler-logic</artifactId>
        </dependency>
        <dependency>
            <groupId>org.flowable</groupId>
            <artifactId>flowable-ui-modeler-rest</artifactId>
        </dependency>

		<!-- Flowable -->
		<dependency>
            <groupId>org.flowable</groupId>
            <artifactId>flowable-bpmn-model</artifactId>
        </dependency>
        <dependency>
            <groupId>org.flowable</groupId>
            <artifactId>flowable-bpmn-converter</artifactId>
        </dependency>
        <dependency>
            <groupId>org.flowable</groupId>
            <artifactId>flowable-json-converter</artifactId>
        </dependency>
        <dependency>
            <groupId>org.flowable</groupId>
            <artifactId>flowable-bpmn-layout</artifactId>
        </dependency>
        <dependency>
            <groupId>org.flowable</groupId>
            <artifactId>flowable-form-model</artifactId>
        </dependency>
        <dependency>
            <groupId>org.flowable</groupId>
            <artifactId>flowable-form-json-converter</artifactId>
        </dependency>
        <dependency>
            <groupId>org.flowable</groupId>
            <artifactId>flowable-dmn-model</artifactId>
        </dependency>
        <dependency>
        	<groupId>org.flowable</groupId>
        	<artifactId>flowable-dmn-xml-converter</artifactId>
        </dependency>
        <dependency>
       	 	<groupId>org.flowable</groupId>
        	<artifactId>flowable-dmn-json-converter</artifactId>
      	</dependency>
        
        <dependency>
            <groupId>org.mybatis</groupId>
            <artifactId>mybatis</artifactId>
      	</dependency>
        <dependency>
            <groupId>org.mybatis</groupId>
            <artifactId>mybatis-spring</artifactId>
      	</dependency>

		<!-- Xerces -->
        <dependency>
            <groupId>xerces</groupId>
            <artifactId>xercesImpl</artifactId>
        </dependency>

        <!-- DATABASE -->
        <dependency>
            <groupId>org.liquibase</groupId>
            <artifactId>liquibase-core</artifactId>
        </dependency>
<<<<<<< HEAD
=======
        <dependency>
            <groupId>com.mchange</groupId>
            <artifactId>c3p0</artifactId>
        </dependency>
>>>>>>> ee60936d

        <!-- COMMON dependencies -->
        <dependency>
            <groupId>commons-io</groupId>
            <artifactId>commons-io</artifactId>
        </dependency>
        <dependency>
            <groupId>org.apache.commons</groupId>
            <artifactId>commons-lang3</artifactId>
        </dependency>

        <!-- JODA TIME -->
        <dependency>
            <groupId>joda-time</groupId>
            <artifactId>joda-time</artifactId>
        </dependency>
        
        <!-- Servlet -->
        <dependency>
            <groupId>javax.servlet</groupId>
            <artifactId>javax.servlet-api</artifactId>
            <scope>provided</scope>
        </dependency>

	</dependencies>

	<!-- BUILD -->
	<build>
	
		<plugins>
			<plugin>
				<groupId>org.zeroturnaround</groupId>
				<artifactId>jrebel-maven-plugin</artifactId>
				<version>1.1.1</version>
				<executions>
					<execution>
						<id>generate-rebel-xml</id>
						<phase>process-resources</phase>
						<goals>
							<goal>generate</goal>
						</goals>
					</execution>
				</executions>
			</plugin>
			
			<plugin>
				<groupId>org.apache.maven.plugins</groupId>
				<artifactId>maven-eclipse-plugin</artifactId>
				<version>2.9</version>
				<configuration>
					<downloadSources>true</downloadSources>
					<downloadJavadocs>true</downloadJavadocs>
				</configuration>
			</plugin>
		</plugins>
		
		
		<pluginManagement>
			<plugins>
				<!--This plugin's configuration is used to store Eclipse m2e settings 
					only. It has no influence on the Maven build itself. -->
				<plugin>
					<groupId>org.eclipse.m2e</groupId>
					<artifactId>lifecycle-mapping</artifactId>
					<version>1.0.0</version>
					<configuration>
						<lifecycleMappingMetadata>
							<pluginExecutions>
								<pluginExecution>
									<pluginExecutionFilter>
										<groupId>
											org.zeroturnaround
										</groupId>
										<artifactId>
											jrebel-maven-plugin
										</artifactId>
										<versionRange>
											[1.1.1,)
										</versionRange>
										<goals>
											<goal>generate</goal>
										</goals>
									</pluginExecutionFilter>
									<action>
										<ignore></ignore>
									</action>
								</pluginExecution>
							</pluginExecutions>
						</lifecycleMappingMetadata>
					</configuration>
				</plugin>
			</plugins>
		</pluginManagement>
	</build>
	
	<profiles>
		<profile>
			<id>distro</id>
			<build>
				<plugins>
					<plugin>
						<groupId>org.apache.maven.plugins</groupId>
						<artifactId>maven-source-plugin</artifactId>
						<version>2.1.1</version>
						<executions>
							<execution>
								<id>attach-sources</id>
								<phase>package</phase>
								<goals>
									<goal>jar-no-fork</goal>
								</goals>
							</execution>
						</executions>
					</plugin>
				</plugins>
			</build>
		</profile>
	</profiles>
</project><|MERGE_RESOLUTION|>--- conflicted
+++ resolved
@@ -80,14 +80,6 @@
             <groupId>org.liquibase</groupId>
             <artifactId>liquibase-core</artifactId>
         </dependency>
-<<<<<<< HEAD
-=======
-        <dependency>
-            <groupId>com.mchange</groupId>
-            <artifactId>c3p0</artifactId>
-        </dependency>
->>>>>>> ee60936d
-
         <!-- COMMON dependencies -->
         <dependency>
             <groupId>commons-io</groupId>
